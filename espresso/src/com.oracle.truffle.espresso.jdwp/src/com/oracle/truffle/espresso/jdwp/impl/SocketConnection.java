--- conflicted
+++ resolved
@@ -1,5 +1,5 @@
 /*
- * Copyright (c) 2019, 2021, Oracle and/or its affiliates. All rights reserved.
+ * Copyright (c) 2019, 2019, Oracle and/or its affiliates. All rights reserved.
  * DO NOT ALTER OR REMOVE COPYRIGHT NOTICES OR THIS FILE HEADER.
  *
  * This code is free software; you can redistribute it and/or modify it
@@ -63,19 +63,13 @@
             }
         }
         socketOutput.flush();
-<<<<<<< HEAD
-=======
-
->>>>>>> e7d7572e
+
         synchronized (closeLock) {
             if (closed) {
                 return;
             }
             JDWP.LOGGER.fine("closing socket now");
-<<<<<<< HEAD
-=======
-
->>>>>>> e7d7572e
+
             if (serverSocket != null) {
                 serverSocket.close();
             }
