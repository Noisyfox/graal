/*
 * Copyright (c) 2019, 2021, Oracle and/or its affiliates. All rights reserved.
 * DO NOT ALTER OR REMOVE COPYRIGHT NOTICES OR THIS FILE HEADER.
 *
 * This code is free software; you can redistribute it and/or modify it
 * under the terms of the GNU General Public License version 2 only, as
 * published by the Free Software Foundation.
 *
 * This code is distributed in the hope that it will be useful, but WITHOUT
 * ANY WARRANTY; without even the implied warranty of MERCHANTABILITY or
 * FITNESS FOR A PARTICULAR PURPOSE.  See the GNU General Public License
 * version 2 for more details (a copy is included in the LICENSE file that
 * accompanied this code).
 *
 * You should have received a copy of the GNU General Public License version
 * 2 along with this work; if not, write to the Free Software Foundation,
 * Inc., 51 Franklin St, Fifth Floor, Boston, MA 02110-1301 USA.
 *
 * Please contact Oracle, 500 Oracle Parkway, Redwood Shores, CA 94065 USA
 * or visit www.oracle.com if you need additional information or have any
 * questions.
 */
package com.oracle.truffle.espresso.jdwp.api;

import java.nio.file.Path;
import java.util.List;

import com.oracle.truffle.api.TruffleLanguage;
import com.oracle.truffle.api.frame.Frame;
import com.oracle.truffle.api.nodes.Node;
import com.oracle.truffle.api.nodes.RootNode;

/**
 * Interface that defines required methods for a guest language when implementing JDWP.
 */
public interface JDWPContext {

    /**
     * Rerturns the guest language representation of a host thread.
     *
     * @param hostThread
     * @return guest language thread
     */
    Object asGuestThread(Thread hostThread);

    /**
     * Returns the host thread corresponding to the guest language thread.
     *
     * @param thread guest language thread
     * @return host language thread
     */
    Thread asHostThread(Object thread);

    /**
     * Finds a klasses loaded under the given name.
     *
     * @param slashName name of the class
     * @return an array of all classes loaded with the given name
     */
    KlassRef[] findLoadedClass(String slashName);

    /**
     * Returns all loaded classes by the VM.
     *
     * @return array containing every class loaded
     */
    KlassRef[] getAllLoadedClasses();

    /**
     * Finds the method for which an root node was created from.
     *
     * @param root the Truffle root node object
     * @return the declaring method of the root node
     */
    MethodRef getMethodFromRootNode(RootNode root);

    /**
     * @return guest language array of all active threads
     */
    Object[] getAllGuestThreads();

    /**
     * Converts the input String to a guest language representation of the String.
     *
     * @param string host String
     * @return guest String representation
     */
    Object toGuestString(String string);

    /**
     * Returns a String representation of the guest language object. Corresponds to toString() in
     * Java.
     *
     * @param object arbitrary guest language object
     * @return String representation of the object
     */
    String getStringValue(Object object);

    /**
     * Returns the declaring class for an object.
     *
     * @param object arbitrary guest language object
     * @return the declaring class of the object
     */
    KlassRef getRefType(Object object);

    /**
     * Returns the TypeTag constant for the object. The TypeTag will be determined based on the
     * declaring class of the object.
     *
     * @param object an arbitrary guest language object
     * @return TypeTag for the object
     */
    byte getTag(Object object);

    /**
     * Returns the special guest language object that should represent null.
     *
     * @return the null object
     */
    Object getNullObject();

    /**
     * Returns the name of the guest language thread.
     *
     * @param thread guest language thread object
     * @return name of the thread
     */
    String getThreadName(Object thread);

    /**
     * Returns the status of the thread according to
     * https://docs.oracle.com/javase/8/docs/platform/jpda/jdwp/jdwp-protocol.html#JDWP_ThreadStatus
     * .
     *
     * @param thread guest language object representing the thread
     * @return the status of the thread
     */
    int getThreadStatus(Object thread);

    /**
     * Returns the thread group for the thread.
     *
     * @param thread guest language object representing the thread
     * @return the thread group for the thread
     */
    Object getThreadGroup(Object thread);

    /**
     * Returns the length of an array.
     *
     * @param array guest language representation of an array
     * @return array length
     */
    int getArrayLength(Object array);

    /**
     * Returns the TypeTag constant for the input object. The TypeTag will be determined based on
     * the declaring class of the object.
     *
     * @param array must be a guest language array object
     * @return TypeTag for the object
     */
    byte getTypeTag(Object array);

    /**
     * Returns an unboxed host primitive type array of the array.
     *
     * @param array guest language primitive array
     * @return primitive host language array
     */
    <T> T getUnboxedArray(Object array);

    /**
     * Returns all classes for which the class loader initiated loading.
     *
     * @param classLoader guest language class loader
     * @return array of classes initiated by the class loader
     */
    List<? extends KlassRef> getInitiatedClasses(Object classLoader);

    /**
     * Retrieves the field value of a static field.
     *
     * @param field the static field
     * @return the value stored within the field
     */
    Object getStaticFieldValue(FieldRef field);

    /**
     * Set the guest language input value on the field.
     *
     * @param field
     * @param value the guest language value to set
     */
    void setStaticFieldValue(FieldRef field, Object value);

    /**
     * Retrieves the value of the array at the index.
     *
     * @param array guest language array
     * @param index
     * @return the guest language value
     */
    Object getArrayValue(Object array, int index);

    /**
     * Set the guest language value at the given index in of the array.
     *
     * @param array guest language array
     * @param index
     * @param value guest language object
     */
    void setArrayValue(Object array, int index, Object value);

    /**
     * @return the Ids instance for maintaining guest language objects to unique ID.
     */
    Ids<Object> getIds();

    /**
     * @param string guest language string object
     * @return true if object is a guest language String, false otherwise
     */
    boolean isString(Object string);

    /**
     * Determines if a thread is valid. A valid thread is an active thread.
     *
     * @param guestThread the guest thread
     * @param checkTerminated include a check if the thread has exited
     * @return true if thread is valid, false otherwise
     */
    boolean isValidThread(Object guestThread, boolean checkTerminated);

    /**
     * Determines if the thread group is valid.
     *
     * @param threadGroup
     * @return true if thread group is valid, false otherwise
     */
    boolean isValidThreadGroup(Object threadGroup);

    /**
     * Determines if the object is an array.
     *
     * @param object guest language object
     * @return true if object is an array, false otherwise
     */
    boolean isArray(Object object);

    /**
     * Verifies that the array has the expected length.
     *
     * @param array guest language array object
     * @param length expected length of the array
     * @return true if array is equal to or bigger in size than the expected length
     */
    boolean verifyArrayLength(Object array, int length);

    /**
     * Determines if an guest language object is a valid class loader.
     *
     * @param object
     * @return true if the object is a valid class loader, false otherwise
     */
    boolean isValidClassLoader(Object object);

    /**
     * Converts an arbitrary host object to the corresponding guest object.
     *
     * @param object the host object to convert
     * @return the guest object
     */
    Object toGuest(Object object);

    // temporarily needed until we get better exception-type based filtering in the Debug API
    Object getGuestException(Throwable exception);

    /**
     * Get the stackframes for the given guest thread.
     *
     * @param thread the guest thread
     * @return an array of the call frames for the thread
     */
    CallFrame[] getStackTrace(Object thread);

    /**
     * Determines if the given object is an instance of the given klass.
     *
     * @param object the guest-language object
     * @param klass the guest language klass
     * @return true if object is instance of the klass, otherwise false
     */
    boolean isInstanceOf(Object object, KlassRef klass);

    /**
     * Returns all top-level thread groups within the context. A top-level thread group is one that
     * doesn't have a parent thread group.
     *
     * @return guest-language object array for all top-level thread groups
     */
    Object[] getTopLevelThreadGroups();

    /**
     * Returns the reflected klass type for a given guest language klass object.
     *
     * @param classObject the object instance representing a class
     * @return the reflected klass type
     */
    KlassRef getReflectedType(Object classObject);

    /**
     * Constructs a new array with component type matching the given klass with the given length.
     *
     * @param klass the component type of the new array
     * @param length
     * @return guest language object representing the new array
     */
    Object newArray(KlassRef klass, int length);

    /**
     * Stops the thread with an asynchronous exception, as if done by java.lang.Thread.stop
     *
     * @param guestThread the thread to stop
     * @param guestThrowable the exception to use
     */
    void stopThread(Object guestThread, Object guestThrowable);

    /**
     * Interrupt the thread, as if done by java.lang.Thread.interrupt
     *
     * @param thread the thread to interrupt
     */
    void interruptThread(Object thread);

    /**
     * Returns all active child threads within the thread group.
     *
     * @param threadGroup the thread group that threads must belong to
     * @return all active threads in the group
     */
    Object[] getChildrenThreads(Object threadGroup);

    /**
     * Returns the classes and interfaces directly nested within this type.Types further nested
     * within those types are not included.
     *
     * @param klass the outer klass
     * @return nested types of the klass
     */
    KlassRef[] getNestedTypes(KlassRef klass);

    /**
     * Determines if the underlying language has a proper implementation of the Java-equivalent of
     * System.exit(int exitCode)
     *
     * @return true if System.exit is implemented, false otherwise
     */
    boolean systemExitImplemented();

    /**
     * Terminates the target VM with the given exit code. On some platforms, the exit code might be
     * truncated, for example, to the low order 8 bits. All ids previously returned from the target
     * VM become invalid. Threads running in the VM are abruptly terminated. A thread death
     * exception is not thrown and finally blocks are not run.
     */
    void exit(int exitCode);

    /**
     * Returns the classpath.
     *
     * @return a list representation of each classpath entry
     */
    List<Path> getClassPath();

    /**
     * Returns the bootclasspath.
     *
     * @return a list representation of each bootclasspath entry
     */
    List<Path> getBootClassPath();

    /**
     * Determines if the exception is caught by the method within the block containing the bci. If
     * it does it returns the exception handler bci.
     *
     * @param method the method
     * @param guestException the exception object
     * @param bci the code index within the method
     * @return the handler bci or -1 if exception is not caught by method
     */
    int getCatchLocation(MethodRef method, Object guestException, int bci);

    /**
     * Returns the bci of the next bytecode instruction within the current frame
     *
     * @param callerRoot the root node of the caller frame
     * @param frame the frame to read the current bci from
     * @return the bci of the next instruction
     */
    int getNextBCI(RootNode callerRoot, Frame frame);

    /**
     * Returns the current BCI or -1 if the BCI cannot be read.
     *
     * @param root the root node, representing the method/function
     * @param frame the frame to read the bci from
     * @return the BCI or -1
     */
    long readBCIFromFrame(RootNode root, Frame frame);

    /**
     * Returns a {@link CallFrame} representation of the location of
     * {@code Object.wait(long timeout)}.
     *
     * @return the {@link CallFrame} that represents the monitor wait method
     */
    CallFrame locateObjectWaitFrame();

    /**
     * Returns the owner thread of an object used as a monitor.
     *
     * @param monitor the monitor object
     * @return the guest language thread object that currently owns the monitor
     */
    Object getMonitorOwnerThread(Object monitor);

    /**
     * Returns the entry count for the monitor on the current thread.
     *
     * @param monitor the monitor
     * @return entry count of monitor
     */
    int getMonitorEntryCount(Object monitor);

    /**
     * Returns all owned guest-language monitor object of the input call frames.
     *
     * @param callFrames the current call frames
     * @return the owned monitor objects
     */
    MonitorStackInfo[] getOwnedMonitors(CallFrame[] callFrames);

    /**
     * Returns the language class associated with the implementing class of this interface.
     *
     * @return the Truffle language class
     */
    Class<? extends TruffleLanguage<?>> getLanguageClass();

    /**
     * Installs new class definitions. If there are active stack frames in methods of the redefined
     * classes in the target VM then those active frames continue to run the bytecodes of the
     * original method.
     *
     * @param redefineInfos the information about the original class and the new class bytes
     * @return 0 on success or the appropriate {@link ErrorCodes} if an error occur
     */
    int redefineClasses(List<RedefineInfo> redefineInfos);

    /**
     * Exit all monitors that was entered by the frame.
     *
     * @param frame
     */
    void clearFrameMonitors(CallFrame frame);

    /**
     * Aborts the context.
     *
     * @param exitCode the system exit code
     */
    void abort(int exitCode);

    /**
     * Determines if the current thread is a VM internal thread.
     *
     * @return true if current thread is a VM internal thread
     */
    boolean isSystemThread();

    /**
     * Returns the current BCI of the node.
     *
     * @param rawNode the current node
     * @param frame the current frame
     * @return the current bci
     */
    long getBCI(Node rawNode, Frame frame);

    /**
     * Returns the instrumentable delegate node for the language root node or <code>rootNode</code>
     * if no instrumentable node can be found.
     *
     * @param rootNode the root node
     * @return the instrumentable delegate node
     */
    Node getInstrumentableNode(RootNode rootNode);

    /**
     * Tests if the guest object is a member of the klass.
     *
     * @param guestObject the guest object
     * @param klass the class
     * @return true is guest object is a member of the klass
     */
    boolean isMemberOf(Object guestObject, KlassRef klass);

    /**
     * Returns all defined modules.
     *
     * @return all modules
     */
    ModuleRef[] getAllModulesRefs();
<<<<<<< HEAD
=======

>>>>>>> e7d7572e
}<|MERGE_RESOLUTION|>--- conflicted
+++ resolved
@@ -513,8 +513,5 @@
      * @return all modules
      */
     ModuleRef[] getAllModulesRefs();
-<<<<<<< HEAD
-=======
-
->>>>>>> e7d7572e
+
 }