--- conflicted
+++ resolved
@@ -63,8 +63,6 @@
         checkAllowed(meta);
         return UNSAFE;
     }
-<<<<<<< HEAD
-=======
 
     public static Unsafe getIfAllowed(EspressoContext context) {
         checkAllowed(context.getMeta());
@@ -83,5 +81,4 @@
         meta.jdk_internal_misc_UnsafeConstants_UNALIGNED_ACCESS.set(staticStorage, Target_sun_misc_Unsafe.unalignedAccess0(/*- Ignored guest Unsafe */StaticObject.NULL));
         meta.jdk_internal_misc_UnsafeConstants_DATA_CACHE_LINE_FLUSH_SIZE.set(staticStorage, /*- Unobtainable */0);
     }
->>>>>>> 84541b16
 }