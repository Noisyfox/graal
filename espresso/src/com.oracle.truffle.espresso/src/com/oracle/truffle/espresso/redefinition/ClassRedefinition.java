--- conflicted
+++ resolved
@@ -65,11 +65,6 @@
 
 public final class ClassRedefinition {
 
-<<<<<<< HEAD
-    @CompilationFinal static volatile RedefineAssumption current = new RedefineAssumption();
-
-=======
->>>>>>> 84541b16
     private static final Object redefineLock = new Object();
     private static volatile boolean locked = false;
     private static Thread redefineThread = null;
