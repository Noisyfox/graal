--- conflicted
+++ resolved
@@ -39,7 +39,6 @@
 import com.oracle.truffle.espresso.meta.EspressoError;
 import com.oracle.truffle.espresso.meta.JavaKind;
 import com.oracle.truffle.espresso.meta.Meta;
-import com.oracle.truffle.espresso.redefinition.ClassRedefinition;
 import com.oracle.truffle.espresso.runtime.Attribute;
 import com.oracle.truffle.espresso.runtime.StaticObject;
 
@@ -80,12 +79,6 @@
     }
 
     public FieldVersion getFieldVersion() {
-<<<<<<< HEAD
-        // block execution during class redefinition
-        ClassRedefinition.check();
-
-=======
->>>>>>> 84541b16
         FieldVersion version = fieldVersion;
         if (!version.getAssumption().isValid()) {
             CompilerDirectives.transferToInterpreterAndInvalidate();
@@ -867,11 +860,7 @@
         private final Assumption assumption;
         private final Symbol<Symbol.Type> type;
         private final RuntimeConstantPool pool;
-<<<<<<< HEAD
-        private volatile Klass typeKlassCache;
-=======
         @CompilationFinal private volatile Klass typeKlassCache;
->>>>>>> 84541b16
         @CompilationFinal private Symbol<ModifiedUTF8> genericSignature;
 
         FieldVersion(Symbol<Symbol.Type> type, RuntimeConstantPool pool) {
@@ -919,30 +908,16 @@
         public Klass resolveTypeKlass() {
             Klass tk = typeKlassCache;
             if (tk == null) {
-<<<<<<< HEAD
-                synchronized (this) {
-                    tk = typeKlassCache;
-                    if (tk == null) {
-                        tk = holder.getMeta().resolveSymbolOrFail(type,
-                                        holder.getDefiningClassLoader(),
-                                        holder.protectionDomain());
-                        typeKlassCache = tk;
-                    }
-                }
-=======
                 if (CompilerDirectives.isPartialEvaluationConstant(this)) {
                     // This can be used from contexts where this is not a constant (e.g., Unsafe)
                     // as well as context where this is constant (e.g., field access)
                     CompilerDirectives.transferToInterpreterAndInvalidate();
                 }
                 doResolveType();
->>>>>>> 84541b16
             }
             return typeKlassCache;
         }
 
-<<<<<<< HEAD
-=======
         @TruffleBoundary
         private void doResolveType() {
             synchronized (this) {
@@ -956,7 +931,6 @@
             }
         }
 
->>>>>>> 84541b16
         public Field getField() {
             return Field.this;
         }
