/*
 * Copyright (c) 2017, 2021, Oracle and/or its affiliates. All rights reserved.
 * DO NOT ALTER OR REMOVE COPYRIGHT NOTICES OR THIS FILE HEADER.
 *
 * This code is free software; you can redistribute it and/or modify it
 * under the terms of the GNU General Public License version 2 only, as
 * published by the Free Software Foundation.
 *
 * This code is distributed in the hope that it will be useful, but WITHOUT
 * ANY WARRANTY; without even the implied warranty of MERCHANTABILITY or
 * FITNESS FOR A PARTICULAR PURPOSE.  See the GNU General Public License
 * version 2 for more details (a copy is included in the LICENSE file that
 * accompanied this code).
 *
 * You should have received a copy of the GNU General Public License version
 * 2 along with this work; if not, write to the Free Software Foundation,
 * Inc., 51 Franklin St, Fifth Floor, Boston, MA 02110-1301 USA.
 *
 * Please contact Oracle, 500 Oracle Parkway, Redwood Shores, CA 94065 USA
 * or visit www.oracle.com if you need additional information or have any
 * questions.
 */
package com.oracle.truffle.espresso.nodes.helper;

import com.oracle.truffle.api.dsl.Bind;
import com.oracle.truffle.api.dsl.Cached;
import com.oracle.truffle.api.dsl.Specialization;
import com.oracle.truffle.api.frame.VirtualFrame;
import com.oracle.truffle.api.interop.InteropLibrary;
import com.oracle.truffle.api.interop.UnknownIdentifierException;
import com.oracle.truffle.api.interop.UnsupportedMessageException;
import com.oracle.truffle.api.interop.UnsupportedTypeException;
import com.oracle.truffle.api.library.CachedLibrary;
import com.oracle.truffle.api.nodes.Node;
import com.oracle.truffle.api.profiles.BranchProfile;
import com.oracle.truffle.espresso.impl.ContextAccess;
import com.oracle.truffle.espresso.impl.Field;
import com.oracle.truffle.espresso.impl.Klass;
import com.oracle.truffle.espresso.meta.EspressoError;
import com.oracle.truffle.espresso.meta.JavaKind;
import com.oracle.truffle.espresso.meta.Meta;
import com.oracle.truffle.espresso.nodes.BytecodeNode;
import com.oracle.truffle.espresso.nodes.interop.ToEspressoNode;
import com.oracle.truffle.espresso.runtime.EspressoContext;
import com.oracle.truffle.espresso.runtime.StaticObject;

<<<<<<< HEAD
public abstract class AbstractGetFieldNode extends Node {
=======
public abstract class AbstractGetFieldNode extends Node implements ContextAccess {
>>>>>>> 84541b16
    final Field.FieldVersion fieldVersion;
    final String fieldName;
    final int slotCount;
    static final int CACHED_LIBRARY_LIMIT = 3;

    AbstractGetFieldNode(Field.FieldVersion fieldVersion) {
        this.fieldVersion = fieldVersion;
        this.fieldName = getField().getNameAsString();
        this.slotCount = getField().getKind().getSlotCount();
    }

<<<<<<< HEAD
=======
    @Override
    public final EspressoContext getContext() {
        return EspressoContext.get(this);
    }

>>>>>>> 84541b16
    Field getField() {
        return fieldVersion.getField();
    }

    public abstract int getField(VirtualFrame frame, long[] primitives, Object[] refs, BytecodeNode root, StaticObject receiver, int at, int statementIndex);

    public static AbstractGetFieldNode create(Field.FieldVersion f) {
        // @formatter:off
        switch (f.getField().getKind()) {
            case Boolean: return BooleanGetFieldNodeGen.create(f);
            case Byte:    return ByteGetFieldNodeGen.create(f);
            case Short:   return ShortGetFieldNodeGen.create(f);
            case Char:    return CharGetFieldNodeGen.create(f);
            case Int:     return IntGetFieldNodeGen.create(f);
            case Float:   return FloatGetFieldNodeGen.create(f);
            case Long:    return LongGetFieldNodeGen.create(f);
            case Double:  return DoubleGetFieldNodeGen.create(f);
            case Object:  return ObjectGetFieldNodeGen.create(f);
            default:
                throw EspressoError.shouldNotReachHere();
        }
        // @formatter:on
    }

    protected Object getForeignField(StaticObject receiver, InteropLibrary interopLibrary, EspressoContext context, BranchProfile error) {
        assert getField().getDeclaringKlass().isAssignableFrom(receiver.getKlass());
        assert !getField().isStatic();
        Object value;
        try {
            value = interopLibrary.readMember(receiver.rawForeignObject(), fieldName);
        } catch (UnsupportedMessageException | UnknownIdentifierException e) {
            error.enter();
            Meta meta = context.getMeta();
            throw meta.throwExceptionWithMessage(meta.java_lang_NoSuchFieldError, "Foreign object has no readable field %s", fieldName);
        }
        return value;
    }
}

abstract class IntGetFieldNode extends AbstractGetFieldNode {
    IntGetFieldNode(Field.FieldVersion f) {
        super(f);
        assert f.getField().getKind() == JavaKind.Int;
    }

    @Override
    public int getField(VirtualFrame frame, long[] primitives, Object[] refs, BytecodeNode root, StaticObject receiver, int at, int statementIndex) {
        root.notifyFieldAccess(frame, statementIndex, getField(), receiver);
        BytecodeNode.putInt(primitives, at, executeGetField(receiver));
        return slotCount;
    }

    abstract int executeGetField(StaticObject receiver);

    @Specialization(guards = "receiver.isEspressoObject()")
    int doEspresso(StaticObject receiver) {
        return getField().getInt(receiver);
    }

    @Specialization(guards = {"receiver.isForeignObject()", "isValueField(context)"})
    int doForeignValue(StaticObject receiver,
                    @CachedLibrary(limit = "CACHED_LIBRARY_LIMIT") InteropLibrary interopLibrary,
                    @Bind("getContext()") EspressoContext context,
                    @Cached BranchProfile error) {
        try {
            return interopLibrary.asInt(receiver.rawForeignObject());
        } catch (UnsupportedMessageException e) {
            error.enter();
            Meta meta = context.getMeta();
            throw meta.throwExceptionWithMessage(meta.java_lang_ClassCastException, "Foreign object does not fit in int");
        }
    }

    @Specialization(guards = {"receiver.isForeignObject()", "!isValueField(context)"}, limit = "CACHED_LIBRARY_LIMIT")
    int doForeign(StaticObject receiver, @CachedLibrary("receiver.rawForeignObject()") InteropLibrary interopLibrary,
                    @Cached ToEspressoNode toEspressoNode,
                    @Bind("getContext()") EspressoContext context,
                    @Cached BranchProfile error) {
        Object value = getForeignField(receiver, interopLibrary, context, error);
        try {
            return (int) toEspressoNode.execute(value, context.getMeta()._int);
        } catch (UnsupportedTypeException e) {
            error.enter();
            Meta meta = context.getMeta();
            throw meta.throwExceptionWithMessage(meta.java_lang_ClassCastException, "Foreign field %s cannot be cast to int", fieldName);
        }
    }

    boolean isValueField(EspressoContext context) {
        return getField() == context.getMeta().java_lang_Integer_value;
    }
}

abstract class BooleanGetFieldNode extends AbstractGetFieldNode {
    BooleanGetFieldNode(Field.FieldVersion f) {
        super(f);
        assert f.getField().getKind() == JavaKind.Boolean;
    }

    @Override
    public int getField(VirtualFrame frame, long[] primitives, Object[] refs, BytecodeNode root, StaticObject receiver, int at, int statementIndex) {
        root.notifyFieldAccess(frame, statementIndex, getField(), receiver);
        BytecodeNode.putInt(primitives, at, executeGetField(receiver) ? 1 : 0);
        return slotCount;
    }

    abstract boolean executeGetField(StaticObject receiver);

    @Specialization(guards = "receiver.isEspressoObject()")
    boolean doEspresso(StaticObject receiver) {
        return getField().getBoolean(receiver);
    }

    @Specialization(guards = {"receiver.isForeignObject()", "isValueField(context)"})
    boolean doForeignValue(StaticObject receiver,
                    @CachedLibrary(limit = "CACHED_LIBRARY_LIMIT") InteropLibrary interopLibrary,
                    @Bind("getContext()") EspressoContext context,
                    @Cached BranchProfile error) {
        try {
            return interopLibrary.asBoolean(receiver.rawForeignObject());
        } catch (UnsupportedMessageException e) {
            error.enter();
            Meta meta = context.getMeta();
            throw meta.throwExceptionWithMessage(meta.java_lang_ClassCastException, "Foreign object is not boolean");
        }
    }

    @Specialization(guards = {"receiver.isForeignObject()", "!isValueField(context)"}, limit = "CACHED_LIBRARY_LIMIT")
    boolean doForeign(StaticObject receiver, @CachedLibrary("receiver.rawForeignObject()") InteropLibrary interopLibrary,
                    @Cached ToEspressoNode toEspressoNode,
                    @Bind("getContext()") EspressoContext context,
                    @Cached BranchProfile error) {
        Object value = getForeignField(receiver, interopLibrary, context, error);
        try {
            return (boolean) toEspressoNode.execute(value, context.getMeta()._boolean);
        } catch (UnsupportedTypeException e) {
            error.enter();
            Meta meta = context.getMeta();
            throw meta.throwExceptionWithMessage(meta.java_lang_ClassCastException, "Foreign field %s cannot be cast to boolean", fieldName);
        }
    }

    boolean isValueField(EspressoContext context) {
        return getField() == context.getMeta().java_lang_Boolean_value;
    }
}

abstract class CharGetFieldNode extends AbstractGetFieldNode {
    CharGetFieldNode(Field.FieldVersion f) {
        super(f);
        assert f.getField().getKind() == JavaKind.Char;
    }

    @Override
    public int getField(VirtualFrame frame, long[] primitives, Object[] refs, BytecodeNode root, StaticObject receiver, int at, int statementIndex) {
        root.notifyFieldAccess(frame, statementIndex, getField(), receiver);
        BytecodeNode.putInt(primitives, at, executeGetField(receiver));
        return slotCount;
    }

    abstract char executeGetField(StaticObject receiver);

    @Specialization(guards = "receiver.isEspressoObject()")
    char doEspresso(StaticObject receiver) {
        return getField().getChar(receiver);
    }

    @Specialization(guards = {"receiver.isForeignObject()", "isValueField(context)"})
    char doForeignValue(StaticObject receiver,
                    @CachedLibrary(limit = "CACHED_LIBRARY_LIMIT") InteropLibrary interopLibrary,
                    @Bind("getContext()") EspressoContext context,
                    @Cached BranchProfile error) {
        try {
            String foreignString = interopLibrary.asString(receiver.rawForeignObject());
            if (foreignString.length() != 1) {
                error.enter();
                Meta meta = context.getMeta();
                throw meta.throwExceptionWithMessage(meta.java_lang_ClassCastException, "Multicharacter foreign string cannot be cast to char");
            }
            return foreignString.charAt(0);
        } catch (UnsupportedMessageException e) {
            error.enter();
            Meta meta = context.getMeta();
            throw meta.throwExceptionWithMessage(meta.java_lang_ClassCastException, "Non-string foreign object cannot be cast to character");
        }
    }

    @Specialization(guards = {"receiver.isForeignObject()", "!isValueField(context)"}, limit = "CACHED_LIBRARY_LIMIT")
    char doForeign(StaticObject receiver, @CachedLibrary("receiver.rawForeignObject()") InteropLibrary interopLibrary,
                    @Cached ToEspressoNode toEspressoNode,
                    @Bind("getContext()") EspressoContext context,
                    @Cached BranchProfile error) {
        Object value = getForeignField(receiver, interopLibrary, context, error);
        try {
            return (char) toEspressoNode.execute(value, context.getMeta()._char);
        } catch (UnsupportedTypeException e) {
            error.enter();
            Meta meta = context.getMeta();
            throw meta.throwExceptionWithMessage(meta.java_lang_ClassCastException, "Foreign field %s cannot be cast to char", fieldName);
        }
    }

    boolean isValueField(EspressoContext context) {
        return getField() == context.getMeta().java_lang_Character_value;
    }
}

abstract class ShortGetFieldNode extends AbstractGetFieldNode {
    ShortGetFieldNode(Field.FieldVersion f) {
        super(f);
        assert f.getField().getKind() == JavaKind.Short;
    }

    @Override
    public int getField(VirtualFrame frame, long[] primitives, Object[] refs, BytecodeNode root, StaticObject receiver, int at, int statementIndex) {
        root.notifyFieldAccess(frame, statementIndex, getField(), receiver);
        BytecodeNode.putInt(primitives, at, executeGetField(receiver));
        return slotCount;
    }

    abstract short executeGetField(StaticObject receiver);

    @Specialization(guards = "receiver.isEspressoObject()")
    short doEspresso(StaticObject receiver) {
        return getField().getShort(receiver);
    }

    @Specialization(guards = {"receiver.isForeignObject()", "isValueField(context)"})
    short doForeignValue(StaticObject receiver,
                    @CachedLibrary(limit = "CACHED_LIBRARY_LIMIT") InteropLibrary interopLibrary,
                    @Bind("getContext()") EspressoContext context,
                    @Cached BranchProfile error) {
        try {
            return interopLibrary.asShort(receiver.rawForeignObject());
        } catch (UnsupportedMessageException e) {
            error.enter();
            Meta meta = context.getMeta();
            throw meta.throwExceptionWithMessage(meta.java_lang_ClassCastException, "Foreign object does not fit in short");
        }
    }

    @Specialization(guards = {"receiver.isForeignObject()", "!isValueField(context)"}, limit = "CACHED_LIBRARY_LIMIT")
    short doForeign(StaticObject receiver, @CachedLibrary("receiver.rawForeignObject()") InteropLibrary interopLibrary,
                    @Cached ToEspressoNode toEspressoNode,
                    @Bind("getContext()") EspressoContext context,
                    @Cached BranchProfile error) {
        Object value = getForeignField(receiver, interopLibrary, context, error);
        try {
            return (short) toEspressoNode.execute(value, context.getMeta()._short);
        } catch (UnsupportedTypeException e) {
            error.enter();
            Meta meta = context.getMeta();
            throw meta.throwExceptionWithMessage(meta.java_lang_ClassCastException, "Foreign field %s cannot be cast to short", fieldName);
        }
    }

    boolean isValueField(EspressoContext context) {
        return getField() == context.getMeta().java_lang_Short_value;
    }
}

abstract class ByteGetFieldNode extends AbstractGetFieldNode {
    ByteGetFieldNode(Field.FieldVersion f) {
        super(f);
        assert f.getField().getKind() == JavaKind.Byte;
    }

    @Override
    public int getField(VirtualFrame frame, long[] primitives, Object[] refs, BytecodeNode root, StaticObject receiver, int at, int statementIndex) {
        root.notifyFieldAccess(frame, statementIndex, getField(), receiver);
        BytecodeNode.putInt(primitives, at, executeGetField(receiver));
        return slotCount;
    }

    abstract byte executeGetField(StaticObject receiver);

    @Specialization(guards = "receiver.isEspressoObject()")
    byte doEspresso(StaticObject receiver) {
        return getField().getByte(receiver);
    }

    @Specialization(guards = {"receiver.isForeignObject()", "isValueField(context)"})
    byte doForeignValue(StaticObject receiver,
                    @CachedLibrary(limit = "CACHED_LIBRARY_LIMIT") InteropLibrary interopLibrary,
                    @Bind("getContext()") EspressoContext context,
                    @Cached BranchProfile error) {
        try {
            return interopLibrary.asByte(receiver.rawForeignObject());
        } catch (UnsupportedMessageException e) {
            error.enter();
            Meta meta = context.getMeta();
            throw meta.throwExceptionWithMessage(meta.java_lang_ClassCastException, "Foreign object does not fit in byte");
        }
    }

    @Specialization(guards = {"receiver.isForeignObject()", "!isValueField(context)"}, limit = "CACHED_LIBRARY_LIMIT")
    byte doForeign(StaticObject receiver, @CachedLibrary("receiver.rawForeignObject()") InteropLibrary interopLibrary,
                    @Cached ToEspressoNode toEspressoNode,
                    @Bind("getContext()") EspressoContext context,
                    @Cached BranchProfile error) {
        Object value = getForeignField(receiver, interopLibrary, context, error);
        try {
            return (byte) toEspressoNode.execute(value, context.getMeta()._byte);
        } catch (UnsupportedTypeException e) {
            error.enter();
            Meta meta = context.getMeta();
            throw meta.throwExceptionWithMessage(meta.java_lang_ClassCastException, "Foreign field %s cannot be cast to byte", fieldName);
        }
    }

    boolean isValueField(EspressoContext context) {
        return getField() == context.getMeta().java_lang_Byte_value;
    }
}

abstract class LongGetFieldNode extends AbstractGetFieldNode {
    LongGetFieldNode(Field.FieldVersion f) {
        super(f);
        assert f.getField().getKind() == JavaKind.Long;
    }

    @Override
    public int getField(VirtualFrame frame, long[] primitives, Object[] refs, BytecodeNode root, StaticObject receiver, int at, int statementIndex) {
        root.notifyFieldAccess(frame, statementIndex, getField(), receiver);
        BytecodeNode.putLong(primitives, at, executeGetField(receiver));
        return slotCount;
    }

    abstract long executeGetField(StaticObject receiver);

    @Specialization(guards = "receiver.isEspressoObject()")
    long doEspresso(StaticObject receiver) {
        return getField().getLong(receiver);
    }

    @Specialization(guards = {"receiver.isForeignObject()", "isValueField(context)"})
    long doForeignValue(StaticObject receiver,
                    @CachedLibrary(limit = "CACHED_LIBRARY_LIMIT") InteropLibrary interopLibrary,
                    @Bind("getContext()") EspressoContext context,
                    @Cached BranchProfile error) {
        try {
            return interopLibrary.asLong(receiver.rawForeignObject());
        } catch (UnsupportedMessageException e) {
            error.enter();
            Meta meta = context.getMeta();
            throw meta.throwExceptionWithMessage(meta.java_lang_ClassCastException, "Foreign object does not fit in long");
        }
    }

    @Specialization(guards = {"receiver.isForeignObject()", "!isValueField(context)"}, limit = "CACHED_LIBRARY_LIMIT")
    long doForeign(StaticObject receiver, @CachedLibrary("receiver.rawForeignObject()") InteropLibrary interopLibrary,
                    @Cached ToEspressoNode toEspressoNode,
                    @Bind("getContext()") EspressoContext context,
                    @Cached BranchProfile error) {
        Object value = getForeignField(receiver, interopLibrary, context, error);
        try {
            return (long) toEspressoNode.execute(value, context.getMeta()._long);
        } catch (UnsupportedTypeException e) {
            error.enter();
            Meta meta = context.getMeta();
            throw meta.throwExceptionWithMessage(meta.java_lang_ClassCastException, "Foreign field %s cannot be cast to long", fieldName);
        }
    }

    boolean isValueField(EspressoContext context) {
        return getField() == context.getMeta().java_lang_Long_value;
    }
}

abstract class FloatGetFieldNode extends AbstractGetFieldNode {
    FloatGetFieldNode(Field.FieldVersion f) {
        super(f);
        assert f.getField().getKind() == JavaKind.Float;
    }

    @Override
    public int getField(VirtualFrame frame, long[] primitives, Object[] refs, BytecodeNode root, StaticObject receiver, int at, int statementIndex) {
        root.notifyFieldAccess(frame, statementIndex, getField(), receiver);
        BytecodeNode.putFloat(primitives, at, executeGetField(receiver));
        return slotCount;
    }

    abstract float executeGetField(StaticObject receiver);

    @Specialization(guards = "receiver.isEspressoObject()")
    float doEspresso(StaticObject receiver) {
        return getField().getFloat(receiver);
    }

    @Specialization(guards = {"receiver.isForeignObject()", "isValueField(context)"})
    float doForeignValue(StaticObject receiver,
                    @CachedLibrary(limit = "CACHED_LIBRARY_LIMIT") InteropLibrary interopLibrary,
                    @Bind("getContext()") EspressoContext context,
                    @Cached BranchProfile error) {
        try {
            return interopLibrary.asFloat(receiver.rawForeignObject());
        } catch (UnsupportedMessageException e) {
            error.enter();
            Meta meta = context.getMeta();
            throw meta.throwExceptionWithMessage(meta.java_lang_ClassCastException, "Foreign object does not fit in float");
        }
    }

    @Specialization(guards = {"receiver.isForeignObject()", "!isValueField(context)"}, limit = "CACHED_LIBRARY_LIMIT")
    float doForeign(StaticObject receiver, @CachedLibrary("receiver.rawForeignObject()") InteropLibrary interopLibrary,
                    @Cached ToEspressoNode toEspressoNode,
                    @Bind("getContext()") EspressoContext context,
                    @Cached BranchProfile error) {
        Object value = getForeignField(receiver, interopLibrary, context, error);
        try {
            return (float) toEspressoNode.execute(value, context.getMeta()._float);
        } catch (UnsupportedTypeException e) {
            error.enter();
            Meta meta = context.getMeta();
            throw meta.throwExceptionWithMessage(meta.java_lang_ClassCastException, "Foreign field %s cannot be cast to float", fieldName);
        }
    }

    boolean isValueField(EspressoContext context) {
        return getField() == context.getMeta().java_lang_Float_value;
    }
}

abstract class DoubleGetFieldNode extends AbstractGetFieldNode {
    DoubleGetFieldNode(Field.FieldVersion f) {
        super(f);
        assert f.getField().getKind() == JavaKind.Double;
    }

    @Override
    public int getField(VirtualFrame frame, long[] primitives, Object[] refs, BytecodeNode root, StaticObject receiver, int at, int statementIndex) {
        root.notifyFieldAccess(frame, statementIndex, getField(), receiver);
        BytecodeNode.putDouble(primitives, at, executeGetField(receiver));
        return slotCount;
    }

    abstract double executeGetField(StaticObject receiver);

    @Specialization(guards = "receiver.isEspressoObject()")
    double doEspresso(StaticObject receiver) {
        return getField().getDouble(receiver);
    }

    @Specialization(guards = {"receiver.isForeignObject()", "isValueField(context)"})
    double doForeignValue(StaticObject receiver,
                    @CachedLibrary(limit = "CACHED_LIBRARY_LIMIT") InteropLibrary interopLibrary,
                    @Bind("getContext()") EspressoContext context,
                    @Cached BranchProfile error) {
        try {
            return interopLibrary.asDouble(receiver.rawForeignObject());
        } catch (UnsupportedMessageException e) {
            error.enter();
            Meta meta = context.getMeta();
            throw meta.throwExceptionWithMessage(meta.java_lang_ClassCastException, "Foreign object does not fit in double");
        }
    }

    @Specialization(guards = {"receiver.isForeignObject()", "!isValueField(context)"}, limit = "CACHED_LIBRARY_LIMIT")
    double doForeign(StaticObject receiver, @CachedLibrary("receiver.rawForeignObject()") InteropLibrary interopLibrary,
                    @Cached ToEspressoNode toEspressoNode,
                    @Bind("getContext()") EspressoContext context,
                    @Cached BranchProfile error) {
        Object value = getForeignField(receiver, interopLibrary, context, error);
        try {
            return (double) toEspressoNode.execute(value, context.getMeta()._double);
        } catch (UnsupportedTypeException e) {
            error.enter();
            Meta meta = context.getMeta();
            throw meta.throwExceptionWithMessage(meta.java_lang_ClassCastException, "Foreign field %s cannot be cast to double", fieldName);
        }
    }

    boolean isValueField(EspressoContext context) {
        return getField() == context.getMeta().java_lang_Double_value;
    }
}

abstract class ObjectGetFieldNode extends AbstractGetFieldNode {
    final Klass typeKlass;

    ObjectGetFieldNode(Field.FieldVersion f) {
        super(f);
        this.typeKlass = f.resolveTypeKlass();
        assert f.getField().getKind() == JavaKind.Object;
    }

    @Override
    public int getField(VirtualFrame frame, long[] primitives, Object[] refs, BytecodeNode root, StaticObject receiver, int at, int statementIndex) {
        root.notifyFieldAccess(frame, statementIndex, getField(), receiver);
        StaticObject result = executeGetField(receiver);
        root.checkNoForeignObjectAssumption(result);
        BytecodeNode.putObject(refs, at, result);
        return slotCount;
    }

    abstract StaticObject executeGetField(StaticObject receiver);

    @Specialization(guards = "receiver.isEspressoObject()")
    StaticObject doEspresso(StaticObject receiver) {
        return fieldVersion.getObject(receiver);
    }

    @Specialization(guards = "receiver.isForeignObject()", limit = "CACHED_LIBRARY_LIMIT")
    StaticObject doForeign(StaticObject receiver, @CachedLibrary("receiver.rawForeignObject()") InteropLibrary interopLibrary,
                    @Cached ToEspressoNode toEspressoNode,
                    @Bind("getContext()") EspressoContext context,
                    @Cached BranchProfile error) {
        Object value = getForeignField(receiver, interopLibrary, context, error);
        try {
            return (StaticObject) toEspressoNode.execute(value, typeKlass);
        } catch (UnsupportedTypeException e) {
            error.enter();
            Meta meta = context.getMeta();
            throw meta.throwExceptionWithMessage(meta.java_lang_ClassCastException, "Foreign field %s cannot be cast to %s", fieldName, typeKlass.getName());
        }
    }
}<|MERGE_RESOLUTION|>--- conflicted
+++ resolved
@@ -44,11 +44,7 @@
 import com.oracle.truffle.espresso.runtime.EspressoContext;
 import com.oracle.truffle.espresso.runtime.StaticObject;
 
-<<<<<<< HEAD
-public abstract class AbstractGetFieldNode extends Node {
-=======
 public abstract class AbstractGetFieldNode extends Node implements ContextAccess {
->>>>>>> 84541b16
     final Field.FieldVersion fieldVersion;
     final String fieldName;
     final int slotCount;
@@ -60,14 +56,11 @@
         this.slotCount = getField().getKind().getSlotCount();
     }
 
-<<<<<<< HEAD
-=======
     @Override
     public final EspressoContext getContext() {
         return EspressoContext.get(this);
     }
 
->>>>>>> 84541b16
     Field getField() {
         return fieldVersion.getField();
     }
