/*
 * Copyright (c) 2019, 2021, Oracle and/or its affiliates. All rights reserved.
 * DO NOT ALTER OR REMOVE COPYRIGHT NOTICES OR THIS FILE HEADER.
 *
 * This code is free software; you can redistribute it and/or modify it
 * under the terms of the GNU General Public License version 2 only, as
 * published by the Free Software Foundation.
 *
 * This code is distributed in the hope that it will be useful, but WITHOUT
 * ANY WARRANTY; without even the implied warranty of MERCHANTABILITY or
 * FITNESS FOR A PARTICULAR PURPOSE.  See the GNU General Public License
 * version 2 for more details (a copy is included in the LICENSE file that
 * accompanied this code).
 *
 * You should have received a copy of the GNU General Public License version
 * 2 along with this work; if not, write to the Free Software Foundation,
 * Inc., 51 Franklin St, Fifth Floor, Boston, MA 02110-1301 USA.
 *
 * Please contact Oracle, 500 Oracle Parkway, Redwood Shores, CA 94065 USA
 * or visit www.oracle.com if you need additional information or have any
 * questions.
 */
package com.oracle.truffle.espresso.impl;

import java.util.HashSet;
import java.util.Set;

import com.oracle.truffle.api.CompilerDirectives.CompilationFinal;
import com.oracle.truffle.api.staticobject.StaticShape;
import com.oracle.truffle.espresso.EspressoLanguage;
import com.oracle.truffle.espresso.descriptors.Symbol;
import com.oracle.truffle.espresso.descriptors.Symbol.Name;
import com.oracle.truffle.espresso.descriptors.Symbol.Type;
<<<<<<< HEAD
=======
import com.oracle.truffle.espresso.runtime.JavaVersion;
import com.oracle.truffle.espresso.runtime.JavaVersion.VersionRange;
>>>>>>> 84541b16
import com.oracle.truffle.espresso.runtime.StaticObject;
import com.oracle.truffle.espresso.runtime.StaticObject.StaticObjectFactory;

final class LinkedKlassFieldLayout {
    final StaticShape<StaticObjectFactory> instanceShape;
    final StaticShape<StaticObjectFactory> staticShape;

    // instance fields declared in the corresponding LinkedKlass (includes hidden fields)
    @CompilationFinal(dimensions = 1) //
    final LinkedField[] instanceFields;
    // static fields declared in the corresponding LinkedKlass (no hidden fields)
    @CompilationFinal(dimensions = 1) //
    final LinkedField[] staticFields;

    final int fieldTableLength;

    LinkedKlassFieldLayout(EspressoLanguage language, JavaVersion version, ParserKlass parserKlass, LinkedKlass superKlass) {
        StaticShape.Builder instanceBuilder = StaticShape.newBuilder(language);
        StaticShape.Builder staticBuilder = StaticShape.newBuilder(language);

        FieldCounter fieldCounter = new FieldCounter(parserKlass, version);
        int nextInstanceFieldIndex = 0;
        int nextStaticFieldIndex = 0;
        int nextInstanceFieldSlot = superKlass == null ? 0 : superKlass.getFieldTableLength();
        int nextStaticFieldSlot = 0;
        instanceFields = new LinkedField[fieldCounter.instanceFields];
        staticFields = new LinkedField[fieldCounter.staticFields];

        LinkedField.IdMode idMode = getIdMode(parserKlass);

        for (ParserField parserField : parserKlass.getFields()) {
            if (parserField.isStatic()) {
<<<<<<< HEAD
                LinkedField field = new LinkedField(parserField, nextStaticFieldSlot++, storeAsFinal(parserKlass, parserField), idMode);
                staticBuilder.property(field);
                staticFields[nextStaticFieldIndex++] = field;
            } else {
                LinkedField field = new LinkedField(parserField, nextInstanceFieldSlot++, storeAsFinal(parserKlass, parserField), idMode);
                instanceBuilder.property(field);
                instanceFields[nextInstanceFieldIndex++] = field;
            }
        }
        for (Symbol<Name> hiddenFieldName : fieldCounter.hiddenFieldNames) {
            ParserField hiddenParserField = new ParserField(ParserField.HIDDEN, hiddenFieldName, Type.java_lang_Object, null);
            LinkedField field = new LinkedField(hiddenParserField, nextInstanceFieldSlot++, storeAsFinal(parserKlass, hiddenParserField), idMode);
            instanceBuilder.property(field);
            instanceFields[nextInstanceFieldIndex++] = field;
=======
                LinkedField field = new LinkedField(parserField, nextStaticFieldSlot++, idMode);
                staticBuilder.property(field, parserField.getPropertyType(), storeAsFinal(parserKlass, parserField));
                staticFields[nextStaticFieldIndex++] = field;
            } else {
                LinkedField field = new LinkedField(parserField, nextInstanceFieldSlot++, idMode);
                instanceBuilder.property(field, parserField.getPropertyType(), storeAsFinal(parserKlass, parserField));
                instanceFields[nextInstanceFieldIndex++] = field;
            }
        }
        for (HiddenField hiddenField : fieldCounter.hiddenFieldNames) {
            if (hiddenField.versionRange.contains(version)) {
                ParserField hiddenParserField = new ParserField(ParserField.HIDDEN, hiddenField.name, hiddenField.type, null);
                LinkedField field = new LinkedField(hiddenParserField, nextInstanceFieldSlot++, idMode);
                instanceBuilder.property(field, hiddenParserField.getPropertyType(), storeAsFinal(parserKlass, hiddenParserField));
                instanceFields[nextInstanceFieldIndex++] = field;
            }
>>>>>>> 84541b16
        }
        if (superKlass == null) {
            instanceShape = instanceBuilder.build(StaticObject.class, StaticObjectFactory.class);
        } else {
            instanceShape = instanceBuilder.build(superKlass.getShape(false));
        }
        staticShape = staticBuilder.build(StaticObject.class, StaticObjectFactory.class);
        fieldTableLength = nextInstanceFieldSlot;
    }

    /**
     * Makes sure that the field IDs passed to the shape builder are all unique.
     */
    private static LinkedField.IdMode getIdMode(ParserKlass parserKlass) {
        ParserField[] parserFields = parserKlass.getFields();

        boolean noDup = true;
        Set<String> present = new HashSet<>(parserFields.length);
        for (ParserField parserField : parserFields) {
            if (!present.add(parserField.getName().toString())) {
                noDup = false;
                break;
            }
        }
        if (noDup) {
            // All fields have unique names, we can use said names as ID.
            return LinkedField.IdMode.REGULAR;
        }
        present.clear();
        for (ParserField parserField : parserFields) {
            String id = LinkedField.idFromNameAndType(parserField.getName(), parserField.getType());
            if (!present.add(id)) {
                // Concatenating name and type does not result in no duplicates. Give up giving
                // meaningful information as an ID, and fall back to field{n}
                return LinkedField.IdMode.OBFUSCATED;
            }
        }
        // All fields have unique {name, type} pairs, use the concatenation of both for the ID.
        return LinkedField.IdMode.WITH_TYPE;
    }

    private static boolean storeAsFinal(ParserKlass klass, ParserField field) {
        Symbol<Type> klassType = klass.getType();
        Symbol<Name> fieldName = field.getName();
        // The Graal compiler folds final fields, with some exceptions (e.g., `System.out`). If the
        // value of one of these fields is stored as final, the corresponding set method has no
        // effect on already compiled methods that folded the read of the field value during
        // compilation.
        if (klassType == Type.java_lang_System && (fieldName == Name.in || fieldName == Name.out || fieldName == Name.err)) {
            return false;
        }
        return field.isFinal();
    }

    private static final class FieldCounter {
        final HiddenField[] hiddenFieldNames;

        // Includes hidden fields
        final int instanceFields;
        final int staticFields;

        FieldCounter(ParserKlass parserKlass, JavaVersion version) {
            int iFields = 0;
            int sFields = 0;
            for (ParserField f : parserKlass.getFields()) {
                if (f.isStatic()) {
                    sFields++;
                } else {
                    iFields++;
                }
            }
            // All hidden fields are of Object kind
            hiddenFieldNames = HiddenField.getHiddenFields(parserKlass.getType(), version);
            instanceFields = iFields + hiddenFieldNames.length;
            staticFields = sFields;
        }
    }

    private static class HiddenField {

        private final Symbol<Name> name;
        private final Symbol<Type> type;
        private final VersionRange versionRange;

        HiddenField(Symbol<Name> name) {
            this(name, Type.java_lang_Object, VersionRange.ALL);
        }

        HiddenField(Symbol<Name> name, Symbol<Type> type, VersionRange versionRange) {
            this.name = name;
            this.type = type;
            this.versionRange = versionRange;
        }

        private boolean appliesTo(JavaVersion version) {
            return versionRange.contains(version);
        }

        static final HiddenField[] EMPTY = new HiddenField[0];

        static HiddenField[] getHiddenFields(Symbol<Type> holder, JavaVersion version) {
            return applyFilter(getHiddenFieldsFull(holder), version);
        }

        private static HiddenField[] applyFilter(HiddenField[] hiddenFields, JavaVersion version) {
            int filtered = 0;
            for (HiddenField f : hiddenFields) {
                if (!f.appliesTo(version)) {
                    filtered++;
                }
            }
            if (filtered == 0) {
                return hiddenFields;
            }
            HiddenField[] result = new HiddenField[hiddenFields.length - filtered];
            int pos = 0;
            for (int i = 0; i < hiddenFields.length; i++) {
                HiddenField f = hiddenFields[i];
                if (f.appliesTo(version)) {
                    result[pos++] = f;
                }
            }
            return result;
        }

        private static HiddenField[] getHiddenFieldsFull(Symbol<Type> holder) {
            if (holder == Type.java_lang_invoke_MemberName) {
                return new HiddenField[]{
                                new HiddenField(Name.HIDDEN_VMTARGET),
                                new HiddenField(Name.HIDDEN_VMINDEX)
                };
            }
            if (holder == Type.java_lang_reflect_Method) {
                return new HiddenField[]{
                                new HiddenField(Name.HIDDEN_METHOD_RUNTIME_VISIBLE_TYPE_ANNOTATIONS),
                                new HiddenField(Name.HIDDEN_METHOD_KEY)
                };
            }
            if (holder == Type.java_lang_reflect_Constructor) {
                return new HiddenField[]{
                                new HiddenField(Name.HIDDEN_CONSTRUCTOR_RUNTIME_VISIBLE_TYPE_ANNOTATIONS),
                                new HiddenField(Name.HIDDEN_CONSTRUCTOR_KEY)
                };
            }
            if (holder == Type.java_lang_reflect_Field) {
                return new HiddenField[]{
                                new HiddenField(Name.HIDDEN_FIELD_RUNTIME_VISIBLE_TYPE_ANNOTATIONS),
                                new HiddenField(Name.HIDDEN_FIELD_KEY)
                };
            }
            if (holder == Type.java_lang_ref_Reference) {
                return new HiddenField[]{
                                // All references (including strong) get an extra hidden field, this
                                // simplifies the code for weak/soft/phantom/final references.
                                new HiddenField(Name.HIDDEN_HOST_REFERENCE)
                };
            }
            if (holder == Type.java_lang_Throwable) {
                return new HiddenField[]{
                                new HiddenField(Name.HIDDEN_FRAMES),
                                new HiddenField(Name.HIDDEN_EXCEPTION_WRAPPER)
                };
            }
            if (holder == Type.java_lang_Thread) {
                return new HiddenField[]{
                                new HiddenField(Name.HIDDEN_INTERRUPTED, Type._boolean, VersionRange.lower(13)),
                                new HiddenField(Name.HIDDEN_HOST_THREAD),
                                new HiddenField(Name.HIDDEN_DEATH),
                                new HiddenField(Name.HIDDEN_DEATH_THROWABLE),
                                new HiddenField(Name.HIDDEN_SUSPEND_LOCK),

                                // Only used for j.l.management bookkeeping.
                                new HiddenField(Name.HIDDEN_THREAD_BLOCKED_OBJECT),
                                new HiddenField(Name.HIDDEN_THREAD_BLOCKED_COUNT),
                                new HiddenField(Name.HIDDEN_THREAD_WAITED_COUNT)
                };
            }
            if (holder == Type.java_lang_Class) {
                return new HiddenField[]{
                                new HiddenField(Name.HIDDEN_SIGNERS),
                                new HiddenField(Name.HIDDEN_MIRROR_KLASS),
                                new HiddenField(Name.HIDDEN_PROTECTION_DOMAIN)
                };
            }
            if (holder == Type.java_lang_ClassLoader) {
                return new HiddenField[]{
                                new HiddenField(Name.HIDDEN_CLASS_LOADER_REGISTRY)
                };
            }
            if (holder == Type.java_lang_Module) {
                return new HiddenField[]{
                                new HiddenField(Name.HIDDEN_MODULE_ENTRY)
                };
            }

            return EMPTY;
        }
    }
}<|MERGE_RESOLUTION|>--- conflicted
+++ resolved
@@ -31,11 +31,8 @@
 import com.oracle.truffle.espresso.descriptors.Symbol;
 import com.oracle.truffle.espresso.descriptors.Symbol.Name;
 import com.oracle.truffle.espresso.descriptors.Symbol.Type;
-<<<<<<< HEAD
-=======
 import com.oracle.truffle.espresso.runtime.JavaVersion;
 import com.oracle.truffle.espresso.runtime.JavaVersion.VersionRange;
->>>>>>> 84541b16
 import com.oracle.truffle.espresso.runtime.StaticObject;
 import com.oracle.truffle.espresso.runtime.StaticObject.StaticObjectFactory;
 
@@ -68,22 +65,6 @@
 
         for (ParserField parserField : parserKlass.getFields()) {
             if (parserField.isStatic()) {
-<<<<<<< HEAD
-                LinkedField field = new LinkedField(parserField, nextStaticFieldSlot++, storeAsFinal(parserKlass, parserField), idMode);
-                staticBuilder.property(field);
-                staticFields[nextStaticFieldIndex++] = field;
-            } else {
-                LinkedField field = new LinkedField(parserField, nextInstanceFieldSlot++, storeAsFinal(parserKlass, parserField), idMode);
-                instanceBuilder.property(field);
-                instanceFields[nextInstanceFieldIndex++] = field;
-            }
-        }
-        for (Symbol<Name> hiddenFieldName : fieldCounter.hiddenFieldNames) {
-            ParserField hiddenParserField = new ParserField(ParserField.HIDDEN, hiddenFieldName, Type.java_lang_Object, null);
-            LinkedField field = new LinkedField(hiddenParserField, nextInstanceFieldSlot++, storeAsFinal(parserKlass, hiddenParserField), idMode);
-            instanceBuilder.property(field);
-            instanceFields[nextInstanceFieldIndex++] = field;
-=======
                 LinkedField field = new LinkedField(parserField, nextStaticFieldSlot++, idMode);
                 staticBuilder.property(field, parserField.getPropertyType(), storeAsFinal(parserKlass, parserField));
                 staticFields[nextStaticFieldIndex++] = field;
@@ -100,7 +81,6 @@
                 instanceBuilder.property(field, hiddenParserField.getPropertyType(), storeAsFinal(parserKlass, hiddenParserField));
                 instanceFields[nextInstanceFieldIndex++] = field;
             }
->>>>>>> 84541b16
         }
         if (superKlass == null) {
             instanceShape = instanceBuilder.build(StaticObject.class, StaticObjectFactory.class);
