/*
 * Copyright (c) 2019, 2020, Oracle and/or its affiliates. All rights reserved.
 * DO NOT ALTER OR REMOVE COPYRIGHT NOTICES OR THIS FILE HEADER.
 *
 * This code is free software; you can redistribute it and/or modify it
 * under the terms of the GNU General Public License version 2 only, as
 * published by the Free Software Foundation.
 *
 * This code is distributed in the hope that it will be useful, but WITHOUT
 * ANY WARRANTY; without even the implied warranty of MERCHANTABILITY or
 * FITNESS FOR A PARTICULAR PURPOSE.  See the GNU General Public License
 * version 2 for more details (a copy is included in the LICENSE file that
 * accompanied this code).
 *
 * You should have received a copy of the GNU General Public License version
 * 2 along with this work; if not, write to the Free Software Foundation,
 * Inc., 51 Franklin St, Fifth Floor, Boston, MA 02110-1301 USA.
 *
 * Please contact Oracle, 500 Oracle Parkway, Redwood Shores, CA 94065 USA
 * or visit www.oracle.com if you need additional information or have any
 * questions.
 */
package com.oracle.truffle.espresso.descriptors;

import java.io.IOException;
import java.util.Arrays;

import com.oracle.truffle.api.CompilerDirectives.CompilationFinal;
import com.oracle.truffle.api.CompilerDirectives.TruffleBoundary;
import com.oracle.truffle.espresso.jni.ModifiedUtf8;
import com.oracle.truffle.espresso.meta.EspressoError;

/**
 * An immutable byte string (modified-UTF8) for internal use in Espresso. <br>
 * Symbols are unique during it's lifetime and can be reference-compared for equality. Internal
 * meta-data in Espresso is stored using symbols: names, signatures, type descriptors and constant
 * pool (modified-)UTF8 entries.
 * <p>
 * Symbols provides several advantages over {@link String} for storing meta-data:
 * <ul>
 * <li>Clear separation between guest and host
 * <li>Compact representation
 * <li>Globally unique + cheap equality comparison
 * <li>Seamless de-duplication
 * <li>0-cost tagging for improved type-safety
 * <li>Copy-less symbolification, symbols are only copied once, when they are being
 * created/persisted
 * <li>Contents are effectively {@link CompilationFinal partial-evaluation constant}
 * </ul>
 *
 * Symbols can be tagged, with no runtime cost, for additional type safety:
 * <ul>
 * <li>Symbol&lt;{@link Name}&gt; identifiers, field/class/method names.
 * <li>Symbol&lt;{@link ModifiedUTF8}&gt; strings from the constant pool.
 * <li>Symbol&lt;? extends {@link Descriptor}&gt; valid types or signatures
 * <li>Symbol&lt;{@link Signature}&gt; valid signature descriptor in internal form
 * <li>Symbol&lt;{@link Type}&gt; valid type descriptor in internal form
 * </ul>
 *
 * <b> Note: Do not synchronize on symbols; class loading relies on exclusive ownership of the
 * symbol's monitors, it may cause unexpected dead-locks. </b>
 *
 * @param <T> generic tag for improved type-safety
 */
public final class Symbol<T> extends ByteSequence {

    @SuppressWarnings("rawtypes") public static final Symbol[] EMPTY_ARRAY = new Symbol[0];

    Symbol(byte[] bytes, int hashCode) {
        super(bytes, hashCode);
    }

    Symbol(byte[] value) {
        // hashCode must match ByteSequence.hashCodeOfRange.
        this(value, Arrays.hashCode(value));
    }

    @SuppressWarnings("unchecked")
    public static <S> Symbol<S>[] emptyArray() {
        return EMPTY_ARRAY;
    }

    ByteSequence substring(int from) {
        return substring(from, length());
    }

    ByteSequence substring(int from, int to) {
        assert 0 <= from && from <= to && to <= length();
        if (from == 0 && to == length()) {
            return this;
        }
        return subSequence(from, to - from);
    }

    static void copyBytes(Symbol<?> src, int srcPos, byte[] dest, int destPos, int length) {
        System.arraycopy(src.value, srcPos, dest, destPos, length);
    }

    @Override
    public byte byteAt(int index) {
        return value[index];
    }

    @TruffleBoundary
    @Override
    public String toString() {
        try {
            return ModifiedUtf8.toJavaString(value);
        } catch (IOException e) {
            throw EspressoError.shouldNotReachHere(e);
        }
    }

    @Override
    public int length() {
        return value.length;
    }

    @Override
    public int offset() {
        return 0;
    }

    @Override
    public boolean equals(Object that) {
        return this == that;
    }

    public static class ModifiedUTF8 {

        @SuppressWarnings("unchecked")
        public static Symbol<ModifiedUTF8> fromSymbol(Symbol<? extends ModifiedUTF8> symbol) {
            return (Symbol<ModifiedUTF8>) symbol;
        }
    }

    public static class Descriptor extends ModifiedUTF8 {
    }

    /**
     * Contains commonly used (name) symbols.
     *
     * Symbols declared here must match exactly the field name; notable exceptions include
     * {@link #_init_}, {@link #_clinit_} and hidden field names.
     */
    public static final class Name extends ModifiedUTF8 {

        public static void ensureInitialized() {
            /* nop */
        }

        // java.base
        public static final Symbol<Name> java_base = StaticSymbols.putName("java.base");

        // general
        public static final Symbol<Name> _init_ = StaticSymbols.putName("<init>");
        public static final Symbol<Name> _clinit_ = StaticSymbols.putName("<clinit>");

        // Boxing and String
        public static final Symbol<Name> value = StaticSymbols.putName("value");
        public static final Symbol<Name> valueOf = StaticSymbols.putName("valueOf");
        public static final Symbol<Name> booleanValue = StaticSymbols.putName("booleanValue");
        public static final Symbol<Name> byteValue = StaticSymbols.putName("byteValue");
        public static final Symbol<Name> shortValue = StaticSymbols.putName("shortValue");
        public static final Symbol<Name> intValue = StaticSymbols.putName("intValue");
        public static final Symbol<Name> longValue = StaticSymbols.putName("longValue");
        public static final Symbol<Name> floatValue = StaticSymbols.putName("floatValue");
        public static final Symbol<Name> doubleValue = StaticSymbols.putName("doubleValue");

        // Field, Thread, Module and MemberName
        public static final Symbol<Name> name = StaticSymbols.putName("name");
        // Thread and Runnable
        public static final Symbol<Name> run = StaticSymbols.putName("run");
        // Thread and System
        public static final Symbol<Name> exit = StaticSymbols.putName("exit");
        // Object and arrays
        public static final Symbol<Name> clone = StaticSymbols.putName("clone");
        public static final Symbol<Name> toString = StaticSymbols.putName("toString");
        // variable 'this' name
        public static final Symbol<Name> thiz = StaticSymbols.putName("this");

        // finding main
        public static final Symbol<Name> checkAndLoadMain = StaticSymbols.putName("checkAndLoadMain");
        public static final Symbol<Name> main = StaticSymbols.putName("main");

        // Reflection
        public static final Symbol<Name> clazz = StaticSymbols.putName("clazz");
        public static final Symbol<Name> getParameterTypes = StaticSymbols.putName("getParameterTypes");
        public static final Symbol<Name> override = StaticSymbols.putName("override");
        public static final Symbol<Name> parameterTypes = StaticSymbols.putName("parameterTypes");
        public static final Symbol<Name> root = StaticSymbols.putName("root");
        public static final Symbol<Name> signature = StaticSymbols.putName("signature");
        public static final Symbol<Name> slot = StaticSymbols.putName("slot");
        public static final Symbol<Name> type = StaticSymbols.putName("type");

        // java.lang.*
        // j.l.AssertionStatusDirectives
        public static final Symbol<Name> classes = StaticSymbols.putName("classes");
        public static final Symbol<Name> classEnabled = StaticSymbols.putName("classEnabled");
        public static final Symbol<Name> deflt = StaticSymbols.putName("deflt");
        public static final Symbol<Name> packages = StaticSymbols.putName("packages");
        public static final Symbol<Name> packageEnabled = StaticSymbols.putName("packageEnabled");

        // j.l.Class
        public static final Symbol<Name> checkPackageAccess = StaticSymbols.putName("checkPackageAccess");
        public static final Symbol<Name> getName = StaticSymbols.putName("getName");
        public static final Symbol<Name> getSimpleName = StaticSymbols.putName("getSimpleName");
        public static final Symbol<Name> getTypeName = StaticSymbols.putName("getTypeName");
        public static final Symbol<Name> forName = StaticSymbols.putName("forName");
        public static final Symbol<Name> module = StaticSymbols.putName("module");
        public static final Symbol<Name> classData = StaticSymbols.putName("classData");
        public static final Symbol<Name> classLoader = StaticSymbols.putName("classLoader");
        public static final Symbol<Name> classRedefinedCount = StaticSymbols.putName("classRedefinedCount");
        public static final Symbol<Name> componentType = StaticSymbols.putName("componentType");

        // j.l.ClassLoader
        public static final Symbol<Name> addClass = StaticSymbols.putName("addClass");
        public static final Symbol<Name> findNative = StaticSymbols.putName("findNative");
        public static final Symbol<Name> getSystemClassLoader = StaticSymbols.putName("getSystemClassLoader");
        public static final Symbol<Name> loadClass = StaticSymbols.putName("loadClass");
        public static final Symbol<Name> getResourceAsStream = StaticSymbols.putName("getResourceAsStream");
        public static final Symbol<Name> parent = StaticSymbols.putName("parent");
        public static final Symbol<Name> unnamedModule = StaticSymbols.putName("unnamedModule");
        public static final Symbol<Name> HIDDEN_CLASS_LOADER_REGISTRY = StaticSymbols.putName("0HIDDEN_CLASS_LOADER_REGISTRY");

        // j.l.Module
        public static final Symbol<Name> loader = StaticSymbols.putName("loader");

        // j.l.RecordComponent
        public static final Symbol<Name> accessor = StaticSymbols.putName("accessor");
        public static final Symbol<Name> annotations = StaticSymbols.putName("annotations");
        public static final Symbol<Name> typeAnnotations = StaticSymbols.putName("typeAnnotations");

        // j.l.String
        public static final Symbol<Name> hash = StaticSymbols.putName("hash");
        public static final Symbol<Name> hashCode = StaticSymbols.putName("hashCode");
        public static final Symbol<Name> length = StaticSymbols.putName("length");
        public static final Symbol<Name> toCharArray = StaticSymbols.putName("toCharArray");
        public static final Symbol<Name> charAt = StaticSymbols.putName("charAt");
        public static final Symbol<Name> coder = StaticSymbols.putName("coder");
        public static final Symbol<Name> COMPACT_STRINGS = StaticSymbols.putName("COMPACT_STRINGS");
        public static final Symbol<Name> indexOf = StaticSymbols.putName("indexOf");

        // j.l.Throwable
        public static final Symbol<Name> backtrace = StaticSymbols.putName("backtrace");
        public static final Symbol<Name> cause = StaticSymbols.putName("cause");
        public static final Symbol<Name> depth = StaticSymbols.putName("depth");
        public static final Symbol<Name> fillInStackTrace = StaticSymbols.putName("fillInStackTrace");
        public static final Symbol<Name> fillInStackTrace0 = StaticSymbols.putName("fillInStackTrace0");
        public static final Symbol<Name> getMessage = StaticSymbols.putName("getMessage");
        public static final Symbol<Name> detailMessage = StaticSymbols.putName("detailMessage");
        public static final Symbol<Name> printStackTrace = StaticSymbols.putName("printStackTrace");

        // j.l.Thread
        public static final Symbol<Name> add = StaticSymbols.putName("add");
        public static final Symbol<Name> blockerLock = StaticSymbols.putName("blockerLock");
        public static final Symbol<Name> checkAccess = StaticSymbols.putName("checkAccess");
        public static final Symbol<Name> daemon = StaticSymbols.putName("daemon");
        public static final Symbol<Name> dispatchUncaughtException = StaticSymbols.putName("dispatchUncaughtException");
        public static final Symbol<Name> getStackTrace = StaticSymbols.putName("getStackTrace");
        public static final Symbol<Name> group = StaticSymbols.putName("group");
        public static final Symbol<Name> inheritedAccessControlContext = StaticSymbols.putName("inheritedAccessControlContext");
        public static final Symbol<Name> maxPriority = StaticSymbols.putName("maxPriority");
        public static final Symbol<Name> parkBlocker = StaticSymbols.putName("parkBlocker");
        public static final Symbol<Name> priority = StaticSymbols.putName("priority");
        public static final Symbol<Name> remove = StaticSymbols.putName("remove");
        public static final Symbol<Name> stop = StaticSymbols.putName("stop");
        public static final Symbol<Name> threadStatus = StaticSymbols.putName("threadStatus");
        public static final Symbol<Name> toThreadState = StaticSymbols.putName("toThreadState");
        public static final Symbol<Name> contextClassLoader = StaticSymbols.putName("contextClassLoader");

        // j.l.StackTraceElement
        public static final Symbol<Name> declaringClassObject = StaticSymbols.putName("declaringClassObject");
        public static final Symbol<Name> classLoaderName = StaticSymbols.putName("classLoaderName");
        public static final Symbol<Name> moduleName = StaticSymbols.putName("moduleName");
        public static final Symbol<Name> moduleVersion = StaticSymbols.putName("moduleVersion");
        public static final Symbol<Name> declaringClass = StaticSymbols.putName("declaringClass");
        public static final Symbol<Name> methodName = StaticSymbols.putName("methodName");
        public static final Symbol<Name> fileName = StaticSymbols.putName("fileName");
        public static final Symbol<Name> lineNumber = StaticSymbols.putName("lineNumber");

        // j.l.System
        public static final Symbol<Name> err = StaticSymbols.putName("err");
        public static final Symbol<Name> getProperty = StaticSymbols.putName("getProperty");
        public static final Symbol<Name> in = StaticSymbols.putName("in");
        public static final Symbol<Name> initializeSystemClass = StaticSymbols.putName("initializeSystemClass");
        public static final Symbol<Name> initPhase1 = StaticSymbols.putName("initPhase1");
        public static final Symbol<Name> initPhase2 = StaticSymbols.putName("initPhase2");
        public static final Symbol<Name> initPhase3 = StaticSymbols.putName("initPhase3");
        public static final Symbol<Name> out = StaticSymbols.putName("out");
        public static final Symbol<Name> security = StaticSymbols.putName("security");
        public static final Symbol<Name> setProperty = StaticSymbols.putName("setProperty");

        // j.l.Shutdown
        public static final Symbol<Name> shutdown = StaticSymbols.putName("shutdown");

        // j.l.StackStreamFactory
        public static final Symbol<Name> doStackWalk = StaticSymbols.putName("doStackWalk");
        public static final Symbol<Name> callStackWalk = StaticSymbols.putName("callStackWalk");

        // j.l.StackFrameInfo
        public static final Symbol<Name> memberName = StaticSymbols.putName("memberName");
        public static final Symbol<Name> bci = StaticSymbols.putName("bci");

        // java.nio.ByteBuffer
        public static final Symbol<Name> wrap = StaticSymbols.putName("wrap");

        // java.nio.ByteOrder
        public static final Symbol<Name> LITTLE_ENDIAN = StaticSymbols.putName("LITTLE_ENDIAN");

        // java.nio.Buffer
        public static final Symbol<Name> address = StaticSymbols.putName("address");
        public static final Symbol<Name> capacity = StaticSymbols.putName("capacity");
        public static final Symbol<Name> wait = StaticSymbols.putName("wait");

        // java.io.InputStream
        public static final Symbol<Name> available = StaticSymbols.putName("available");
        public static final Symbol<Name> read = StaticSymbols.putName("read");
        public static final Symbol<Name> close = StaticSymbols.putName("close");

        // java.io.PrintStream
        public static final Symbol<Name> println = StaticSymbols.putName("println");

        // java.lang.invoke.*
        // CallSite
        public static final Symbol<Name> target = StaticSymbols.putName("target");

        // LambdaForm
        public static final Symbol<Name> compileToBytecode = StaticSymbols.putName("compileToBytecode");
        public static final Symbol<Name> isCompiled = StaticSymbols.putName("isCompiled");
        public static final Symbol<Name> vmentry = StaticSymbols.putName("vmentry");
        public static final Symbol<Name> getCallerClass = StaticSymbols.putName("getCallerClass");

        public static final Symbol<Name> createMemoryPool = StaticSymbols.putName("createMemoryPool");
        public static final Symbol<Name> createMemoryManager = StaticSymbols.putName("createMemoryManager");
        public static final Symbol<Name> createGarbageCollector = StaticSymbols.putName("createGarbageCollector");
        public static final Symbol<Name> tid = StaticSymbols.putName("tid");
        public static final Symbol<Name> getFromClass = StaticSymbols.putName("getFromClass");

        // MemberName
        public static final Symbol<Name> flags = StaticSymbols.putName("flags");
        public static final Symbol<Name> form = StaticSymbols.putName("form");
        public static final Symbol<Name> getSignature = StaticSymbols.putName("getSignature");

        // MethodHandle
        public static final Symbol<Name> invoke = StaticSymbols.putName("invoke");
        public static final Symbol<Name> invokeExact = StaticSymbols.putName("invokeExact");
        public static final Symbol<Name> invokeBasic = StaticSymbols.putName("invokeBasic");
        public static final Symbol<Name> invokeWithArguments = StaticSymbols.putName("invokeWithArguments");
        public static final Symbol<Name> linkToVirtual = StaticSymbols.putName("linkToVirtual");
        public static final Symbol<Name> linkToStatic = StaticSymbols.putName("linkToStatic");
        public static final Symbol<Name> linkToInterface = StaticSymbols.putName("linkToInterface");
        public static final Symbol<Name> linkToSpecial = StaticSymbols.putName("linkToSpecial");

        // VarHandles
        public static final Symbol<Name> getStaticFieldFromBaseAndOffset = StaticSymbols.putName("getStaticFieldFromBaseAndOffset");

        // MethodHandleNatives
        public static final Symbol<Name> findMethodHandleType = StaticSymbols.putName("findMethodHandleType");
        public static final Symbol<Name> linkMethod = StaticSymbols.putName("linkMethod");
        public static final Symbol<Name> linkCallSite = StaticSymbols.putName("linkCallSite");
        public static final Symbol<Name> linkDynamicConstant = StaticSymbols.putName("linkDynamicConstant");
        public static final Symbol<Name> linkMethodHandleConstant = StaticSymbols.putName("linkMethodHandleConstant");

        // MethodHandles
        public static final Symbol<Name> lookup = StaticSymbols.putName("lookup");

        // MethodType
        public static final Symbol<Name> fromMethodDescriptorString = StaticSymbols.putName("fromMethodDescriptorString");
        public static final Symbol<Name> toMethodDescriptorString = StaticSymbols.putName("toMethodDescriptorString");

        // j.l.ref.Finalizer
        public static final Symbol<Name> finalize = StaticSymbols.putName("finalize");
        public static final Symbol<Name> register = StaticSymbols.putName("register");

        // j.l.ref.Reference
        public static final Symbol<Name> discovered = StaticSymbols.putName("discovered");
        public static final Symbol<Name> enqueue = StaticSymbols.putName("enqueue");
        public static final Symbol<Name> lock = StaticSymbols.putName("lock");
        public static final Symbol<Name> next = StaticSymbols.putName("next");
        public static final Symbol<Name> NULL = StaticSymbols.putName("NULL");
        public static final Symbol<Name> pending = StaticSymbols.putName("pending");
        public static final Symbol<Name> processPendingLock = StaticSymbols.putName("processPendingLock");
        public static final Symbol<Name> queue = StaticSymbols.putName("queue");
        public static final Symbol<Name> referent = StaticSymbols.putName("referent");

        // java.security.ProtectionDomain
        public static final Symbol<Name> impliesCreateAccessControlContext = StaticSymbols.putName("impliesCreateAccessControlContext");

        // java.security.AccessControlContext
        public static final Symbol<Name> context = StaticSymbols.putName("context");
        public static final Symbol<Name> isAuthorized = StaticSymbols.putName("isAuthorized");
        public static final Symbol<Name> isPrivileged = StaticSymbols.putName("isPrivileged");
        public static final Symbol<Name> privilegedContext = StaticSymbols.putName("privilegedContext");
        public static final Symbol<Name> doPrivileged = StaticSymbols.putName("doPrivileged");
        public static final Symbol<Name> executePrivileged = StaticSymbols.putName("executePrivileged");

        // jdk.internal.misc.UnsafeConstants
        public static final Symbol<Name> ADDRESS_SIZE0 = StaticSymbols.putName("ADDRESS_SIZE0");
        public static final Symbol<Name> PAGE_SIZE = StaticSymbols.putName("PAGE_SIZE");
        public static final Symbol<Name> BIG_ENDIAN = StaticSymbols.putName("BIG_ENDIAN");
        public static final Symbol<Name> UNALIGNED_ACCESS = StaticSymbols.putName("UNALIGNED_ACCESS");
        public static final Symbol<Name> DATA_CACHE_LINE_FLUSH_SIZE = StaticSymbols.putName("DATA_CACHE_LINE_FLUSH_SIZE");

        // sun.launcher.LauncherHelper
        public static final Symbol<Name> printHelpMessage = StaticSymbols.putName("printHelpMessage");
        public static final Symbol<Name> ostream = StaticSymbols.putName("ostream");

        // sun.reflect.ConstantPool
        public static final Symbol<Name> constantPoolOop = StaticSymbols.putName("constantPoolOop");

        // sun.misc.SignalHandler
        public static final Symbol<Name> handle = StaticSymbols.putName("handle");
        public static final Symbol<Name> SIG_DFL = StaticSymbols.putName("SIG_DFL");
        public static final Symbol<Name> SIG_IGN = StaticSymbols.putName("SIG_IGN");
        // sun.misc.NativeSignalHandler
        public static final Symbol<Name> handler = StaticSymbols.putName("handler");

        // Attribute names
        public static final Symbol<Name> AnnotationDefault = StaticSymbols.putName("AnnotationDefault");
        public static final Symbol<Name> BootstrapMethods = StaticSymbols.putName("BootstrapMethods");
        public static final Symbol<Name> Code = StaticSymbols.putName("Code");
        public static final Symbol<Name> ConstantValue = StaticSymbols.putName("ConstantValue");
        public static final Symbol<Name> Deprecated = StaticSymbols.putName("Deprecated");
        public static final Symbol<Name> EnclosingMethod = StaticSymbols.putName("EnclosingMethod");
        public static final Symbol<Name> Exceptions = StaticSymbols.putName("Exceptions");
        public static final Symbol<Name> InnerClasses = StaticSymbols.putName("InnerClasses");
        public static final Symbol<Name> LineNumberTable = StaticSymbols.putName("LineNumberTable");
        public static final Symbol<Name> LocalVariableTable = StaticSymbols.putName("LocalVariableTable");
        public static final Symbol<Name> LocalVariableTypeTable = StaticSymbols.putName("LocalVariableTypeTable");
        public static final Symbol<Name> MethodParameters = StaticSymbols.putName("MethodParameters");
        public static final Symbol<Name> NestHost = StaticSymbols.putName("NestHost");
        public static final Symbol<Name> NestMembers = StaticSymbols.putName("NestMembers");
        public static final Symbol<Name> PermittedSubclasses = StaticSymbols.putName("PermittedSubclasses");
        public static final Symbol<Name> Record = StaticSymbols.putName("Record");
        public static final Symbol<Name> RuntimeVisibleAnnotations = StaticSymbols.putName("RuntimeVisibleAnnotations");
        public static final Symbol<Name> RuntimeInvisibleAnnotations = StaticSymbols.putName("RuntimeInvisibleAnnotations");
        public static final Symbol<Name> RuntimeVisibleTypeAnnotations = StaticSymbols.putName("RuntimeVisibleTypeAnnotations");
        public static final Symbol<Name> RuntimeInvisibleTypeAnnotations = StaticSymbols.putName("RuntimeInvisibleTypeAnnotations");
        public static final Symbol<Name> RuntimeVisibleParameterAnnotations = StaticSymbols.putName("RuntimeVisibleParameterAnnotations");
        public static final Symbol<Name> RuntimeInvisibleParameterAnnotations = StaticSymbols.putName("RuntimeInvisibleParameterAnnotations");
        public static final Symbol<Name> Signature = StaticSymbols.putName("Signature");
        public static final Symbol<Name> SourceFile = StaticSymbols.putName("SourceFile");
        public static final Symbol<Name> SourceDebugExtension = StaticSymbols.putName("SourceDebugExtension");
        public static final Symbol<Name> StackMapTable = StaticSymbols.putName("StackMapTable");
        public static final Symbol<Name> Synthetic = StaticSymbols.putName("Synthetic");

        // Interop conversions
        public static final Symbol<Name> seconds = StaticSymbols.putName("seconds");
        public static final Symbol<Name> nanos = StaticSymbols.putName("nanos");
        public static final Symbol<Name> year = StaticSymbols.putName("year");
        public static final Symbol<Name> month = StaticSymbols.putName("month");
        public static final Symbol<Name> day = StaticSymbols.putName("day");
        public static final Symbol<Name> toLocalDate = StaticSymbols.putName("toLocalDate");
        public static final Symbol<Name> toLocalTime = StaticSymbols.putName("toLocalTime");
        public static final Symbol<Name> toInstant = StaticSymbols.putName("toInstant");
        public static final Symbol<Name> getZone = StaticSymbols.putName("getZone");
        public static final Symbol<Name> getId = StaticSymbols.putName("getId");
        public static final Symbol<Name> of = StaticSymbols.putName("of");
        public static final Symbol<Name> compose = StaticSymbols.putName("compose");

        public static final Symbol<Name> hour = StaticSymbols.putName("hour");
        public static final Symbol<Name> minute = StaticSymbols.putName("minute");
        public static final Symbol<Name> second = StaticSymbols.putName("second");
        public static final Symbol<Name> nano = StaticSymbols.putName("nano");
        public static final Symbol<Name> atZone = StaticSymbols.putName("atZone");

        // Map / List / Iterator
        public static final Symbol<Name> get = StaticSymbols.putName("get");
        public static final Symbol<Name> set = StaticSymbols.putName("set");
        public static final Symbol<Name> iterator = StaticSymbols.putName("iterator");
        public static final Symbol<Name> put = StaticSymbols.putName("put");
        public static final Symbol<Name> size = StaticSymbols.putName("size");
        public static final Symbol<Name> containsKey = StaticSymbols.putName("containsKey");
        public static final Symbol<Name> getKey = StaticSymbols.putName("getKey");
        public static final Symbol<Name> getValue = StaticSymbols.putName("getValue");
        public static final Symbol<Name> setValue = StaticSymbols.putName("setValue");
        public static final Symbol<Name> entrySet = StaticSymbols.putName("entrySet");
        public static final Symbol<Name> hasNext = StaticSymbols.putName("hasNext");

        // Hidden field names. Starts with a 0 in order for the names to be illegal identifiers.

        // MemberName
        public static final Symbol<Name> HIDDEN_VMINDEX = StaticSymbols.putName("0HIDDEN_VMINDEX");
        public static final Symbol<Name> HIDDEN_VMTARGET = StaticSymbols.putName("0HIDDEN_VMTARGET");

        // Method
        public static final Symbol<Name> HIDDEN_METHOD_KEY = StaticSymbols.putName("0HIDDEN_METHOD_KEY");
        public static final Symbol<Name> HIDDEN_METHOD_RUNTIME_VISIBLE_TYPE_ANNOTATIONS = StaticSymbols.putName("0HIDDEN_METHOD_RUNTIME_VISIBLE_TYPE_ANNOTATIONS");

        // Constructor
        public static final Symbol<Name> HIDDEN_CONSTRUCTOR_KEY = StaticSymbols.putName("0HIDDEN_CONSTRUCTOR_KEY");
        public static final Symbol<Name> HIDDEN_CONSTRUCTOR_RUNTIME_VISIBLE_TYPE_ANNOTATIONS = StaticSymbols.putName("0HIDDEN_CONSTRUCTOR_RUNTIME_VISIBLE_TYPE_ANNOTATIONS");

        // Field
        public static final Symbol<Name> HIDDEN_FIELD_KEY = StaticSymbols.putName("0HIDDEN_FIELD_KEY");
        public static final Symbol<Name> HIDDEN_FIELD_RUNTIME_VISIBLE_TYPE_ANNOTATIONS = StaticSymbols.putName("0HIDDEN_FIELD_RUNTIME_VISIBLE_TYPE_ANNOTATIONS");

        // Throwable
        public static final Symbol<Name> HIDDEN_FRAMES = StaticSymbols.putName("0HIDDEN_FRAMES");
        public static final Symbol<Name> HIDDEN_EXCEPTION_WRAPPER = StaticSymbols.putName("0HIDDEN_EXCEPTION_WRAPPER");

        // Thread
        public static final Symbol<Name> interrupted = StaticSymbols.putName("interrupted");
        public static final Symbol<Name> interrupt = StaticSymbols.putName("interrupt");
        public static final Symbol<Name> HIDDEN_DEATH = StaticSymbols.putName("0HIDDEN_DEATH");
        public static final Symbol<Name> HIDDEN_DEATH_THROWABLE = StaticSymbols.putName("0HIDDEN_DEATH_THROWABLE");
        public static final Symbol<Name> HIDDEN_HOST_THREAD = StaticSymbols.putName("0HIDDEN_HOST_THREAD");
        public static final Symbol<Name> HIDDEN_INTERRUPTED = StaticSymbols.putName("0HIDDEN_INTERRUPTED");
        public static final Symbol<Name> HIDDEN_SUSPEND_LOCK = StaticSymbols.putName("0HIDDEN_SUSPEND_LOCK");
        public static final Symbol<Name> HIDDEN_THREAD_BLOCKED_OBJECT = StaticSymbols.putName("0HIDDEN_THREAD_BLOCKED_OBJECT");
        public static final Symbol<Name> HIDDEN_THREAD_BLOCKED_COUNT = StaticSymbols.putName("0HIDDEN_THREAD_BLOCKED_COUNT");
        public static final Symbol<Name> HIDDEN_THREAD_WAITED_COUNT = StaticSymbols.putName("0HIDDEN_THREAD_WAITED_COUNT");

        // Class
        public static final Symbol<Name> HIDDEN_MIRROR_KLASS = StaticSymbols.putName("0HIDDEN_MIRROR_KLASS");
        public static final Symbol<Name> HIDDEN_SIGNERS = StaticSymbols.putName("0HIDDEN_SIGNERS");
        public static final Symbol<Name> HIDDEN_PROTECTION_DOMAIN = StaticSymbols.putName("0HIDDEN_PROTECTION_DOMAIN");

        // Module
        public static final Symbol<Name> HIDDEN_MODULE_ENTRY = StaticSymbols.putName("0HIDDEN_MODULE_ENTRY");

        // Reference
        public static final Symbol<Name> HIDDEN_HOST_REFERENCE = StaticSymbols.putName("0HIDDEN_HOST_REFERENCE");

        // Polyglot ExceptionType
        public static final Symbol<Name> EXIT = StaticSymbols.putName("EXIT");
        public static final Symbol<Name> INTERRUPT = StaticSymbols.putName("INTERRUPT");
        public static final Symbol<Name> RUNTIME_ERROR = StaticSymbols.putName("RUNTIME_ERROR");
        public static final Symbol<Name> PARSE_ERROR = StaticSymbols.putName("PARSE_ERROR");
        public static final Symbol<Name> create = StaticSymbols.putName("create");

        // Class redefinition plugin helpers
        public static final Symbol<Name> flushFromCaches = StaticSymbols.putName("flushFromCaches");
        public static final Symbol<Name> generateProxyClass = StaticSymbols.putName("generateProxyClass");
        public static final Symbol<Name> removeBeanInfo = StaticSymbols.putName("removeBeanInfo");

        public static final Symbol<Name> platformClassLoader = StaticSymbols.putName("platformClassLoader");
        public static final Symbol<Name> bootModules = StaticSymbols.putName("bootModules");
        public static final Symbol<Name> descriptor = StaticSymbols.putName("descriptor");
        public static final Symbol<Name> ofSystem = StaticSymbols.putName("ofSystem");
    }

    /**
     * Contains commonly used (type) symbols.
     *
     * <p>
     * Naming convention: Use the fully qualified type name, '_' as package separator and '$' as
     * separator for inner classes.<br>
     * - {@link #_long}<br>
     * - {@link #java_lang_Object}<br>
     * - {@link #java_lang_String_array}<br>
     * - {@link #java_lang_ref_Finalizer$FinalizerThread}<br>
     */
    public static final class Type extends Descriptor {

        public static void ensureInitialized() {
            /* nop */
        }

        // Core types.
        public static final Symbol<Type> java_lang_String = StaticSymbols.putType("Ljava/lang/String;");
        public static final Symbol<Type> java_lang_String_array = StaticSymbols.putType("[Ljava/lang/String;");

        public static final Symbol<Type> java_lang_Object = StaticSymbols.putType("Ljava/lang/Object;");
        public static final Symbol<Type> java_lang_Object_array = StaticSymbols.putType("[Ljava/lang/Object;");

        public static final Symbol<Type> java_lang_Class = StaticSymbols.putType("Ljava/lang/Class;");
        public static final Symbol<Type> java_lang_Class_array = StaticSymbols.putType("[Ljava/lang/Class;");

        public static final Symbol<Type> java_lang_Throwable = StaticSymbols.putType("Ljava/lang/Throwable;");
        public static final Symbol<Type> java_lang_Exception = StaticSymbols.putType("Ljava/lang/Exception;");
        public static final Symbol<Type> java_lang_System = StaticSymbols.putType("Ljava/lang/System;");
        public static final Symbol<Type> java_security_ProtectionDomain = StaticSymbols.putType("Ljava/security/ProtectionDomain;");
        public static final Symbol<Type> java_security_ProtectionDomain_array = StaticSymbols.putType("[Ljava/security/ProtectionDomain;");
        public static final Symbol<Type> java_security_AccessControlContext = StaticSymbols.putType("Ljava/security/AccessControlContext;");
        public static final Symbol<Type> java_security_AccessController = StaticSymbols.putType("Ljava/security/AccessController;");
        public static final Symbol<Type> java_lang_SecurityManager = StaticSymbols.putType("Ljava/lang/SecurityManager;");
        public static final Symbol<Type> java_security_CodeSource = StaticSymbols.putType("Ljava/security/CodeSource;");
        public static final Symbol<Type> java_security_PermissionCollection = StaticSymbols.putType("Ljava/security/PermissionCollection;");

        public static final Symbol<Type> java_lang_ClassLoader = StaticSymbols.putType("Ljava/lang/ClassLoader;");
        public static final Symbol<Type> java_lang_ClassLoader$NativeLibrary = StaticSymbols.putType("Ljava/lang/ClassLoader$NativeLibrary;");
        public static final Symbol<Type> jdk_internal_loader_NativeLibraries = StaticSymbols.putType("Ljdk/internal/loader/NativeLibraries;");
        public static final Symbol<Type> sun_misc_Launcher$ExtClassLoader = StaticSymbols.putType("Lsun/misc/Launcher$ExtClassLoader;");

        public static final Symbol<Type> java_io_InputStream = StaticSymbols.putType("Ljava/io/InputStream;");
        public static final Symbol<Type> java_io_PrintStream = StaticSymbols.putType("Ljava/io/PrintStream;");
        public static final Symbol<Type> java_nio_file_Path = StaticSymbols.putType("Ljava/nio/file/Path;");
        public static final Symbol<Type> java_nio_file_Path_array = StaticSymbols.putType("[Ljava/nio/file/Path;");
        public static final Symbol<Type> java_nio_file_Paths = StaticSymbols.putType("Ljava/nio/file/Paths;");

        public static final Symbol<Type> jdk_internal_loader_ClassLoaders = StaticSymbols.putType("Ljdk/internal/loader/ClassLoaders;");
        public static final Symbol<Type> jdk_internal_loader_ClassLoaders$PlatformClassLoader = StaticSymbols.putType("Ljdk/internal/loader/ClassLoaders$PlatformClassLoader;");
        public static final Symbol<Type> jdk_internal_module_ModuleLoaderMap = StaticSymbols.putType("Ljdk/internal/module/ModuleLoaderMap;");
<<<<<<< HEAD
=======
        public static final Symbol<Type> jdk_internal_module_ModuleLoaderMap_Modules = StaticSymbols.putType("Ljdk/internal/module/ModuleLoaderMap$Modules;");
>>>>>>> 84541b16
        public static final Symbol<Type> jdk_internal_module_SystemModuleFinders = StaticSymbols.putType("Ljdk/internal/module/SystemModuleFinders;");
        public static final Symbol<Type> jdk_internal_module_SystemModules = StaticSymbols.putType("Ljdk/internal/module/SystemModules;");
        public static final Symbol<Type> java_lang_module_ModuleFinder = StaticSymbols.putType("Ljava/lang/module/ModuleFinder;");
        public static final Symbol<Type> java_lang_module_ModuleFinder_array = StaticSymbols.putType("[Ljava/lang/module/ModuleFinder;");
        public static final Symbol<Type> jdk_internal_module_ModulePath = StaticSymbols.putType("Ljdk/internal/module/ModulePath;");

        public static final Symbol<Type> java_beans_Introspector = StaticSymbols.putType("Ljava/beans/Introspector;");
        public static final Symbol<Type> java_beans_ThreadGroupContext = StaticSymbols.putType("Ljava/beans/ThreadGroupContext;");

        public static final Symbol<Type> java_lang_reflect_Proxy = StaticSymbols.putType("Ljava/lang/reflect/Proxy;");
        public static final Symbol<Type> java_lang_reflect_ProxyGenerator = StaticSymbols.putType("Ljava/lang/reflect/ProxyGenerator;");
        public static final Symbol<Type> sun_misc_ProxyGenerator = StaticSymbols.putType("Lsun/misc/ProxyGenerator;");

        // Primitive types.
        public static final Symbol<Type> _boolean = StaticSymbols.putType("Z" /* boolean */);
        public static final Symbol<Type> _byte = StaticSymbols.putType("B" /* byte */);
        public static final Symbol<Type> _char = StaticSymbols.putType("C" /* char */);
        public static final Symbol<Type> _short = StaticSymbols.putType("S" /* short */);
        public static final Symbol<Type> _int = StaticSymbols.putType("I" /* int */);
        public static final Symbol<Type> _float = StaticSymbols.putType("F" /* float */);
        public static final Symbol<Type> _double = StaticSymbols.putType("D" /* double */);
        public static final Symbol<Type> _long = StaticSymbols.putType("J" /* long */);
        public static final Symbol<Type> _void = StaticSymbols.putType("V" /* void */);

        public static final Symbol<Type> _boolean_array = StaticSymbols.putType("[Z" /* boolean[] */);
        public static final Symbol<Type> _byte_array = StaticSymbols.putType("[B" /* byte[] */);
        public static final Symbol<Type> _char_array = StaticSymbols.putType("[C" /* char[] */);
        public static final Symbol<Type> _short_array = StaticSymbols.putType("[S" /* short[] */);
        public static final Symbol<Type> _int_array = StaticSymbols.putType("[I" /* int[] */);
        public static final Symbol<Type> _float_array = StaticSymbols.putType("[F" /* float[] */);
        public static final Symbol<Type> _double_array = StaticSymbols.putType("[D" /* double[] */);
        public static final Symbol<Type> _long_array = StaticSymbols.putType("[J" /* long[] */);

        // Boxed types.
        public static final Symbol<Type> java_lang_Boolean = StaticSymbols.putType("Ljava/lang/Boolean;");
        public static final Symbol<Type> java_lang_Byte = StaticSymbols.putType("Ljava/lang/Byte;");
        public static final Symbol<Type> java_lang_Character = StaticSymbols.putType("Ljava/lang/Character;");
        public static final Symbol<Type> java_lang_Short = StaticSymbols.putType("Ljava/lang/Short;");
        public static final Symbol<Type> java_lang_Integer = StaticSymbols.putType("Ljava/lang/Integer;");
        public static final Symbol<Type> java_lang_Float = StaticSymbols.putType("Ljava/lang/Float;");
        public static final Symbol<Type> java_lang_Double = StaticSymbols.putType("Ljava/lang/Double;");
        public static final Symbol<Type> java_lang_Long = StaticSymbols.putType("Ljava/lang/Long;");
        public static final Symbol<Type> java_lang_Void = StaticSymbols.putType("Ljava/lang/Void;");

        public static final Symbol<Type> java_lang_Cloneable = StaticSymbols.putType("Ljava/lang/Cloneable;");

        public static final Symbol<Type> java_lang_StackOverflowError = StaticSymbols.putType("Ljava/lang/StackOverflowError;");
        public static final Symbol<Type> java_lang_OutOfMemoryError = StaticSymbols.putType("Ljava/lang/OutOfMemoryError;");
        public static final Symbol<Type> java_lang_AssertionError = StaticSymbols.putType("Ljava/lang/AssertionError;");

        public static final Symbol<Type> java_lang_NullPointerException = StaticSymbols.putType("Ljava/lang/NullPointerException;");
        public static final Symbol<Type> java_lang_ClassCastException = StaticSymbols.putType("Ljava/lang/ClassCastException;");
        public static final Symbol<Type> java_lang_ArrayStoreException = StaticSymbols.putType("Ljava/lang/ArrayStoreException;");
        public static final Symbol<Type> java_lang_ArithmeticException = StaticSymbols.putType("Ljava/lang/ArithmeticException;");
        public static final Symbol<Type> java_lang_IllegalMonitorStateException = StaticSymbols.putType("Ljava/lang/IllegalMonitorStateException;");
        public static final Symbol<Type> java_lang_IllegalArgumentException = StaticSymbols.putType("Ljava/lang/IllegalArgumentException;");
        public static final Symbol<Type> java_lang_ClassNotFoundException = StaticSymbols.putType("Ljava/lang/ClassNotFoundException;");
        public static final Symbol<Type> java_lang_NoClassDefFoundError = StaticSymbols.putType("Ljava/lang/NoClassDefFoundError;");
        public static final Symbol<Type> java_lang_InterruptedException = StaticSymbols.putType("Ljava/lang/InterruptedException;");
        public static final Symbol<Type> java_lang_ThreadDeath = StaticSymbols.putType("Ljava/lang/ThreadDeath;");
        public static final Symbol<Type> java_lang_NegativeArraySizeException = StaticSymbols.putType("Ljava/lang/NegativeArraySizeException;");
        public static final Symbol<Type> java_lang_RuntimeException = StaticSymbols.putType("Ljava/lang/RuntimeException;");
        public static final Symbol<Type> java_lang_IndexOutOfBoundsException = StaticSymbols.putType("Ljava/lang/IndexOutOfBoundsException;");
        public static final Symbol<Type> java_lang_ArrayIndexOutOfBoundsException = StaticSymbols.putType("Ljava/lang/ArrayIndexOutOfBoundsException;");
        public static final Symbol<Type> java_lang_StringIndexOutOfBoundsException = StaticSymbols.putType("Ljava/lang/StringIndexOutOfBoundsException;");
        public static final Symbol<Type> java_lang_ExceptionInInitializerError = StaticSymbols.putType("Ljava/lang/ExceptionInInitializerError;");
        public static final Symbol<Type> java_lang_InstantiationException = StaticSymbols.putType("Ljava/lang/InstantiationException;");
        public static final Symbol<Type> java_lang_InstantiationError = StaticSymbols.putType("Ljava/lang/InstantiationError;");
        public static final Symbol<Type> java_lang_CloneNotSupportedException = StaticSymbols.putType("Ljava/lang/CloneNotSupportedException;");
        public static final Symbol<Type> java_lang_SecurityException = StaticSymbols.putType("Ljava/lang/SecurityException;");
        public static final Symbol<Type> java_lang_LinkageError = StaticSymbols.putType("Ljava/lang/LinkageError;");
        public static final Symbol<Type> java_lang_BootstrapMethodError = StaticSymbols.putType("Ljava/lang/BootstrapMethodError;");
        public static final Symbol<Type> java_lang_NoSuchFieldException = StaticSymbols.putType("Ljava/lang/NoSuchFieldException;");
        public static final Symbol<Type> java_lang_NoSuchMethodException = StaticSymbols.putType("Ljava/lang/NoSuchMethodException;");
        public static final Symbol<Type> java_lang_UnsupportedOperationException = StaticSymbols.putType("Ljava/lang/UnsupportedOperationException;");
        public static final Symbol<Type> java_lang_UnsupportedClassVersionError = StaticSymbols.putType("Ljava/lang/UnsupportedClassVersionError;");
        public static final Symbol<Type> java_lang_reflect_InvocationTargetException = StaticSymbols.putType("Ljava/lang/reflect/InvocationTargetException;");

        public static final Symbol<Type> java_lang_Thread = StaticSymbols.putType("Ljava/lang/Thread;");
        public static final Symbol<Type> java_lang_ThreadGroup = StaticSymbols.putType("Ljava/lang/ThreadGroup;");
        public static final Symbol<Type> java_lang_Runnable = StaticSymbols.putType("Ljava/lang/Runnable;");

        public static final Symbol<Type> sun_misc_VM = StaticSymbols.putType("Lsun/misc/VM;");
        public static final Symbol<Type> jdk_internal_misc_VM = StaticSymbols.putType("Ljdk/internal/misc/VM;");
        public static final Symbol<Type> java_lang_Thread$State = StaticSymbols.putType("Ljava/lang/Thread$State;");

        public static final Symbol<Type> sun_misc_Signal = StaticSymbols.putType("Lsun/misc/Signal;");
        public static final Symbol<Type> jdk_internal_misc_Signal = StaticSymbols.putType("Ljdk/internal/misc/Signal;");
        public static final Symbol<Type> sun_misc_NativeSignalHandler = StaticSymbols.putType("Lsun/misc/NativeSignalHandler;");
        public static final Symbol<Type> jdk_internal_misc_Signal$NativeHandler = StaticSymbols.putType("Ljdk/internal/misc/Signal$NativeHandler;");
        public static final Symbol<Type> sun_misc_SignalHandler = StaticSymbols.putType("Lsun/misc/SignalHandler;");
        public static final Symbol<Type> jdk_internal_misc_Signal$Handler = StaticSymbols.putType("Ljdk/internal/misc/Signal$Handler;");

        public static final Symbol<Type> sun_nio_ch_DirectBuffer = StaticSymbols.putType("Lsun/nio/ch/DirectBuffer;");
        public static final Symbol<Type> java_nio_Buffer = StaticSymbols.putType("Ljava/nio/Buffer;");

        // Guest reflection.
        public static final Symbol<Type> java_lang_reflect_Field = StaticSymbols.putType("Ljava/lang/reflect/Field;");
        public static final Symbol<Type> java_lang_reflect_Method = StaticSymbols.putType("Ljava/lang/reflect/Method;");
        public static final Symbol<Type> java_lang_reflect_Constructor = StaticSymbols.putType("Ljava/lang/reflect/Constructor;");
        public static final Symbol<Type> java_lang_reflect_Parameter = StaticSymbols.putType("Ljava/lang/reflect/Parameter;");
        public static final Symbol<Type> java_lang_reflect_Executable = StaticSymbols.putType("Ljava/lang/reflect/Executable;");
        public static final Symbol<Type> sun_reflect_Reflection = StaticSymbols.putType("Lsun/reflect/Reflection;");
        public static final Symbol<Type> jdk_internal_reflect_Reflection = StaticSymbols.putType("Ljdk/internal/reflect/Reflection;");

        // MagicAccessorImpl is not public.
        public static final Symbol<Type> sun_reflect_MagicAccessorImpl = StaticSymbols.putType("Lsun/reflect/MagicAccessorImpl;");
        public static final Symbol<Type> jdk_internal_reflect_MagicAccessorImpl = StaticSymbols.putType("Ljdk/internal/reflect/MagicAccessorImpl;");
        // DelegatingClassLoader is not public.
        public static final Symbol<Type> sun_reflect_DelegatingClassLoader = StaticSymbols.putType("Lsun/reflect/DelegatingClassLoader;");
        public static final Symbol<Type> jdk_internal_reflect_DelegatingClassLoader = StaticSymbols.putType("Ljdk/internal/reflect/DelegatingClassLoader;");

        // MethodAccessorImpl is not public.
        public static final Symbol<Type> sun_reflect_MethodAccessorImpl = StaticSymbols.putType("Lsun/reflect/MethodAccessorImpl;");
        public static final Symbol<Type> jdk_internal_reflect_MethodAccessorImpl = StaticSymbols.putType("Ljdk/internal/reflect/MethodAccessorImpl;");
        public static final Symbol<Type> sun_reflect_ConstructorAccessorImpl = StaticSymbols.putType("Lsun/reflect/ConstructorAccessorImpl;");
        public static final Symbol<Type> jdk_internal_reflect_ConstructorAccessorImpl = StaticSymbols.putType("Ljdk/internal/reflect/ConstructorAccessorImpl;");

        public static final Symbol<Type> sun_reflect_ConstantPool = StaticSymbols.putType("Lsun/reflect/ConstantPool;");
        public static final Symbol<Type> jdk_internal_reflect_ConstantPool = StaticSymbols.putType("Ljdk/internal/reflect/ConstantPool;");

        public static final Symbol<Type> java_io_Serializable = StaticSymbols.putType("Ljava/io/Serializable;");
        public static final Symbol<Type> java_nio_ByteBuffer = StaticSymbols.putType("Ljava/nio/ByteBuffer;");
        public static final Symbol<Type> java_nio_DirectByteBuffer = StaticSymbols.putType("Ljava/nio/DirectByteBuffer;");
        public static final Symbol<Type> java_nio_ByteOrder = StaticSymbols.putType("Ljava/nio/ByteOrder;");

        public static final Symbol<Type> java_security_PrivilegedActionException = StaticSymbols.putType("Ljava/security/PrivilegedActionException;");

        // Shutdown is not public.
        public static final Symbol<Type> java_lang_Shutdown = StaticSymbols.putType("Ljava/lang/Shutdown;");

        public static final Symbol<Type> sun_launcher_LauncherHelper = StaticSymbols.putType("Lsun/launcher/LauncherHelper;");

        // Finalizer is not public.
        public static final Symbol<Type> java_lang_ref_Finalizer = StaticSymbols.putType("Ljava/lang/ref/Finalizer;");
        public static final Symbol<Type> java_lang_ref_Reference = StaticSymbols.putType("Ljava/lang/ref/Reference;");
        public static final Symbol<Type> java_lang_ref_FinalReference = StaticSymbols.putType("Ljava/lang/ref/FinalReference;");
        public static final Symbol<Type> java_lang_ref_WeakReference = StaticSymbols.putType("Ljava/lang/ref/WeakReference;");
        public static final Symbol<Type> java_lang_ref_SoftReference = StaticSymbols.putType("Ljava/lang/ref/SoftReference;");
        public static final Symbol<Type> java_lang_ref_PhantomReference = StaticSymbols.putType("Ljava/lang/ref/PhantomReference;");
        public static final Symbol<Type> java_lang_ref_ReferenceQueue = StaticSymbols.putType("Ljava/lang/ref/ReferenceQueue;");
        public static final Symbol<Type> java_lang_ref_Reference$Lock = StaticSymbols.putType("Ljava/lang/ref/Reference$Lock;");

        public static final Symbol<Type> sun_misc_Cleaner = StaticSymbols.putType("Lsun/misc/Cleaner;");
        public static final Symbol<Type> jdk_internal_ref_Cleaner = StaticSymbols.putType("Ljdk/internal/ref/Cleaner;");

        public static final Symbol<Type> java_lang_StackTraceElement = StaticSymbols.putType("Ljava/lang/StackTraceElement;");
        public static final Symbol<Type> java_lang_StackTraceElement_array = StaticSymbols.putType("[Ljava/lang/StackTraceElement;");

        public static final Symbol<Type> java_lang_Error = StaticSymbols.putType("Ljava/lang/Error;");
        public static final Symbol<Type> java_lang_NoSuchFieldError = StaticSymbols.putType("Ljava/lang/NoSuchFieldError;");
        public static final Symbol<Type> java_lang_NoSuchMethodError = StaticSymbols.putType("Ljava/lang/NoSuchMethodError;");
        public static final Symbol<Type> java_lang_IllegalAccessError = StaticSymbols.putType("Ljava/lang/IllegalAccessError;");
        public static final Symbol<Type> java_lang_IncompatibleClassChangeError = StaticSymbols.putType("Ljava/lang/IncompatibleClassChangeError;");
        public static final Symbol<Type> java_lang_AbstractMethodError = StaticSymbols.putType("Ljava/lang/AbstractMethodError;");
        public static final Symbol<Type> java_lang_InternalError = StaticSymbols.putType("Ljava/lang/InternalError;");
        public static final Symbol<Type> java_lang_VerifyError = StaticSymbols.putType("Ljava/lang/VerifyError;");
        public static final Symbol<Type> java_lang_ClassFormatError = StaticSymbols.putType("Ljava/lang/ClassFormatError;");
        public static final Symbol<Type> java_lang_ClassCircularityError = StaticSymbols.putType("Ljava/lang/ClassCircularityError;");
        public static final Symbol<Type> java_lang_UnsatisfiedLinkError = StaticSymbols.putType("Ljava/lang/UnsatisfiedLinkError;");

        public static final Symbol<Type> java_lang_invoke_MethodType = StaticSymbols.putType("Ljava/lang/invoke/MethodType;");

        public static final Symbol<Type> java_lang_AssertionStatusDirectives = StaticSymbols.putType("Ljava/lang/AssertionStatusDirectives;");

        public static final Symbol<Type> java_lang_invoke_MethodHandles = StaticSymbols.putType("Ljava/lang/invoke/MethodHandles;");
        public static final Symbol<Type> java_lang_invoke_VarHandle = StaticSymbols.putType("Ljava/lang/invoke/VarHandle;");
        public static final Symbol<Type> java_lang_invoke_VarHandles = StaticSymbols.putType("Ljava/lang/invoke/VarHandles;");
        public static final Symbol<Type> java_lang_invoke_MethodHandles$Lookup = StaticSymbols.putType("Ljava/lang/invoke/MethodHandles$Lookup;");
        public static final Symbol<Type> java_lang_invoke_CallSite = StaticSymbols.putType("Ljava/lang/invoke/CallSite;");
        public static final Symbol<Type> java_lang_invoke_DirectMethodHandle = StaticSymbols.putType("Ljava/lang/invoke/DirectMethodHandle;");

        // MethodHandleNatives is not public.
        public static final Symbol<Type> java_lang_invoke_MethodHandleNatives = StaticSymbols.putType("Ljava/lang/invoke/MethodHandleNatives;");
        public static final Symbol<Type> java_lang_invoke_MemberName = StaticSymbols.putType("Ljava/lang/invoke/MemberName;");
        public static final Symbol<Type> java_lang_invoke_MethodHandle = StaticSymbols.putType("Ljava/lang/invoke/MethodHandle;");
        public static final Symbol<Type> java_lang_invoke_LambdaForm = StaticSymbols.putType("Ljava/lang/invoke/LambdaForm;");
        public static final Symbol<Type> java_lang_invoke_LambdaForm$Compiled = StaticSymbols.putType("Ljava/lang/invoke/LambdaForm$Compiled;");
        public static final Symbol<Type> java_lang_invoke_LambdaForm$Hidden = StaticSymbols.putType("Ljava/lang/invoke/LambdaForm$Hidden;");
        public static final Symbol<Type> jdk_internal_vm_annotation_Hidden = StaticSymbols.putType("Ljdk/internal/vm/annotation/Hidden;");
        public static final Symbol<Type> sun_reflect_CallerSensitive = StaticSymbols.putType("Lsun/reflect/CallerSensitive;");
        public static final Symbol<Type> jdk_internal_reflect_CallerSensitive = StaticSymbols.putType("Ljdk/internal/reflect/CallerSensitive;");

        // Modules
        public static final Symbol<Type> java_lang_Module = StaticSymbols.putType("Ljava/lang/Module;");

        // Record
        public static final Symbol<Type> java_lang_Record = StaticSymbols.putType("Ljava/lang/Record;");
        public static final Symbol<Type> java_lang_reflect_RecordComponent = StaticSymbols.putType("Ljava/lang/reflect/RecordComponent;");

        // Unsafe Constants (required for 13+)
        public static final Symbol<Type> jdk_internal_misc_UnsafeConstants = StaticSymbols.putType("Ljdk/internal/misc/UnsafeConstants;");

        // Stack walking API
        public static final Symbol<Type> java_lang_StackWalker = StaticSymbols.putType("Ljava/lang/StackWalker;");
        public static final Symbol<Type> java_lang_StackStreamFactory = StaticSymbols.putType("Ljava/lang/StackStreamFactory;");
        public static final Symbol<Type> java_lang_AbstractStackWalker = StaticSymbols.putType("Ljava/lang/StackStreamFactory$AbstractStackWalker;");
        public static final Symbol<Type> java_lang_StackFrameInfo = StaticSymbols.putType("Ljava/lang/StackFrameInfo;");

        // Special threads
        public static final Symbol<Type> java_lang_ref_Finalizer$FinalizerThread = StaticSymbols.putType("Ljava/lang/ref/Finalizer$FinalizerThread;");
        public static final Symbol<Type> java_lang_ref_Reference$ReferenceHandler = StaticSymbols.putType("Ljava/lang/ref/Reference$ReferenceHandler;");
        public static final Symbol<Type> jdk_internal_misc_InnocuousThread = StaticSymbols.putType("Ljdk/internal/misc/InnocuousThread;");
        public static final Symbol<Type> sun_misc_InnocuousThread = StaticSymbols.putType("Lsun/misc/InnocuousThread;");
        // java.management
        public static final Symbol<Type> java_lang_management_MemoryManagerMXBean = StaticSymbols.putType("Ljava/lang/management/MemoryManagerMXBean;");
        public static final Symbol<Type> java_lang_management_MemoryPoolMXBean = StaticSymbols.putType("Ljava/lang/management/MemoryPoolMXBean;");
        public static final Symbol<Type> java_lang_management_GarbageCollectorMXBean = StaticSymbols.putType("Ljava/lang/management/GarbageCollectorMXBean;");
        public static final Symbol<Type> sun_management_ManagementFactory = StaticSymbols.putType("Lsun/management/ManagementFactory;");
        public static final Symbol<Type> sun_management_ManagementFactoryHelper = StaticSymbols.putType("Lsun/management/ManagementFactoryHelper;");
        public static final Symbol<Type> java_lang_management_MemoryUsage = StaticSymbols.putType("Ljava/lang/management/MemoryUsage;");
        public static final Symbol<Type> java_lang_management_ThreadInfo = StaticSymbols.putType("Ljava/lang/management/ThreadInfo;");

        // Interop conversions.
        public static final Symbol<Type> java_time_Duration = StaticSymbols.putType("Ljava/time/Duration;");
        public static final Symbol<Type> java_time_LocalTime = StaticSymbols.putType("Ljava/time/LocalTime;");
        public static final Symbol<Type> java_time_LocalDateTime = StaticSymbols.putType("Ljava/time/LocalDateTime;");
        public static final Symbol<Type> java_time_LocalDate = StaticSymbols.putType("Ljava/time/LocalDate;");
        public static final Symbol<Type> java_time_Instant = StaticSymbols.putType("Ljava/time/Instant;");
        public static final Symbol<Type> java_time_ZonedDateTime = StaticSymbols.putType("Ljava/time/ZonedDateTime;");
        public static final Symbol<Type> java_util_Date = StaticSymbols.putType("Ljava/util/Date;");
        public static final Symbol<Type> java_time_ZoneId = StaticSymbols.putType("Ljava/time/ZoneId;");

        // List / Map / Iterator
        public static final Symbol<Type> java_lang_Iterable = StaticSymbols.putType("Ljava/lang/Iterable;");
        public static final Symbol<Type> java_util_List = StaticSymbols.putType("Ljava/util/List;");
        public static final Symbol<Type> java_util_Map = StaticSymbols.putType("Ljava/util/Map;");
        public static final Symbol<Type> java_util_Iterator = StaticSymbols.putType("Ljava/util/Iterator;");
        public static final Symbol<Type> java_util_NoSuchElementException = StaticSymbols.putType("Ljava/util/NoSuchElementException;");
        public static final Symbol<Type> java_util_Map_Entry = StaticSymbols.putType("Ljava/util/Map$Entry;");
        public static final Symbol<Type> java_util_Set = StaticSymbols.putType("Ljava/util/Set;");

        // Polyglot/interop API.
        public static final Symbol<Type> com_oracle_truffle_espresso_polyglot_Polyglot = StaticSymbols.putType("Lcom/oracle/truffle/espresso/polyglot/Polyglot;");
        public static final Symbol<Type> com_oracle_truffle_espresso_polyglot_ArityException = StaticSymbols.putType("Lcom/oracle/truffle/espresso/polyglot/ArityException;");
        public static final Symbol<Type> com_oracle_truffle_espresso_polyglot_UnknownIdentifierException = StaticSymbols.putType("Lcom/oracle/truffle/espresso/polyglot/UnknownIdentifierException;");
        public static final Symbol<Type> com_oracle_truffle_espresso_polyglot_UnsupportedMessageException = StaticSymbols.putType("Lcom/oracle/truffle/espresso/polyglot/UnsupportedMessageException;");
        public static final Symbol<Type> com_oracle_truffle_espresso_polyglot_UnsupportedTypeException = StaticSymbols.putType("Lcom/oracle/truffle/espresso/polyglot/UnsupportedTypeException;");
        public static final Symbol<Type> com_oracle_truffle_espresso_polyglot_InvalidArrayIndexException = StaticSymbols.putType("Lcom/oracle/truffle/espresso/polyglot/InvalidArrayIndexException;");
        public static final Symbol<Type> com_oracle_truffle_espresso_polyglot_InvalidBufferOffsetException = StaticSymbols.putType(
                        "Lcom/oracle/truffle/espresso/polyglot/InvalidBufferOffsetException;");
        public static final Symbol<Type> com_oracle_truffle_espresso_polyglot_StopIterationException = StaticSymbols.putType(
                        "Lcom/oracle/truffle/espresso/polyglot/StopIterationException;");
        public static final Symbol<Type> com_oracle_truffle_espresso_polyglot_UnknownKeyException = StaticSymbols.putType("Lcom/oracle/truffle/espresso/polyglot/UnknownKeyException;");
        public static final Symbol<Type> com_oracle_truffle_espresso_polyglot_ForeignException = StaticSymbols.putType("Lcom/oracle/truffle/espresso/polyglot/ForeignException;");
        public static final Symbol<Type> com_oracle_truffle_espresso_polyglot_ExceptionType = StaticSymbols.putType("Lcom/oracle/truffle/espresso/polyglot/ExceptionType;");
    }

    /**
     * Contains commonly used (signature) symbols.
     *
     * <p>
     * Naming convention: Use the concatenation of the return type (first) and the parameter types,
     * separated by '_'. Always use unqualified type names.<br>
     * {@link #Object}<br>
     * {@link #_void_String_array}<br>
     * {@link #Thread$State_int}<br>
     * {@link #_void}<br>
     */
    public static final class Signature extends Descriptor {

        public static void ensureInitialized() {
            /* nop */
        }

        public static final Symbol<Signature> _boolean = StaticSymbols.putSignature(Type._boolean);
        public static final Symbol<Signature> _byte = StaticSymbols.putSignature(Type._byte);
        public static final Symbol<Signature> _short = StaticSymbols.putSignature(Type._short);
        public static final Symbol<Signature> _char = StaticSymbols.putSignature(Type._char);
        public static final Symbol<Signature> _int = StaticSymbols.putSignature(Type._int);
        public static final Symbol<Signature> _long = StaticSymbols.putSignature(Type._long);
        public static final Symbol<Signature> _float = StaticSymbols.putSignature(Type._float);
        public static final Symbol<Signature> _double = StaticSymbols.putSignature(Type._double);
        public static final Symbol<Signature> _void = StaticSymbols.putSignature(Type._void);

        public static final Symbol<Signature> Class = StaticSymbols.putSignature(Type.java_lang_Class);
        public static final Symbol<Signature> LocalDate = StaticSymbols.putSignature(Type.java_time_LocalDate);
        public static final Symbol<Signature> LocalTime = StaticSymbols.putSignature(Type.java_time_LocalTime);
        public static final Symbol<Signature> Instant = StaticSymbols.putSignature(Type.java_time_Instant);
        public static final Symbol<Signature> ZoneId = StaticSymbols.putSignature(Type.java_time_ZoneId);
        public static final Symbol<Signature> ZonedDateTime_ZoneId = StaticSymbols.putSignature(Type.java_time_ZonedDateTime, Type.java_time_ZoneId);
        public static final Symbol<Signature> ZoneId_String = StaticSymbols.putSignature(Type.java_time_ZoneId, Type.java_lang_String);

        public static final Symbol<Signature> _void_Object = StaticSymbols.putSignature(Type._void, Type.java_lang_Object);
        public static final Symbol<Signature> Object_Object = StaticSymbols.putSignature(Type.java_lang_Object, Type.java_lang_Object);
        public static final Symbol<Signature> Object_Object_Object = StaticSymbols.putSignature(Type.java_lang_Object, Type.java_lang_Object, Type.java_lang_Object);
        public static final Symbol<Signature> Object_int = StaticSymbols.putSignature(Type.java_lang_Object, Type._int);
        public static final Symbol<Signature> Object_int_Object = StaticSymbols.putSignature(Type.java_lang_Object, Type._int, Type.java_lang_Object);

        public static final Symbol<Signature> Object = StaticSymbols.putSignature(Type.java_lang_Object);
        public static final Symbol<Signature> String = StaticSymbols.putSignature(Type.java_lang_String);
        public static final Symbol<Signature> ClassLoader = StaticSymbols.putSignature(Type.java_lang_ClassLoader);
        public static final Symbol<Signature> Class_PermissionDomain = StaticSymbols.putSignature(Type._void, Type.java_lang_Class, Type.java_security_ProtectionDomain);

        public static final Symbol<Signature> _void_Class = StaticSymbols.putSignature(Type._void, Type.java_lang_Class);
        public static final Symbol<Signature> Class_array = StaticSymbols.putSignature(Type.java_lang_Class_array);

        public static final Symbol<Signature> Object_String_String = StaticSymbols.putSignature(Type.java_lang_Object, Type.java_lang_String, Type.java_lang_String);
        public static final Symbol<Signature> _void_String_array = StaticSymbols.putSignature(Type._void, Type.java_lang_String_array);
        public static final Symbol<Signature> Class_String_boolean_ClassLoader = StaticSymbols.putSignature(Type.java_lang_Class, Type.java_lang_String, Type._boolean, Type.java_lang_ClassLoader);

        public static final Symbol<Signature> _void_Throwable = StaticSymbols.putSignature(Type._void, Type.java_lang_Throwable);
        public static final Symbol<Signature> StackTraceElement_array = StaticSymbols.putSignature(Type.java_lang_StackTraceElement_array);
        public static final Symbol<Signature> _void_String_Throwable = StaticSymbols.putSignature(Type._void, Type.java_lang_String, Type.java_lang_Throwable);
        public static final Symbol<Signature> _void_String = StaticSymbols.putSignature(Type._void, Type.java_lang_String);
        public static final Symbol<Signature> Class_String = StaticSymbols.putSignature(Type.java_lang_Class, Type.java_lang_String);
        public static final Symbol<Signature> InputStream_String = StaticSymbols.putSignature(Type.java_io_InputStream, Type.java_lang_String);
        public static final Symbol<Signature> _int_byte_array_int_int = StaticSymbols.putSignature(Type._int, Type._byte_array, Type._int, Type._int);
        public static final Symbol<Signature> ByteBuffer_byte_array = StaticSymbols.putSignature(Type.java_nio_ByteBuffer, Type._byte_array);
        public static final Symbol<Signature> _long_ClassLoader_String = StaticSymbols.putSignature(Type._long, Type.java_lang_ClassLoader, Type.java_lang_String);
        public static final Symbol<Signature> _void_Exception = StaticSymbols.putSignature(Type._void, Type.java_lang_Exception);
        public static final Symbol<Signature> _void_String_String_String_int = StaticSymbols.putSignature(Type._void, Type.java_lang_String, Type.java_lang_String, Type.java_lang_String, Type._int);
        public static final Symbol<Signature> _void_int = StaticSymbols.putSignature(Type._void, Type._int);
        public static final Symbol<Signature> _void_boolean = StaticSymbols.putSignature(Type._void, Type._boolean);
        public static final Symbol<Signature> _void_long = StaticSymbols.putSignature(Type._void, Type._long);
        public static final Symbol<Signature> _void_long_int = StaticSymbols.putSignature(Type._void, Type._long, Type._int);
        public static final Symbol<Signature> _int_int_int = StaticSymbols.putSignature(Type._int, Type._int, Type._int);
        public static final Symbol<Signature> _void_char_array = StaticSymbols.putSignature(Type._void, Type._char_array);
        public static final Symbol<Signature> _char_array = StaticSymbols.putSignature(Type._char_array);
        public static final Symbol<Signature> _int_boolean_boolean = StaticSymbols.putSignature(Type._int, Type._boolean, Type._boolean);
        public static final Symbol<Signature> _boolean_Object = StaticSymbols.putSignature(Type._boolean, Type.java_lang_Object);
        public static final Symbol<Signature> Object_long_int_int_int_int = StaticSymbols.putSignature(Type.java_lang_Object, Type._long, Type._int, Type._int, Type._int, Type._int);
        public static final Symbol<Signature> Object_long_int_int_int_Object_array = StaticSymbols.putSignature(Type.java_lang_Object, Type._long, Type._int, Type._int, Type._int,
                        Type.java_lang_Object_array);
        public static final Symbol<Signature> _byte_array_String_Class_array_int = StaticSymbols.putSignature(Type._byte_array, Type.java_lang_String, Type.java_lang_Class_array, Type._int);
        public static final Symbol<Signature> _byte_array_ClassLoader_String_List_int = StaticSymbols.putSignature(Type._byte_array, Type.java_lang_ClassLoader, Type.java_lang_String,
                        Type.java_util_List,
                        Type._int);

        public static final Symbol<Signature> Boolean_boolean = StaticSymbols.putSignature(Type.java_lang_Boolean, Type._boolean);
        public static final Symbol<Signature> Byte_byte = StaticSymbols.putSignature(Type.java_lang_Byte, Type._byte);
        public static final Symbol<Signature> Character_char = StaticSymbols.putSignature(Type.java_lang_Character, Type._char);
        public static final Symbol<Signature> Short_short = StaticSymbols.putSignature(Type.java_lang_Short, Type._short);
        public static final Symbol<Signature> Float_float = StaticSymbols.putSignature(Type.java_lang_Float, Type._float);
        public static final Symbol<Signature> Integer_int = StaticSymbols.putSignature(Type.java_lang_Integer, Type._int);
        public static final Symbol<Signature> Double_double = StaticSymbols.putSignature(Type.java_lang_Double, Type._double);
        public static final Symbol<Signature> Long_long = StaticSymbols.putSignature(Type.java_lang_Long, Type._long);

        public static final Symbol<Signature> Object_array_Object_array = StaticSymbols.putSignature(Type.java_lang_Object_array, Type.java_lang_Object_array);
        public static final Symbol<Signature> Object_Object_array = StaticSymbols.putSignature(Type.java_lang_Object, Type.java_lang_Object_array);

        public static final Symbol<Signature> java_util_Iterator = StaticSymbols.putSignature(Type.java_util_Iterator);
        public static final Symbol<Signature> java_util_Set = StaticSymbols.putSignature(Type.java_util_Set);
        public static final Symbol<Signature> java_util_Set_Object_array = StaticSymbols.putSignature(Type.java_util_Set, Type.java_lang_Object_array);

        public static final Symbol<Signature> java_lang_reflect_Method_init_signature = StaticSymbols.putSignature(Type._void,
                        /* declaringClass */ Type.java_lang_Class,
                        /* name */ Type.java_lang_String,
                        /* parameterTypes */ Type.java_lang_Class_array,
                        /* returnType */ Type.java_lang_Class,
                        /* checkedExceptions */ Type.java_lang_Class_array,
                        /* modifiers */ Type._int,
                        /* slot */ Type._int,
                        /* signature */ Type.java_lang_String,
                        /* annotations */ Type._byte_array,
                        /* parameterAnnotations */ Type._byte_array,
                        /* annotationDefault */ Type._byte_array);

        public static final Symbol<Signature> MethodType_Class_Class = StaticSymbols.putSignature(Type.java_lang_invoke_MethodType, Type.java_lang_Class, Type.java_lang_Class_array);
        public static final Symbol<Signature> MethodType_String_ClassLoader = StaticSymbols.putSignature(Type.java_lang_invoke_MethodType, Type.java_lang_String, Type.java_lang_ClassLoader);

        public static final Symbol<Signature> MemberName = StaticSymbols.putSignature(Type.java_lang_invoke_MemberName);

        public static final Symbol<Signature> MemberName_Class_int_Class_String_Object_Object_array = StaticSymbols.putSignature(Type.java_lang_invoke_MemberName, Type.java_lang_Class, Type._int,
                        Type.java_lang_Class, Type.java_lang_String, Type.java_lang_Object, Type.java_lang_Object_array);
        public static final Symbol<Signature> MethodHandle_Class_int_Class_String_Object = StaticSymbols.putSignature(Type.java_lang_invoke_MethodHandle, Type.java_lang_Class, Type._int,
                        Type.java_lang_Class, Type.java_lang_String, Type.java_lang_Object);
        public static final Symbol<Signature> MemberName_Object_Object_Object_Object_Object_Object_array = StaticSymbols.putSignature(
                        Type.java_lang_invoke_MemberName,
                        Type.java_lang_Object,
                        Type.java_lang_Object,
                        Type.java_lang_Object,
                        Type.java_lang_Object,
                        Type.java_lang_Object,
                        Type.java_lang_Object_array);
        public static final Symbol<Signature> MemberName_Object_int_Object_Object_Object_Object_Object_array = StaticSymbols.putSignature(
                        Type.java_lang_invoke_MemberName,
                        Type.java_lang_Object,
                        Type._int,
                        Type.java_lang_Object,
                        Type.java_lang_Object,
                        Type.java_lang_Object,
                        Type.java_lang_Object,
                        Type.java_lang_Object_array);
        public static final Symbol<Signature> Object_Object_int_Object_Object_Object_Object = StaticSymbols.putSignature(
                        Type.java_lang_Object,
                        Type.java_lang_Object,
                        Type._int,
                        Type.java_lang_Object,
                        Type.java_lang_Object,
                        Type.java_lang_Object,
                        Type.java_lang_Object);
        public static final Symbol<Signature> MethodHandles$Lookup = StaticSymbols.putSignature(Type.java_lang_invoke_MethodHandles$Lookup);

        public static final Symbol<Signature> Field_Object_long_Class = StaticSymbols.putSignature(Type.java_lang_reflect_Field, Type.java_lang_Object, Type._long, Type.java_lang_Class);

        public static final Symbol<Signature> Thread$State_int = StaticSymbols.putSignature(Type.java_lang_Thread$State, Type._int);
        public static final Symbol<Signature> _void_ThreadGroup = StaticSymbols.putSignature(Type._void, Type.java_lang_ThreadGroup);
        public static final Symbol<Signature> _void_ThreadGroup_String = StaticSymbols.putSignature(Type._void, Type.java_lang_ThreadGroup, Type.java_lang_String);
        public static final Symbol<Signature> _void_ThreadGroup_Runnable = StaticSymbols.putSignature(Type._void, Type.java_lang_ThreadGroup, Type.java_lang_Runnable);
        public static final Symbol<Signature> _void_Thread = StaticSymbols.putSignature(Type._void, Type.java_lang_Thread);

        public static final Symbol<Signature> _void_CodeSource_PermissionCollection = StaticSymbols.putSignature(Type._void, Type.java_security_CodeSource, Type.java_security_PermissionCollection);

        // java.management
        public static final Symbol<Signature> MemoryPoolMXBean_String_boolean_long_long = StaticSymbols.putSignature(Type.java_lang_management_MemoryPoolMXBean, Type.java_lang_String, Type._boolean,
                        Type._long, Type._long);
        public static final Symbol<Signature> MemoryManagerMXBean_String = StaticSymbols.putSignature(Type.java_lang_management_MemoryManagerMXBean, Type.java_lang_String);
        public static final Symbol<Signature> GarbageCollectorMXBean_String_String = StaticSymbols.putSignature(Type.java_lang_management_GarbageCollectorMXBean, Type.java_lang_String,
                        Type.java_lang_String);

        // Polyglot/interop API.
        public static final Symbol<Signature> UnsupportedMessageException = StaticSymbols.putSignature(Type.com_oracle_truffle_espresso_polyglot_UnsupportedMessageException);
        public static final Symbol<Signature> UnsupportedMessageException_Throwable = StaticSymbols.putSignature(Type.com_oracle_truffle_espresso_polyglot_UnsupportedMessageException,
                        Type.java_lang_Throwable);

        public static final Symbol<Signature> UnsupportedTypeException_Object_array_String = StaticSymbols.putSignature(Type.com_oracle_truffle_espresso_polyglot_UnsupportedTypeException,
                        Type.java_lang_Object_array,
                        Type.java_lang_String);
        public static final Symbol<Signature> UnsupportedTypeException_Object_array_String_Throwable = StaticSymbols.putSignature(Type.com_oracle_truffle_espresso_polyglot_UnsupportedTypeException,
                        Type.java_lang_Object_array,
                        Type.java_lang_String,
                        Type.java_lang_Throwable);

        public static final Symbol<Signature> UnknownIdentifierException_String = StaticSymbols.putSignature(Type.com_oracle_truffle_espresso_polyglot_UnknownIdentifierException,
                        Type.java_lang_String);
        public static final Symbol<Signature> UnknownIdentifierException_String_Throwable = StaticSymbols.putSignature(Type.com_oracle_truffle_espresso_polyglot_UnknownIdentifierException,
                        Type.java_lang_String, Type.java_lang_Throwable);

        public static final Symbol<Signature> ArityException_int_int_int = StaticSymbols.putSignature(Type.com_oracle_truffle_espresso_polyglot_ArityException, Type._int, Type._int, Type._int);
        public static final Symbol<Signature> ArityException_int_int_int_Throwable = StaticSymbols.putSignature(Type.com_oracle_truffle_espresso_polyglot_ArityException, Type._int, Type._int,
                        Type._int,
                        Type.java_lang_Throwable);

        public static final Symbol<Signature> InvalidArrayIndexException_long = StaticSymbols.putSignature(Type.com_oracle_truffle_espresso_polyglot_InvalidArrayIndexException, Type._long);
        public static final Symbol<Signature> InvalidArrayIndexException_long_Throwable = StaticSymbols.putSignature(Type.com_oracle_truffle_espresso_polyglot_InvalidArrayIndexException, Type._long,
                        Type.java_lang_Throwable);

        public static final Symbol<Signature> InvalidBufferOffsetException_long_long = StaticSymbols.putSignature(Type.com_oracle_truffle_espresso_polyglot_InvalidBufferOffsetException, Type._long,
                        Type._long);
        public static final Symbol<Signature> InvalidBufferOffsetException_long_long_Throwable = StaticSymbols.putSignature(Type.com_oracle_truffle_espresso_polyglot_InvalidBufferOffsetException,
                        Type._long, Type._long,
                        Type.java_lang_Throwable);

        public static final Symbol<Signature> StopIterationException = StaticSymbols.putSignature(Type.com_oracle_truffle_espresso_polyglot_StopIterationException);
        public static final Symbol<Signature> StopIterationException_Throwable = StaticSymbols.putSignature(Type.com_oracle_truffle_espresso_polyglot_StopIterationException, Type.java_lang_Throwable);
        public static final Symbol<Signature> UnknownKeyException_Object = StaticSymbols.putSignature(Type.com_oracle_truffle_espresso_polyglot_UnknownKeyException,
                        Type.java_lang_Object);
        public static final Symbol<Signature> UnknownKeyException_Object_Throwable = StaticSymbols.putSignature(Type.com_oracle_truffle_espresso_polyglot_UnknownKeyException,
                        Type.java_lang_Object, Type.java_lang_Throwable);

        public static final Symbol<Signature> _void_sun_misc_Signal = StaticSymbols.putSignature(Type._void, Type.sun_misc_Signal);
        public static final Symbol<Signature> _void_jdk_internal_misc_Signal = StaticSymbols.putSignature(Type._void, Type.jdk_internal_misc_Signal);

        public static final Symbol<Signature> Path_String_String_array = StaticSymbols.putSignature(Type.java_nio_file_Path, Type.java_lang_String, Type.java_lang_String_array);
        public static final Symbol<Signature> ModuleFinder = StaticSymbols.putSignature(Type.java_lang_module_ModuleFinder);
        public static final Symbol<Signature> ModuleFinder_SystemModules = StaticSymbols.putSignature(Type.java_lang_module_ModuleFinder, Type.jdk_internal_module_SystemModules);
        public static final Symbol<Signature> ModuleFinder_Path_array = StaticSymbols.putSignature(Type.java_lang_module_ModuleFinder, Type.java_nio_file_Path_array);
        public static final Symbol<Signature> ModuleFinder_ModuleFinder_array = StaticSymbols.putSignature(Type.java_lang_module_ModuleFinder, Type.java_lang_module_ModuleFinder_array);
    }
}<|MERGE_RESOLUTION|>--- conflicted
+++ resolved
@@ -593,10 +593,7 @@
         public static final Symbol<Type> jdk_internal_loader_ClassLoaders = StaticSymbols.putType("Ljdk/internal/loader/ClassLoaders;");
         public static final Symbol<Type> jdk_internal_loader_ClassLoaders$PlatformClassLoader = StaticSymbols.putType("Ljdk/internal/loader/ClassLoaders$PlatformClassLoader;");
         public static final Symbol<Type> jdk_internal_module_ModuleLoaderMap = StaticSymbols.putType("Ljdk/internal/module/ModuleLoaderMap;");
-<<<<<<< HEAD
-=======
         public static final Symbol<Type> jdk_internal_module_ModuleLoaderMap_Modules = StaticSymbols.putType("Ljdk/internal/module/ModuleLoaderMap$Modules;");
->>>>>>> 84541b16
         public static final Symbol<Type> jdk_internal_module_SystemModuleFinders = StaticSymbols.putType("Ljdk/internal/module/SystemModuleFinders;");
         public static final Symbol<Type> jdk_internal_module_SystemModules = StaticSymbols.putType("Ljdk/internal/module/SystemModules;");
         public static final Symbol<Type> java_lang_module_ModuleFinder = StaticSymbols.putType("Ljava/lang/module/ModuleFinder;");
