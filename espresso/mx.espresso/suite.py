--- conflicted
+++ resolved
@@ -23,11 +23,7 @@
 suite = {
     "mxversion": "5.280.5",
     "name": "espresso",
-<<<<<<< HEAD
-    "version" : "21.3.0",
-=======
     "version" : "22.0.0.2",
->>>>>>> e7d7572e
     "release" : True,
     "groupId" : "org.graalvm.espresso",
     "url" : "https://www.graalvm.org/reference-manual/java-on-truffle/",
