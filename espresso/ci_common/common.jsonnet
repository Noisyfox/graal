local base = import '../ci.jsonnet';

local _host_jvm(env) = 'graalvm-espresso-' + env;
local _host_jvm_config(env) = if std.startsWith(env, 'jvm') then 'jvm' else 'native';

local _graal_host_jvm_config(env) = if std.endsWith(env, '-ce') then 'graal-core' else 'graal-enterprise';

local espresso_configs = ['jvm-ce', 'jvm-ee', 'native-ce', 'native-ee'];
local benchmark_suites = ['dacapo', 'renaissance', 'scala-dacapo'];

{
  local that = self,

  // platform-specific snippets
  common: {
    packages+: {
      '00:pip:logilab-common': '==1.4.4', # forces installation of python2 compliant version of logilab before astroid
      '01:pip:astroid': '==1.1.0',
      'pip:pylint': '==1.1.0',
      'pip:ninja_syntax': '==1.7.2',
      'mx': 'HEAD',
    },
    environment+: {
      GRAALVM_CHECK_EXPERIMENTAL_OPTIONS: "true",
      MX_PYTHON_VERSION: "3",
    },
    setup+: [
      ['cd', base.suite_name],
    ],
  },

  linux: self.common + {
    packages+: {
      '00:devtoolset': '==7', # GCC 7.3.1, make 4.2.1, binutils 2.28, valgrind 3.13.0
      '01:binutils': '>=2.34',
      git: '>=1.8.3',
      'sys:cmake': '==3.15.2',
      ruby: "==2.6.5",
    },
    capabilities+: ['linux', 'amd64'],
  },

  ol65: self.linux + {
    capabilities+: ['ol65'],
  },

  x52: self.linux + {
    capabilities+: ['no_frequency_scaling', 'tmpfs25g', 'x52'],
  },

  darwin: self.common + {
    environment+: {
      // for compatibility with macOS Sierra
      MACOSX_DEPLOYMENT_TARGET: '10.12',
    },
    capabilities: ['darwin', 'amd64'],
  },

  // generic targets
  gate:            {targets+: ['gate'], timelimit: "1:00:00"},
<<<<<<< HEAD
  postMerge:       {targets+: ['post-merge']},
  bench:           {targets+: ['bench']},
  dailyBench:      {targets+: ['bench', 'daily']},
  daily:           {targets+: ['daily']},
  weekly:          {targets+: ['weekly']},
  weeklyBench:     {targets+: ['bench', 'weekly']},
=======
  postMerge:       {targets+: ['post-merge'],          notify_emails: ["gilles.m.duboscq@oracle.com"]},
  bench:           {targets+: ['bench'],               notify_emails: ["gilles.m.duboscq@oracle.com"]},
  dailyBench:      {targets+: ['bench', 'daily'],      notify_emails: ["gilles.m.duboscq@oracle.com"]},
  daily:           {targets+: ['daily'],               notify_emails: ["gilles.m.duboscq@oracle.com"]},
  weekly:          {targets+: ['weekly'],              notify_emails: ["gilles.m.duboscq@oracle.com"]},
  weeklyBench:     {targets+: ['bench', 'weekly'],     notify_emails: ["gilles.m.duboscq@oracle.com"]},
>>>>>>> 84541b16
  onDemand:        {targets+: ['on-demand']},
  onDemandBench:   {targets+: ['bench', 'on-demand']},

  // precise targets and capabilities
  jdk8_gate_linux               : base.jdk8   + self.gate          + self.linux,
  jdk8_gate_darwin              : base.jdk8   + self.gate          + self.darwin,
  jdk8_gate_windows             : base.jdk8   + self.gate          + base.windows_8,
  jdk8_bench_linux              : base.jdk8   + self.bench         + self.x52,
  jdk8_bench_darwin             : base.jdk8   + self.bench         + self.darwin,
  jdk8_bench_windows            : base.jdk8   + self.bench         + base.windows_8,
  jdk8_daily_linux              : base.jdk8   + self.daily         + self.linux,
  jdk8_daily_darwin             : base.jdk8   + self.daily         + self.darwin,
  jdk8_daily_windows            : base.jdk8   + self.daily         + base.windows_8,
  jdk8_daily_bench_linux        : base.jdk8   + self.dailyBench    + self.x52,
  jdk8_daily_bench_darwin       : base.jdk8   + self.dailyBench    + self.darwin,
  jdk8_daily_bench_windows      : base.jdk8   + self.dailyBench    + base.windows_8,
  jdk8_weekly_linux             : base.jdk8   + self.weekly        + self.linux,
  jdk8_weekly_darwin            : base.jdk8   + self.weekly        + self.darwin,
  jdk8_weekly_windows           : base.jdk8   + self.weekly        + base.windows_8,
  jdk8_weekly_bench_linux       : base.jdk8   + self.weeklyBench   + self.x52,
  jdk8_weekly_bench_darwin      : base.jdk8   + self.weeklyBench   + self.darwin,
  jdk8_weekly_bench_windows     : base.jdk8   + self.weeklyBench   + base.windows_8,
  jdk8_on_demand_linux          : base.jdk8   + self.onDemand      + self.linux,
  jdk8_on_demand_darwin         : base.jdk8   + self.onDemand      + self.darwin,
  jdk8_on_demand_windows        : base.jdk8   + self.onDemand      + base.windows_8,
  jdk8_on_demand_bench_linux    : base.jdk8   + self.onDemandBench + self.x52,
  jdk8_on_demand_bench_darwin   : base.jdk8   + self.onDemandBench + self.darwin,
  jdk8_on_demand_bench_windows  : base.jdk8   + self.onDemandBench + base.windows_8,
  jdk11_gate_linux              : base.jdk11  + self.gate          + self.linux,
  jdk11_gate_darwin             : base.jdk11  + self.gate          + self.darwin,
  jdk11_gate_windows            : base.jdk11  + self.gate          + base.windows_11,
  jdk11_bench_linux             : base.jdk11  + self.bench         + self.x52,
  jdk11_bench_darwin            : base.jdk11  + self.bench         + self.darwin,
  jdk11_bench_windows           : base.jdk11  + self.bench         + base.windows_11,
  jdk11_daily_linux             : base.jdk11  + self.daily         + self.linux,
  jdk11_daily_darwin            : base.jdk11  + self.daily         + self.darwin,
  jdk11_daily_windows           : base.jdk11  + self.daily         + base.windows_11,
  jdk11_daily_bench_linux       : base.jdk11  + self.dailyBench    + self.x52,
  jdk11_daily_bench_darwin      : base.jdk11  + self.dailyBench    + self.darwin,
  jdk11_daily_bench_windows     : base.jdk11  + self.dailyBench    + base.windows_11,
  jdk11_weekly_linux            : base.jdk11  + self.weekly        + self.linux,
  jdk11_weekly_darwin           : base.jdk11  + self.weekly        + self.darwin,
  jdk11_weekly_windows          : base.jdk11  + self.weekly        + base.windows_11,
  jdk11_weekly_bench_linux      : base.jdk11  + self.weeklyBench   + self.x52,
  jdk11_weekly_bench_darwin     : base.jdk11  + self.weeklyBench   + self.darwin,
  jdk11_weekly_bench_windows    : base.jdk11  + self.weeklyBench   + base.windows_11,
  jdk11_on_demand_linux         : base.jdk11  + self.onDemand      + self.linux,
  jdk11_on_demand_darwin        : base.jdk11  + self.onDemand      + self.darwin,
  jdk11_on_demand_windows       : base.jdk11  + self.onDemand      + base.windows_11,
  jdk11_on_demand_bench_linux   : base.jdk11  + self.onDemandBench + self.x52,
  jdk11_on_demand_bench_darwin  : base.jdk11  + self.onDemandBench + self.darwin,
  jdk11_on_demand_bench_windows : base.jdk11  + self.onDemandBench + base.windows_11,
  jdk17_gate_linux              : base.jdk17  + self.gate          + self.linux,
  jdk17_gate_darwin             : base.jdk17  + self.gate          + self.darwin,
  jdk17_gate_windows            : base.jdk17  + self.gate          + base.windows_17,

  // shared snippets
  eclipse: {
    downloads+: {
      ECLIPSE: {name: 'eclipse', version: '4.14.0', platformspecific: true},
    },
    environment+: {
      ECLIPSE_EXE: '$ECLIPSE/eclipse',
    },
  },

  jdt: {
    downloads+: {
      JDT: {name: 'ecj', version: '4.14.0', platformspecific: false},
    },
  },

  bench_upload: {
    teardown+: [
      ['bench-uploader.py', 'bench-results.json'],
    ]
  },

  // shared functions
  _mx(env, args): ['mx', '--env', env] + args,

  build_espresso(env, debug=false): {
    run+: [
      ['mx', 'sversions'],
      that._mx(env, (if debug then ['--debug-images'] else []) + ['build']),
    ],
  },

  // LD_DEBUG=unused is a workaround for: symbol lookup error: jre/lib/amd64/libnio.so: undefined symbol: fstatat64
  maybe_set_ld_debug_flag(env): if std.startsWith(env, 'jvm') then [['set-export', 'LD_DEBUG', 'unused']] else [],

  espresso_gate(allow_warnings, tags, ld_debug=false, mx_args=[], imports=null, gate_args=[], timelimit='15:00', name=null): {
    local mx_cmd =
      ['mx']
      + mx_args
      + (if imports != null then ['--dynamicimports=' + imports] else []),
    run+: [
      if ld_debug then ['set-export', 'LD_DEBUG', 'unused'] else ['unset', 'LD_DEBUG'],
      mx_cmd + ['--strict-compliance', 'gate', '--strict-mode', '--tags', tags] + ( if allow_warnings then ['--no-warning-as-error'] else []) + gate_args,
    ],
  }
  + (if timelimit != null then {timelimit: timelimit} else {})
  + (if name != null then {name: name} else {}),

  espresso_benchmark(env, suite, host_jvm=_host_jvm(env), host_jvm_config=_host_jvm_config(env), guest_jvm='espresso', guest_jvm_config='default', fork_file=null, extra_args=[], timelimit='3:00:00'):
    self.build_espresso(env) +
    {
      run+: that.maybe_set_ld_debug_flag(env) + [
          that._mx(env, ['benchmark', '--results-file', 'bench-results.json'] +
              (if (fork_file != null) then ['--fork-count-file', fork_file] else []) +
              [suite,
              '--',
              '--jvm=' + host_jvm, '--jvm-config=' + host_jvm_config,
              '--guest',
              '--jvm=' + guest_jvm, '--jvm-config=' + guest_jvm_config,
              '--vm.Xss32m'] + extra_args
          ),
      ],
      timelimit: timelimit,
    }
    + self.bench_upload,

  espresso_minheap_benchmark(env, suite, guest_jvm_config):
    self.espresso_benchmark(env, suite, host_jvm='server', host_jvm_config='default', guest_jvm='espresso-minheap', guest_jvm_config=guest_jvm_config, extra_args=['--', '--iterations', '1']),

  espresso_interpreter_benchmark(env, suite):
    self.espresso_benchmark(env, suite, guest_jvm_config='interpreter', extra_args=['--', '--iterations', '1']),

  scala_dacapo_warmup_benchmark(env, guest_jvm_config='default', extra_args=[]):
    self.espresso_benchmark(
      env,
      self.scala_dacapo_jvm_fast(warmup=true),
      host_jvm=_host_jvm(env), host_jvm_config=_host_jvm_config(env),
      guest_jvm='espresso', guest_jvm_config=guest_jvm_config,
      fork_file='ci_common/scala-dacapo-warmup-forks.json',
      extra_args=extra_args,
      timelimit='5:00:00'
    ),

  graal_benchmark(env, suite, host_jvm='server', host_jvm_config=_graal_host_jvm_config(env), extra_args=[]):
    self.build_espresso(env) +
    {
      run+: [
          that._mx(env, ['benchmark',
              '--results-file', 'bench-results.json',
              suite,
              '--',
              '--jvm=' + host_jvm, '--jvm-config=' + host_jvm_config,
            ] + extra_args
          ),
      ],
      timelimit: '1:00:00',
    }
    + self.bench_upload,

  # Scala DaCapo benchmarks that run in both JVM and native modes,
  # Excluding factorie (too slow). kiama and scalariform have transient issues with compilation enabled.
  scala_dacapo_jvm_fast(warmup=false): 'scala-dacapo' + (if warmup then '-warmup' else '') + ':*[scalap,scalac,scaladoc,scalaxb]',

  builds: [
        // Gates
        that.jdk8_gate_linux + that.eclipse + that.jdt + that.espresso_gate(allow_warnings=false, tags='style,fullbuild,jackpot', name='gate-espresso-style-jdk8-linux-amd64'),
  ],
}<|MERGE_RESOLUTION|>--- conflicted
+++ resolved
@@ -58,21 +58,12 @@
 
   // generic targets
   gate:            {targets+: ['gate'], timelimit: "1:00:00"},
-<<<<<<< HEAD
-  postMerge:       {targets+: ['post-merge']},
-  bench:           {targets+: ['bench']},
-  dailyBench:      {targets+: ['bench', 'daily']},
-  daily:           {targets+: ['daily']},
-  weekly:          {targets+: ['weekly']},
-  weeklyBench:     {targets+: ['bench', 'weekly']},
-=======
   postMerge:       {targets+: ['post-merge'],          notify_emails: ["gilles.m.duboscq@oracle.com"]},
   bench:           {targets+: ['bench'],               notify_emails: ["gilles.m.duboscq@oracle.com"]},
   dailyBench:      {targets+: ['bench', 'daily'],      notify_emails: ["gilles.m.duboscq@oracle.com"]},
   daily:           {targets+: ['daily'],               notify_emails: ["gilles.m.duboscq@oracle.com"]},
   weekly:          {targets+: ['weekly'],              notify_emails: ["gilles.m.duboscq@oracle.com"]},
   weeklyBench:     {targets+: ['bench', 'weekly'],     notify_emails: ["gilles.m.duboscq@oracle.com"]},
->>>>>>> 84541b16
   onDemand:        {targets+: ['on-demand']},
   onDemandBench:   {targets+: ['bench', 'on-demand']},
 
