--- conflicted
+++ resolved
@@ -2,22 +2,6 @@
   "README": "This file contains definitions that are useful for the hocon and jsonnet CI files of multiple repositories.",
 
   "jdks": {
-<<<<<<< HEAD
-    "openjdk8":           {"name": "openjdk",   "version": "8u302+06-jvmci-21.3-b05", "platformspecific": true },
-    "oraclejdk8":         {"name": "oraclejdk", "version": "8u311+11-jvmci-21.3-b05", "platformspecific": true },
-    "oraclejdk8Debug":    {"name": "oraclejdk", "version": "8u311+11-jvmci-21.3-b05-fastdebug", "platformspecific": true },
-
-    "openjdk11":          {"name": "openjdk",   "version": "11.0.11+9", "platformspecific": true },
-    "oraclejdk11":        {"name": "oraclejdk", "version": "11.0.11+9", "platformspecific": true },
-    "labsjdk-ce-11":      {"name": "labsjdk",   "version": "ce-11.0.13+7-jvmci-21.3-b05", "platformspecific": true },
-    "labsjdk-ee-11":      {"name": "labsjdk",   "version": "ee-11.0.13+10-jvmci-21.3-b05", "platformspecific": true },
-
-    "oraclejdk17":        {"name": "oraclejdk", "version": "17.0.1+2", "platformspecific": true },
-    "labsjdk-ce-17":      {"name": "labsjdk",   "version": "ce-17.0.1+12-jvmci-21.3-b05", "platformspecific": true },
-    "labsjdk-ce-17Debug": {"name": "labsjdk",   "version": "ce-17.0.1+12-jvmci-21.3-b05-debug", "platformspecific": true },
-    "labsjdk-ee-17":      {"name": "labsjdk",   "version": "ee-17.0.1+12-jvmci-21.3-b05", "platformspecific": true },
-    "labsjdk-ee-17Debug": {"name": "labsjdk",   "version": "ee-17.0.1+12-jvmci-21.3-b05-debug", "platformspecific": true }
-=======
     "openjdk8":           {"name": "openjdk",   "version": "8u302+06-jvmci-22.0-b01", "platformspecific": true },
     "oraclejdk8":         {"name": "oraclejdk", "version": "8u311+11-jvmci-22.0-b01", "platformspecific": true },
     "oraclejdk8Debug":    {"name": "oraclejdk", "version": "8u311+11-jvmci-22.0-b01-fastdebug", "platformspecific": true },
@@ -36,7 +20,6 @@
     "labsjdk-ee-17":      {"name": "labsjdk",   "version": "ee-17.0.2+8-jvmci-22.0-b05", "platformspecific": true },
     "labsjdk-ee-17Debug": {"name": "labsjdk",   "version": "ee-17.0.2+8-jvmci-22.0-b05-debug", "platformspecific": true },
     "labsjdk-ee-17-llvm": {"name": "labsjdk",   "version": "ee-17.0.2+8-jvmci-22.0-b05-sulong", "platformspecific": true }
->>>>>>> e7d7572e
   },
 
   "COMMENT.devkits" : "The devkits versions reflect those used to build the JVMCI JDKs (e.g., see devkit_platform_revisions in <jdk>/make/conf/jib-profiles.js)",
