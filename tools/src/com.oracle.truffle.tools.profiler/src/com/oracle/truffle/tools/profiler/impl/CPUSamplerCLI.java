/*
 * Copyright (c) 2017, Oracle and/or its affiliates. All rights reserved.
 * DO NOT ALTER OR REMOVE COPYRIGHT NOTICES OR THIS FILE HEADER.
 *
 * This code is free software; you can redistribute it and/or modify it
 * under the terms of the GNU General Public License version 2 only, as
 * published by the Free Software Foundation.  Oracle designates this
 * particular file as subject to the "Classpath" exception as provided
 * by Oracle in the LICENSE file that accompanied this code.
 *
 * This code is distributed in the hope that it will be useful, but WITHOUT
 * ANY WARRANTY; without even the implied warranty of MERCHANTABILITY or
 * FITNESS FOR A PARTICULAR PURPOSE.  See the GNU General Public License
 * version 2 for more details (a copy is included in the LICENSE file that
 * accompanied this code).
 *
 * You should have received a copy of the GNU General Public License version
 * 2 along with this work; if not, write to the Free Software Foundation,
 * Inc., 51 Franklin St, Fifth Floor, Boston, MA 02110-1301 USA.
 *
 * Please contact Oracle, 500 Oracle Parkway, Redwood Shores, CA 94065 USA
 * or visit www.oracle.com if you need additional information or have any
 * questions.
 */
package com.oracle.truffle.tools.profiler.impl;

import java.io.File;
import java.io.FileNotFoundException;
import java.io.FileOutputStream;
import java.io.PrintStream;
import java.util.ArrayList;
import java.util.Arrays;
import java.util.Collection;
import java.util.HashMap;
import java.util.HashSet;
import java.util.List;
import java.util.Map;
import java.util.Objects;
import java.util.Set;
import java.util.function.Function;

import org.graalvm.options.OptionCategory;
import org.graalvm.options.OptionKey;
import org.graalvm.options.OptionStability;
import org.graalvm.options.OptionType;
import org.graalvm.options.OptionValues;

import com.oracle.truffle.api.Option;
import com.oracle.truffle.api.TruffleContext;
import com.oracle.truffle.api.instrumentation.TruffleInstrument;
import com.oracle.truffle.tools.profiler.CPUSampler;
import com.oracle.truffle.tools.profiler.CPUSamplerData;
import com.oracle.truffle.tools.profiler.ProfilerNode;
import com.oracle.truffle.tools.utils.json.JSONArray;
import com.oracle.truffle.tools.utils.json.JSONObject;

@Option.Group(CPUSamplerInstrument.ID)
class CPUSamplerCLI extends ProfilerCLI {

    public static final long MILLIS_TO_NANOS = 1_000_000L;
    public static final double MAX_OVERHEAD_WARNING_THRESHOLD = 0.2;
    public static final String DEFAULT_FLAMEGRAPH_FILE = "flamegraph.svg";

    enum Output {
        HISTOGRAM,
        CALLTREE,
        JSON,
        FLAMEGRAPH;

        private static String valueList() {
            StringBuilder message = new StringBuilder();
            Output[] values = Output.values();
            for (int i = 0; i < values.length; i++) {
                Output value = values[i];
                message.append(value.name().toLowerCase());
                message.append(i < values.length - 1 ? ", " : "");
            }
            return message.toString();
        }

        private static Output fromString(String s) {
            try {
                return Output.valueOf(s.toUpperCase());
            } catch (IllegalArgumentException e) {
                throw new IllegalArgumentException("Output can be: " + Output.valueList() + ".");
            }
        }

    }

    static final OptionType<EnableOptionData> ENABLE_OPTION_TYPE = new OptionType<>("Enable",
                    s -> {
                        switch (s) {
                            case "":
                            case "true":
                                return new EnableOptionData(true, null);
                            case "false":
                                return new EnableOptionData(false, null);
                            default: {
                                try {
                                    Output output = Output.fromString(s);
                                    return new EnableOptionData(true, output);
                                } catch (IllegalArgumentException e) {
                                    throw new IllegalArgumentException("CPUSampler can be configured with the following values: true, false, " + Output.valueList() + ".");
                                }
                            }
                        }
                    });

    static final class EnableOptionData {
        final boolean enabled;
        final Output output;

        private EnableOptionData(boolean enabled, Output output) {
            this.enabled = enabled;
            this.output = output;
        }

        @Override
        public boolean equals(Object o) {
            if (this == o) {
                return true;
            }
            if (o == null || getClass() != o.getClass()) {
                return false;
            }
            EnableOptionData that = (EnableOptionData) o;
            return enabled == that.enabled && output == that.output;
        }

        @Override
        public int hashCode() {
            return Objects.hash(enabled, output);
        }
    }

    static final OptionType<Output> CLI_OUTPUT_TYPE = new OptionType<>("Output", Output::fromString);

    static final OptionType<int[]> SHOW_TIERS_OUTPUT_TYPE = new OptionType<>("ShowTiers",
                    new Function<String, int[]>() {
                        @Override
                        public int[] apply(String s) {
                            if ("false".equals(s)) {
                                return null;
                            }
                            if ("true".equals(s)) {
                                return new int[0];
                            }
                            try {
                                String[] tierStrings = s.split(",");
                                int[] tiers = new int[tierStrings.length];
                                for (int i = 0; i < tierStrings.length; i++) {
                                    tiers[i] = Integer.parseInt(tierStrings[i]);
                                }
                                return tiers;
                            } catch (NumberFormatException e) {
                                // Ignored
                            }
                            throw new IllegalArgumentException("ShowTiers can be: true, false or a comma separated list of integers");
                        }
                    });

    @Option(name = "", help = "Enable the CPU sampler.", category = OptionCategory.USER, stability = OptionStability.STABLE) //
    static final OptionKey<EnableOptionData> ENABLED = new OptionKey<>(new EnableOptionData(false, null), ENABLE_OPTION_TYPE);

    @Option(name = "Period", help = "Period in milliseconds to sample the stack.", category = OptionCategory.USER, stability = OptionStability.STABLE) //
    static final OptionKey<Long> SAMPLE_PERIOD = new OptionKey<>(10L);

    @Option(name = "Delay", help = "Delay the sampling for this many milliseconds (default: 0).", category = OptionCategory.USER, stability = OptionStability.STABLE) //
    static final OptionKey<Long> DELAY_PERIOD = new OptionKey<>(0L);

    @Option(name = "StackLimit", help = "Maximum number of maximum stack elements.", category = OptionCategory.USER, stability = OptionStability.STABLE) //
    static final OptionKey<Integer> STACK_LIMIT = new OptionKey<>(10000);

    @Option(name = "Output", help = "Print a 'histogram', 'calltree', 'json', or `flamegraph` as output (default:HISTOGRAM).", category = OptionCategory.USER, stability = OptionStability.STABLE) //
    static final OptionKey<Output> OUTPUT = new OptionKey<>(Output.HISTOGRAM, CLI_OUTPUT_TYPE);

    @Option(help = "Specify whether to show compilation information for entries. You can specify 'true' to show all compilation information, 'false' for none, or a comma separated list of compilation tiers. " +
                    "Note: Interpreter is considered Tier 0. (default: false).", category = OptionCategory.EXPERT, stability = OptionStability.STABLE) //
    static final OptionKey<int[]> ShowTiers = new OptionKey<>(null, SHOW_TIERS_OUTPUT_TYPE);

    @Option(name = "FilterRootName", help = "Wildcard filter for program roots. (eg. Math.*, default:*).", category = OptionCategory.USER, stability = OptionStability.STABLE) //
    static final OptionKey<Object[]> FILTER_ROOT = new OptionKey<>(new Object[0], WILDCARD_FILTER_TYPE);

    @Option(name = "FilterFile", help = "Wildcard filter for source file paths. (eg. *program*.sl, default:*).", category = OptionCategory.USER, stability = OptionStability.STABLE) //
    static final OptionKey<Object[]> FILTER_FILE = new OptionKey<>(new Object[0], WILDCARD_FILTER_TYPE);

    @Option(name = "FilterMimeType", help = "Only profile languages with mime-type. (eg. +, default:no filter).", category = OptionCategory.USER, stability = OptionStability.STABLE) //
    static final OptionKey<String> FILTER_MIME_TYPE = new OptionKey<>("");

    @Option(name = "FilterLanguage", help = "Only profile languages with given ID. (eg. js, default:no filter).", category = OptionCategory.USER, stability = OptionStability.STABLE) //
    static final OptionKey<String> FILTER_LANGUAGE = new OptionKey<>("");

    @Option(name = "SampleInternal", help = "Capture internal elements (default:false).", category = OptionCategory.INTERNAL) //
    static final OptionKey<Boolean> SAMPLE_INTERNAL = new OptionKey<>(false);

    @Option(name = "SummariseThreads", help = "Print output as a summary of all 'per thread' profiles. (default: false)", category = OptionCategory.USER, stability = OptionStability.STABLE) //
    static final OptionKey<Boolean> SUMMARISE_THREADS = new OptionKey<>(false);

    @Option(name = "GatherHitTimes", help = "Save a timestamp for each taken sample (default:false).", category = OptionCategory.USER, stability = OptionStability.STABLE) //
    static final OptionKey<Boolean> GATHER_HIT_TIMES = new OptionKey<>(false);

    @Option(name = "OutputFile", help = "Save output to the given file. Output is printed to output stream by default.", category = OptionCategory.USER, stability = OptionStability.STABLE) //
    static final OptionKey<String> OUTPUT_FILE = new OptionKey<>("");

    @Option(name = "MinSamples", help = "Remove elements from output if they have less samples than this value (default: 0).", category = OptionCategory.USER, stability = OptionStability.STABLE) //
    static final OptionKey<Integer> MIN_SAMPLES = new OptionKey<>(0);

    @Option(name = "SampleContextInitialization", help = "Enables sampling of code executed during context initialization (default: false).", category = OptionCategory.EXPERT, stability = OptionStability.STABLE) //
    static final OptionKey<Boolean> SAMPLE_CONTEXT_INITIALIZATION = new OptionKey<>(false);

    static void handleOutput(TruffleInstrument.Env env, CPUSampler sampler) {
<<<<<<< HEAD
        PrintStream out = chooseOutputStream(env, OUTPUT_FILE);
        Map<TruffleContext, CPUSamplerData> data = sampler.getData();
        OptionValues options = env.getOptions();
        switch (options.get(OUTPUT)) {
=======
        PrintStream out = chooseOutputStream(env);
        Map<TruffleContext, CPUSamplerData> data = sampler.getData();
        OptionValues options = env.getOptions();
        switch (chooseOutput(options)) {
>>>>>>> e7d7572e
            case HISTOGRAM:
                printWarnings(sampler, out);
                printSamplingHistogram(out, options, data);
                break;
            case CALLTREE:
                printWarnings(sampler, out);
                printSamplingCallTree(out, options, data);
                break;
            case JSON:
                printSamplingJson(out, options, data);
                break;
            case FLAMEGRAPH:
                SVGSamplerOutput.printSamplingFlameGraph(out, data);
<<<<<<< HEAD
=======
        }
    }

    private static PrintStream chooseOutputStream(TruffleInstrument.Env env) {
        OptionValues options = env.getOptions();
        final String outputPath = getOutputPath(env, options);
        if (outputPath != null) {
            try {
                final File file = new File(outputPath);
                new PrintStream(env.out()).println("Printing output to " + file.getAbsolutePath());
                return new PrintStream(new FileOutputStream(file));
            } catch (FileNotFoundException e) {
                throw handleFileNotFound();
            }
>>>>>>> e7d7572e
        }
        return new PrintStream(env.out());
    }

    private static String getOutputPath(TruffleInstrument.Env env, OptionValues options) {
        if (OUTPUT_FILE.hasBeenSet(options)) {
            return OUTPUT_FILE.getValue(env.getOptions());
        }
        if (ENABLED.getValue(options).output == Output.FLAMEGRAPH) {
            return DEFAULT_FLAMEGRAPH_FILE;
        }
        return null;
    }

    private static Output chooseOutput(OptionValues options) {
        if (OUTPUT.hasBeenSet(options)) {
            return options.get(OUTPUT);
        }
        EnableOptionData enabled = ENABLED.getValue(options);
        if (enabled.output != null) {
            return enabled.output;
        }
        return OUTPUT.getDefaultValue();
    }

    private static void printSamplingCallTree(PrintStream out, OptionValues options, Map<TruffleContext, CPUSamplerData> data) {
        for (Map.Entry<TruffleContext, CPUSamplerData> entry : data.entrySet()) {
            new SamplingCallTree(entry.getValue(), options).print(out);
        }
    }

    private static void printSamplingHistogram(PrintStream out, OptionValues options, Map<TruffleContext, CPUSamplerData> data) {
        for (Map.Entry<TruffleContext, CPUSamplerData> entry : data.entrySet()) {
            new SamplingHistogram(entry.getValue(), options).print(out);
        }
    }

    private static void printWarnings(CPUSampler sampler, PrintStream out) {
        if (sampler.hasStackOverflowed()) {
            printDiv(out);
            out.println("Warning: The stack has overflowed the sampled stack limit of " + sampler.getStackLimit() + " during execution!");
            out.println("         The printed data is incomplete or incorrect!");
            out.println("         Use --" + CPUSamplerInstrument.ID + ".StackLimit=<" + STACK_LIMIT.getType().getName() + "> to set the sampled stack limit.");
            printDiv(out);
        }
        if (sampleDurationTooLong(sampler)) {
            printDiv(out);
            out.println("Warning: Average sample duration took over 20% of the sampling period.");
            out.println("         An overhead above 20% can severely impact the reliability of the sampling data. Use one of these approaches to reduce the overhead:");
            out.println("         Use --" + CPUSamplerInstrument.ID + ".StackLimit=<" + STACK_LIMIT.getType().getName() + "> to reduce the number of frames sampled,");
            out.println("         or use --" + CPUSamplerInstrument.ID + ".Period=<" + SAMPLE_PERIOD.getType().getName() + "> to increase the sampling period.");
            printDiv(out);
        }
    }

    private static boolean sampleDurationTooLong(CPUSampler sampler) {
        for (CPUSamplerData value : sampler.getData().values()) {
            if (value.getSampleDuration().getAverage() > MAX_OVERHEAD_WARNING_THRESHOLD * sampler.getPeriod() * MILLIS_TO_NANOS) {
                return true;
            }
        }
        return false;
    }

    private static void printDiv(PrintStream out) {
        out.println("-------------------------------------------------------------------------------- ");
    }

    private static void printSamplingJson(PrintStream out, OptionValues options, Map<TruffleContext, CPUSamplerData> data) {
        boolean gatheredHitTimes = options.get(GATHER_HIT_TIMES);
        JSONObject output = new JSONObject();
        output.put("tool", CPUSamplerInstrument.ID);
        output.put("version", CPUSamplerInstrument.VERSION);
        JSONArray contexts = new JSONArray();
        for (CPUSamplerData samplerData : data.values()) {
            contexts.put(perContextData(samplerData, gatheredHitTimes));
        }
        output.put("contexts", contexts);
        out.println(output);
    }

    private static JSONObject perContextData(CPUSamplerData samplerData, boolean gatheredHitTimes) {
        JSONObject output = new JSONObject();
        output.put("sample_count", samplerData.getSamples());
        output.put("period", samplerData.getSampleInterval());
        output.put("gathered_hit_times", gatheredHitTimes);
        JSONArray profile = new JSONArray();
        for (Map.Entry<Thread, Collection<ProfilerNode<CPUSampler.Payload>>> entry : samplerData.getThreadData().entrySet()) {
            JSONObject perThreadProfile = new JSONObject();
            perThreadProfile.put("thread", entry.getKey().toString());
            perThreadProfile.put("samples", getSamplesRec(entry.getValue()));
            profile.put(perThreadProfile);
        }
        output.put("profile", profile);
        return output;
    }

    private static JSONArray getSamplesRec(Collection<ProfilerNode<CPUSampler.Payload>> nodes) {
        JSONArray samples = new JSONArray();
        for (ProfilerNode<CPUSampler.Payload> node : nodes) {
            JSONObject sample = new JSONObject();
            sample.put("root_name", node.getRootName());
            sample.put("source_section", sourceSectionToJSON(node.getSourceSection()));
            CPUSampler.Payload payload = node.getPayload();
            sample.put("hit_count", payload.getHitCount());
            sample.put("self_hit_count", payload.getSelfHitCount());
            sample.put("self_hit_times", payload.getSelfHitTimes());
            int[] selfTierCount = new int[payload.getNumberOfTiers()];
            for (int i = 0; i < selfTierCount.length; i++) {
                selfTierCount[i] = payload.getTierSelfCount(i);
            }
            sample.put("self_tier_count", selfTierCount);
            int[] tierCount = new int[payload.getNumberOfTiers()];
            for (int i = 0; i < tierCount.length; i++) {
                tierCount[i] = payload.getTierSelfCount(i);
            }
            sample.put("tier_count", tierCount);
            sample.put("children", getSamplesRec(node.getChildren()));
            samples.put(sample);
        }
        return samples;
    }

    private static void printLegend(PrintStream out, String type, long samples, long period, long missed, int[] showTiers, Integer[] tiers) {
        out.printf("Sampling %s. Recorded %s samples with period %dms. Missed %s samples.%n", type, samples, period, missed);
        out.println("  Self Time: Time spent on the top of the stack.");
        out.println("  Total Time: Time spent somewhere on the stack.");
        if (showTiers == null) {
            return;
        }
        if (showTiers.length == 0) {
            for (int i : tiers) {
                out.println("  T" + i + ": Percent of time spent in " + (i == 0 ? "interpreter." : "code compiled by tier " + i + " compiler."));
            }
            return;
        }
        for (int tier : showTiers) {
            if (contains(tiers, tier)) {
                out.println("  T" + tier + ": Percent of time spent in " + (tier == 0 ? "interpreter." : "code compiled by tier " + tier + " compiler."));
            } else {
                out.println("  T" + tier + ": No samples of tier " + tier + " found during execution. It is excluded from the report.");
            }
        }
    }

    private static double percent(long samples, long totalSamples) {
        if (totalSamples == 0) {
            return 0.0;
        }
        return ((double) samples * 100) / totalSamples;
    }

    private static String[] makeTitleAndFormat(int nameLength, int[] showTiers, Integer[] tiers) {
        StringBuilder titleBuilder = new StringBuilder(String.format(" %-" + nameLength + "s ||             Total Time    ", "Name"));
        StringBuilder formatBuilder = new StringBuilder(" %-" + nameLength + "s ||       %10dms %5.1f%% ");
        maybeAddTiers(titleBuilder, formatBuilder, showTiers, tiers);
        titleBuilder.append("||              Self Time    ");
        formatBuilder.append("||       %10dms %5.1f%% ");
        maybeAddTiers(titleBuilder, formatBuilder, showTiers, tiers);
        titleBuilder.append("|| Location             ");
        formatBuilder.append("|| %s");
        String[] strings = new String[2];
        strings[0] = titleBuilder.toString();
        strings[1] = formatBuilder.toString();
        return strings;
    }

    private static void maybeAddTiers(StringBuilder titleBuilder, StringBuilder formatBuilder, int[] showTiers, Integer[] tiers) {
        if (showTiers == null) {
            return;
        }
        if (showTiers.length == 0) {
            for (Integer i : tiers) {
                titleBuilder.append("|   T").append(i).append("   ");
                formatBuilder.append("| %5.1f%% ");
            }
            return;
        }
        for (int i = 0; i < showTiers.length; i++) {
            int selectedTier = showTiers[i];
            if (contains(tiers, selectedTier)) {
                titleBuilder.append("|   T").append(selectedTier).append("   ");
                formatBuilder.append("| %5.1f%% ");
            }
        }
    }

    private static boolean contains(Integer[] tiers, int selectedTier) {
        for (Integer tier : tiers) {
            if (tier == selectedTier) {
                return true;
            }
        }
        return false;
    }

    private static Integer[] sortedArray(Set<Integer> tiers) {
        Integer[] sorted = tiers.toArray(new Integer[0]);
        Arrays.sort(sorted);
        return sorted;
    }

    private static final class SamplingHistogram {
        private final Map<Thread, List<OutputEntry>> histogram = new HashMap<>();
        private final boolean summariseThreads;
        private final int minSamples;
        private final int[] showTiers;
        private final long samplePeriod;
        private final long samplesTaken;
        private final long samplesMissed;
        private Set<Integer> tiers = new HashSet<>();
        private Integer[] sortedTiers;
        private int maxNameLength = 10;
        private final String title;
        private final String format;

        SamplingHistogram(CPUSamplerData data, OptionValues options) {
            this.summariseThreads = options.get(SUMMARISE_THREADS);
            this.minSamples = options.get(MIN_SAMPLES);
            this.showTiers = options.get(ShowTiers);
            this.samplePeriod = options.get(SAMPLE_PERIOD);
            this.samplesTaken = data.getSamples();
            Map<Thread, SourceLocationNodes> perThreadSourceLocationPayloads = new HashMap<>();
            this.samplesMissed = data.missedSamples();
            for (Thread thread : data.getThreadData().keySet()) {
                perThreadSourceLocationPayloads.put(thread, computeSourceLocationPayloads(data.getThreadData().get(thread)));
            }
            maybeSummarizeThreads(perThreadSourceLocationPayloads);
            for (Map.Entry<Thread, SourceLocationNodes> threadEntry : perThreadSourceLocationPayloads.entrySet()) {
                histogram.put(threadEntry.getKey(), histogramEntries(threadEntry));
            }
            sortedTiers = sortedArray(tiers);
            String[] titleAndFormat = makeTitleAndFormat(maxNameLength, showTiers, sortedTiers);
            this.title = titleAndFormat[0];
            this.format = titleAndFormat[1];
        }

        private ArrayList<OutputEntry> histogramEntries(Map.Entry<Thread, SourceLocationNodes> threadEntry) {
            ArrayList<OutputEntry> histogramEntries = new ArrayList<>();
            for (Map.Entry<SourceLocation, List<ProfilerNode<CPUSampler.Payload>>> sourceLocationEntry : threadEntry.getValue().locations.entrySet()) {
                histogramEntries.add(histogramEntry(sourceLocationEntry));
            }
            histogramEntries.sort((o1, o2) -> Integer.compare(o2.totalSelfSamples, o1.totalSelfSamples));
            return histogramEntries;
        }

        private OutputEntry histogramEntry(Map.Entry<SourceLocation, List<ProfilerNode<CPUSampler.Payload>>> sourceLocationEntry) {
            SourceLocation location = sourceLocationEntry.getKey();
            OutputEntry outputEntry = new OutputEntry(location);
            maxNameLength = Math.max(maxNameLength, location.getRootName().length());

            for (ProfilerNode<CPUSampler.Payload> node : sourceLocationEntry.getValue()) {
                CPUSampler.Payload payload = node.getPayload();

                int numberOfTiers = payload.getNumberOfTiers();
                if (outputEntry.tierToSelfSamples.length < numberOfTiers) {
                    outputEntry.tierToSelfSamples = Arrays.copyOf(outputEntry.tierToSelfSamples, numberOfTiers);
                }
                if (outputEntry.tierToSamples.length < numberOfTiers) {
                    outputEntry.tierToSamples = Arrays.copyOf(outputEntry.tierToSamples, numberOfTiers);
                }

                for (int i = 0; i < numberOfTiers; i++) {
                    int selfHitCountsValue = payload.getTierSelfCount(i);
                    outputEntry.totalSelfSamples += selfHitCountsValue;
                    outputEntry.tierToSelfSamples[i] += selfHitCountsValue;
                    tiers.add(i);

                    // if there is a recursive parent summed up for total time we must not sum up
                    // again
                    if (node.isRecursive()) {
                        continue;
                    }

                    int hitCountsValue = payload.getTierTotalCount(i);
                    outputEntry.totalSamples += hitCountsValue;
                    outputEntry.tierToSamples[i] += hitCountsValue;

                }
            }
            return outputEntry;
        }

        private void maybeSummarizeThreads(Map<Thread, SourceLocationNodes> perThreadSourceLocationPayloads) {
            if (summariseThreads) {
                SourceLocationNodes summary = new SourceLocationNodes(new HashMap<>());
                for (SourceLocationNodes sourceLocationNodes : perThreadSourceLocationPayloads.values()) {
                    for (Map.Entry<SourceLocation, List<ProfilerNode<CPUSampler.Payload>>> entry : sourceLocationNodes.locations.entrySet()) {
                        summary.locations.computeIfAbsent(entry.getKey(), s -> new ArrayList<>()).addAll(entry.getValue());
                    }
                }
                perThreadSourceLocationPayloads.clear();
                perThreadSourceLocationPayloads.put(new Thread("Summary"), summary);
            }
        }

        private static SourceLocationNodes computeSourceLocationPayloads(Collection<ProfilerNode<CPUSampler.Payload>> profilerNodes) {
            Map<SourceLocation, List<ProfilerNode<CPUSampler.Payload>>> histogram = new HashMap<>();
            computeSourceLocationPayloadsImpl(profilerNodes, histogram);
            return new SourceLocationNodes(histogram);
        }

        private static void computeSourceLocationPayloadsImpl(Collection<ProfilerNode<CPUSampler.Payload>> children, Map<SourceLocation, List<ProfilerNode<CPUSampler.Payload>>> histogram) {
            for (ProfilerNode<CPUSampler.Payload> treeNode : children) {
                List<ProfilerNode<CPUSampler.Payload>> nodes = histogram.computeIfAbsent(new SourceLocation(treeNode.getSourceSection(), treeNode.getRootName()), s -> new ArrayList<>());
                nodes.add(treeNode);
                computeSourceLocationPayloadsImpl(treeNode.getChildren(), histogram);
            }
        }

        void print(PrintStream out) {
            String sep = repeat("-", title.length());
            out.println(sep);
            printLegend(out, "Histogram", samplesTaken, samplePeriod, samplesMissed, showTiers, sortedTiers);
            out.println(sep);
            for (Map.Entry<Thread, List<OutputEntry>> threadListEntry : histogram.entrySet()) {
                out.println(threadListEntry.getKey());
                out.println(title);
                out.println(sep);
                for (OutputEntry entry : threadListEntry.getValue()) {
                    if (minSamples > 0 && entry.totalSelfSamples < minSamples) {
                        continue;
                    }
                    out.println(entry.format(format, showTiers, SamplingHistogram.this.samplePeriod, 0, samplesTaken, sortedTiers));
                }
                out.println(sep);
            }
        }

        private static final class SourceLocationNodes {
            final Map<SourceLocation, List<ProfilerNode<CPUSampler.Payload>>> locations;

            SourceLocationNodes(Map<SourceLocation, List<ProfilerNode<CPUSampler.Payload>>> locations) {
                this.locations = locations;
            }
        }
    }

    private static class OutputEntry {
        // break after 128 depth spaces to handle deep recursions
        private static final int DEPTH_BREAK = 128;
        final SourceLocation location;
        int[] tierToSamples = new int[0];
        int[] tierToSelfSamples = new int[0];
        int totalSelfSamples = 0;
        int totalSamples = 0;

        OutputEntry(SourceLocation location) {
            this.location = location;
        }

        OutputEntry(ProfilerNode<CPUSampler.Payload> node) {
            location = new SourceLocation(node.getSourceSection(), node.getRootName());
            CPUSampler.Payload payload = node.getPayload();
            this.totalSamples = payload.getHitCount();
            this.totalSelfSamples = payload.getSelfHitCount();
            this.tierToSamples = new int[payload.getNumberOfTiers()];
            for (int i = 0; i < tierToSamples.length; i++) {
                tierToSamples[i] = payload.getTierTotalCount(i);
            }
            this.tierToSelfSamples = new int[payload.getNumberOfTiers()];
            for (int i = 0; i < tierToSamples.length; i++) {
                tierToSelfSamples[i] = payload.getTierSelfCount(i);
            }
        }

        static int computeIndentSize(int depth) {
            int indent = depth % DEPTH_BREAK;
            if (indent != depth) {
                indent += formatIndentBreakLabel(depth - indent).length();
            }
            return indent;
        }

        private static String formatIndentBreakLabel(int skippedDepth) {
            return String.format("(\u21B3%s) ", skippedDepth);
        }

        String format(String format, int[] showTiers, long samplePeriod, int depth, long globalTotalSamples, Integer[] tiers) {
            List<Object> args = new ArrayList<>();
            int indent = depth % DEPTH_BREAK;
            if (indent != depth) {
                args.add(formatIndentBreakLabel(depth - indent) + repeat(" ", indent) + location.getRootName());
            } else {
                args.add(repeat(" ", indent) + location.getRootName());
            }
            args.add(totalSamples * samplePeriod);
            args.add(percent(totalSamples, globalTotalSamples));
            maybeAddTiers(args, tierToSamples, totalSamples, showTiers, tiers);
            args.add(totalSelfSamples * samplePeriod);
            args.add(percent(totalSelfSamples, globalTotalSamples));
            maybeAddTiers(args, tierToSelfSamples, totalSelfSamples, showTiers, tiers);
            args.add(getShortDescription(location.getSourceSection()));
            return String.format(format, args.toArray());
        }

        private static void maybeAddTiers(List<Object> args, int[] samples, int total, int[] showTiers, Integer[] tiers) {
            if (showTiers == null) {
                return;
            }
            if (showTiers.length == 0) {
                for (int i : tiers) {
                    if (i < samples.length) {
                        args.add(percent(samples[i], total));
                    } else {
                        args.add(0.0);
                    }
                }
                return;
            }
            for (int showTier : showTiers) {
                if (contains(tiers, showTier)) {
                    if (showTier < samples.length) {
                        args.add(percent(samples[showTier], total));
                    } else {
                        args.add(0.0);
                    }
                }
            }
        }
    }

    private static class SamplingCallTree {
        private final boolean summariseThreads;
        private final int minSamples;
        private final int[] showTiers;
        private final long samplePeriod;
        private final long samplesTaken;
        private final long samplesMissed;
        private final String title;
        private final String format;
        private final Map<Thread, Collection<CallTreeOutputEntry>> entries = new HashMap<>();
        private int maxNameLength = 10;
        private final Set<Integer> tiers = new HashSet<>();
        private final Integer[] sortedTiers;

        SamplingCallTree(CPUSamplerData data, OptionValues options) {
            this.summariseThreads = options.get(SUMMARISE_THREADS);
            this.minSamples = options.get(MIN_SAMPLES);
            this.showTiers = options.get(ShowTiers);
            this.samplePeriod = options.get(SAMPLE_PERIOD);
            this.samplesTaken = data.getSamples();
            this.samplesMissed = data.missedSamples();
            Map<Thread, Collection<ProfilerNode<CPUSampler.Payload>>> threadData = data.getThreadData();
            makeEntries(threadData);
            calculateMaxValues(threadData);
            sortedTiers = sortedArray(tiers);
            String[] titleAndFormat = makeTitleAndFormat(maxNameLength, showTiers, sortedTiers);
            this.title = titleAndFormat[0];
            this.format = titleAndFormat[1];

        }

        private void calculateMaxValues(Map<Thread, Collection<ProfilerNode<CPUSampler.Payload>>> threadData) {
            for (Map.Entry<Thread, Collection<ProfilerNode<CPUSampler.Payload>>> entry : threadData.entrySet()) {
                for (ProfilerNode<CPUSampler.Payload> node : entry.getValue()) {
                    calculateMaxValuesRec(node, 0);
                }
            }
        }

        private void calculateMaxValuesRec(ProfilerNode<CPUSampler.Payload> node, int depth) {
            maxNameLength = Math.max(maxNameLength, node.getRootName().length() + OutputEntry.computeIndentSize(depth));
            tiers.add(node.getPayload().getNumberOfTiers() - 1);
            for (ProfilerNode<CPUSampler.Payload> child : node.getChildren()) {
                calculateMaxValuesRec(child, depth + 1);
            }
        }

        private void makeEntries(Map<Thread, Collection<ProfilerNode<CPUSampler.Payload>>> threadData) {
            if (summariseThreads) {
                List<CallTreeOutputEntry> callTreeEntries = new ArrayList<>();
                for (Map.Entry<Thread, Collection<ProfilerNode<CPUSampler.Payload>>> entry : threadData.entrySet()) {
                    for (ProfilerNode<CPUSampler.Payload> node : entry.getValue()) {
                        mergeEntry(callTreeEntries, node, 0);
                    }
                }
                entries.put(new Thread("Summary"), callTreeEntries);
            } else {
                for (Map.Entry<Thread, Collection<ProfilerNode<CPUSampler.Payload>>> entry : threadData.entrySet()) {
                    List<CallTreeOutputEntry> callTreeEntries = new ArrayList<>();
                    for (ProfilerNode<CPUSampler.Payload> node : entry.getValue()) {
                        callTreeEntries.add(makeEntry(node, 0));
                    }
                    entries.put(entry.getKey(), callTreeEntries);
                }
            }
        }

        private void mergeEntry(List<CallTreeOutputEntry> callTreeEntries, ProfilerNode<CPUSampler.Payload> node, int depth) {
            for (CallTreeOutputEntry callTreeEntry : callTreeEntries) {
                if (callTreeEntry.corresponds(node)) {
                    callTreeEntry.merge(node.getPayload());
                    for (ProfilerNode<CPUSampler.Payload> child : node.getChildren()) {
                        mergeEntry(callTreeEntry.children, child, depth + 1);
                    }
                    return;
                }
            }
            callTreeEntries.add(makeEntry(node, depth));
        }

        private CallTreeOutputEntry makeEntry(ProfilerNode<CPUSampler.Payload> node, int depth) {
            maxNameLength = Math.max(maxNameLength, node.getRootName().length() + OutputEntry.computeIndentSize(depth));
            tiers.add(node.getPayload().getNumberOfTiers() - 1);
            CallTreeOutputEntry entry = new CallTreeOutputEntry(node);
            for (ProfilerNode<CPUSampler.Payload> child : node.getChildren()) {
                entry.children.add(makeEntry(child, depth + 1));
            }
            return entry;
        }

        void print(PrintStream out) {
            String sep = repeat("-", title.length());
            out.println(sep);
            printLegend(out, "Call Tree", samplesTaken, samplePeriod, samplesMissed, showTiers, sortedTiers);
            out.println(sep);
            out.println(title);
            out.println(sep);
            for (Map.Entry<Thread, Collection<CallTreeOutputEntry>> threadData : entries.entrySet()) {
                for (CallTreeOutputEntry entry : threadData.getValue()) {
                    recursivePrint(out, entry, 0);
                }
            }
            out.println(sep);
        }

        private void recursivePrint(PrintStream out, CallTreeOutputEntry entry, int depth) {
            if (minSamples > 0 && entry.totalSelfSamples < minSamples) {
                return;
            }
            out.println(entry.format(format, showTiers, samplePeriod, depth, samplesTaken, sortedTiers));
            List<CallTreeOutputEntry> sortedChildren = new ArrayList<>(entry.children);
            sortedChildren.sort((o1, o2) -> Long.compare(o2.totalSamples, o1.totalSamples));
            for (CallTreeOutputEntry child : sortedChildren) {
                recursivePrint(out, child, depth + 1);
            }
        }

        private static class CallTreeOutputEntry extends OutputEntry {
            List<CallTreeOutputEntry> children = new ArrayList<>();

            CallTreeOutputEntry(ProfilerNode<CPUSampler.Payload> node) {
                super(node);
            }

            boolean corresponds(ProfilerNode<CPUSampler.Payload> node) {
                return location.getSourceSection().equals(node.getSourceSection()) && location.getRootName().equals(node.getRootName());
            }

            void merge(CPUSampler.Payload payload) {
                this.totalSamples += payload.getHitCount();
                this.totalSelfSamples += payload.getSelfHitCount();
                if (payload.getNumberOfTiers() > tierToSamples.length) {
                    tierToSamples = Arrays.copyOf(tierToSamples, payload.getNumberOfTiers());
                }
                for (int i = 0; i < payload.getNumberOfTiers(); i++) {
                    tierToSamples[i] += payload.getTierTotalCount(i);
                }
                if (payload.getNumberOfTiers() > tierToSelfSamples.length) {
                    tierToSelfSamples = Arrays.copyOf(tierToSelfSamples, payload.getNumberOfTiers());
                }
                for (int i = 0; i < payload.getNumberOfTiers(); i++) {
                    tierToSamples[i] += payload.getTierTotalCount(i);
                }
            }
        }
    }

}<|MERGE_RESOLUTION|>--- conflicted
+++ resolved
@@ -210,17 +210,10 @@
     static final OptionKey<Boolean> SAMPLE_CONTEXT_INITIALIZATION = new OptionKey<>(false);
 
     static void handleOutput(TruffleInstrument.Env env, CPUSampler sampler) {
-<<<<<<< HEAD
-        PrintStream out = chooseOutputStream(env, OUTPUT_FILE);
-        Map<TruffleContext, CPUSamplerData> data = sampler.getData();
-        OptionValues options = env.getOptions();
-        switch (options.get(OUTPUT)) {
-=======
         PrintStream out = chooseOutputStream(env);
         Map<TruffleContext, CPUSamplerData> data = sampler.getData();
         OptionValues options = env.getOptions();
         switch (chooseOutput(options)) {
->>>>>>> e7d7572e
             case HISTOGRAM:
                 printWarnings(sampler, out);
                 printSamplingHistogram(out, options, data);
@@ -234,8 +227,6 @@
                 break;
             case FLAMEGRAPH:
                 SVGSamplerOutput.printSamplingFlameGraph(out, data);
-<<<<<<< HEAD
-=======
         }
     }
 
@@ -250,7 +241,6 @@
             } catch (FileNotFoundException e) {
                 throw handleFileNotFound();
             }
->>>>>>> e7d7572e
         }
         return new PrintStream(env.out());
     }
