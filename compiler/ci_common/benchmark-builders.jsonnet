{
  local c = (import '../../common.jsonnet'),
  local bc = (import '../../bench-common.libsonnet'),
  local cc = (import 'compiler-common.libsonnet'),
  local bench = (import 'benchmark-suites.libsonnet'),
  local hw = bc.bench_hw,

  local jdk8  = c.oraclejdk8,
  local jdk11 = c.labsjdk11,
  local jdk17 = c.labsjdk17,

  local amd64_jdks = [jdk8, jdk11, jdk17],
  local aarch64_jdks = [jdk11, jdk17],

  local main_builds = [
<<<<<<< HEAD
    c.on_demand  + hw.x52 + jdk8  + cc.libgraal + bench.dacapo,
=======
    c.daily      + hw.x52 + jdk8  + cc.libgraal + bench.dacapo,
>>>>>>> 84541b16
    c.daily      + hw.x52 + jdk8  + cc.jargraal + bench.dacapo,
    c.weekly     + hw.x52 + jdk8  + cc.libgraal + bench.dacapo_size_variants,
    c.on_demand  + hw.x52 + jdk8  + cc.jargraal + bench.dacapo_size_variants,
    c.weekly     + hw.x52 + jdk8  + cc.libgraal + bench.dacapo_timing,
    c.weekly     + hw.x52 + jdk8  + cc.jargraal + bench.dacapo_timing,
<<<<<<< HEAD
    c.on_demand  + hw.x52 + jdk8  + cc.libgraal + bench.scala_dacapo,
=======
    c.daily      + hw.x52 + jdk8  + cc.libgraal + bench.scala_dacapo,
>>>>>>> 84541b16
    c.daily      + hw.x52 + jdk8  + cc.jargraal + bench.scala_dacapo,
    c.weekly     + hw.x52 + jdk8  + cc.libgraal + bench.scala_dacapo_size_variants,
    c.on_demand  + hw.x52 + jdk8  + cc.jargraal + bench.scala_dacapo_size_variants,
    c.weekly     + hw.x52 + jdk8  + cc.libgraal + bench.scala_dacapo_timing,
    c.weekly     + hw.x52 + jdk8  + cc.jargraal + bench.scala_dacapo_timing,
    c.on_demand  + hw.x52 + jdk8  + cc.libgraal + bench.renaissance,
    c.daily      + hw.x52 + jdk8  + cc.jargraal + bench.renaissance,
    c.daily      + hw.x52 + jdk8  + cc.libgraal + bench.specjvm2008,
    c.weekly     + hw.x52 + jdk8  + cc.jargraal + bench.specjvm2008,
    c.daily      + hw.x52 + jdk8  + cc.libgraal + bench.specjbb2005,
    c.weekly     + hw.x52 + jdk8  + cc.jargraal + bench.specjbb2005,
    c.weekly     + hw.x52 + jdk8  + cc.libgraal + bench.specjbb2015,
    c.weekly     + hw.x52 + jdk8  + cc.jargraal + bench.specjbb2015,
    c.weekly     + hw.x52 + jdk8  + cc.libgraal + bench.specjbb2015_full_machine,
    c.on_demand  + hw.x52 + jdk8  + cc.jargraal + bench.specjbb2015_full_machine,
    c.weekly     + hw.x52 + jdk8  + cc.libgraal + bench.renaissance_0_10,
    c.on_demand  + hw.x52 + jdk8  + cc.jargraal + bench.renaissance_0_10,
    c.daily      + hw.x52 + jdk8  + cc.libgraal + bench.awfy,
    c.daily      + hw.x52 + jdk8  + cc.jargraal + bench.awfy,
<<<<<<< HEAD
    c.on_demand  + hw.x52 + jdk8  + cc.libgraal + bench.renaissance_legacy,
=======
    c.daily      + hw.x52 + jdk8  + cc.libgraal + bench.renaissance_legacy,
>>>>>>> 84541b16
    c.daily      + hw.x52 + jdk8  + cc.jargraal + bench.renaissance_legacy,
    c.daily      + hw.x52 + jdk8  + cc.libgraal + bench.micros_graal_whitebox,
    c.weekly     + hw.x52 + jdk8  + cc.jargraal + bench.micros_graal_whitebox,
    c.daily      + hw.x52 + jdk8  + cc.libgraal + bench.micros_graal_dist,
    c.weekly     + hw.x52 + jdk8  + cc.jargraal + bench.micros_graal_dist,
    c.daily      + hw.x52 + jdk8  + cc.libgraal + bench.micros_misc_graal_dist,
    c.weekly     + hw.x52 + jdk8  + cc.jargraal + bench.micros_misc_graal_dist,
    c.daily      + hw.x52 + jdk8  + cc.libgraal + bench.micros_shootout_graal_dist,
    c.weekly     + hw.x52 + jdk8  + cc.jargraal + bench.micros_shootout_graal_dist,

    c.on_demand  + hw.x52 + jdk11 + cc.libgraal + bench.dacapo,
    c.daily      + hw.x52 + jdk11 + cc.jargraal + bench.dacapo,
    c.weekly     + hw.x52 + jdk11 + cc.libgraal + bench.dacapo_size_variants,
    c.weekly     + hw.x52 + jdk11 + cc.jargraal + bench.dacapo_size_variants,
    c.weekly     + hw.x52 + jdk11 + cc.libgraal + bench.dacapo_timing,
    c.weekly     + hw.x52 + jdk11 + cc.jargraal + bench.dacapo_timing,
    c.on_demand  + hw.x52 + jdk11 + cc.libgraal + bench.scala_dacapo,
    c.daily      + hw.x52 + jdk11 + cc.jargraal + bench.scala_dacapo,
    c.weekly     + hw.x52 + jdk11 + cc.libgraal + bench.scala_dacapo_size_variants,
    c.weekly     + hw.x52 + jdk11 + cc.jargraal + bench.scala_dacapo_size_variants,
    c.weekly     + hw.x52 + jdk11 + cc.libgraal + bench.scala_dacapo_timing,
    c.weekly     + hw.x52 + jdk11 + cc.jargraal + bench.scala_dacapo_timing,
    c.on_demand  + hw.x52 + jdk11 + cc.libgraal + bench.renaissance,
    c.daily      + hw.x52 + jdk11 + cc.jargraal + bench.renaissance,
    c.on_demand  + hw.x52 + jdk11 + cc.libgraal + bench.specjvm2008,
    c.daily      + hw.x52 + jdk11 + cc.jargraal + bench.specjvm2008,
    c.daily      + hw.x52 + jdk11 + cc.libgraal + bench.specjbb2005,
    c.daily      + hw.x52 + jdk11 + cc.jargraal + bench.specjbb2005,
    c.daily      + hw.x52 + jdk11 + cc.libgraal + bench.specjbb2015,
    c.weekly     + hw.x52 + jdk11 + cc.jargraal + bench.specjbb2015,
    c.weekly     + hw.x52 + jdk11 + cc.libgraal + bench.specjbb2015_full_machine,
    c.on_demand  + hw.x52 + jdk11 + cc.jargraal + bench.specjbb2015_full_machine,
    c.weekly     + hw.x52 + jdk11 + cc.libgraal + bench.renaissance_0_10,
    c.on_demand  + hw.x52 + jdk11 + cc.jargraal + bench.renaissance_0_10,
    c.daily      + hw.x52 + jdk11 + cc.libgraal + bench.awfy,
    c.daily      + hw.x52 + jdk11 + cc.jargraal + bench.awfy,
    c.on_demand  + hw.x52 + jdk11 + cc.libgraal + bench.renaissance_legacy,
    c.daily      + hw.x52 + jdk11 + cc.jargraal + bench.renaissance_legacy,
    c.daily      + hw.x52 + jdk11 + cc.libgraal + bench.micros_graal_whitebox,
    c.weekly     + hw.x52 + jdk11 + cc.jargraal + bench.micros_graal_whitebox,
    c.daily      + hw.x52 + jdk11 + cc.libgraal + bench.micros_graal_dist,
    c.weekly     + hw.x52 + jdk11 + cc.jargraal + bench.micros_graal_dist,
    c.daily      + hw.x52 + jdk11 + cc.libgraal + bench.micros_misc_graal_dist,
    c.weekly     + hw.x52 + jdk11 + cc.jargraal + bench.micros_misc_graal_dist,
    c.daily      + hw.x52 + jdk11 + cc.libgraal + bench.micros_shootout_graal_dist,
    c.weekly     + hw.x52 + jdk11 + cc.jargraal + bench.micros_shootout_graal_dist,

    c.daily      + hw.x52 + jdk17 + cc.libgraal + bench.dacapo,
    c.daily      + hw.x52 + jdk17 + cc.jargraal + bench.dacapo,
    c.daily      + hw.x52 + jdk17 + cc.libgraal + bench.dacapo_size_variants,
    c.weekly     + hw.x52 + jdk17 + cc.jargraal + bench.dacapo_size_variants,
    c.weekly     + hw.x52 + jdk17 + cc.libgraal + bench.dacapo_timing,
    c.weekly     + hw.x52 + jdk17 + cc.jargraal + bench.dacapo_timing,
    c.daily      + hw.x52 + jdk17 + cc.libgraal + bench.scala_dacapo,
    c.daily      + hw.x52 + jdk17 + cc.jargraal + bench.scala_dacapo,
    c.daily      + hw.x52 + jdk17 + cc.libgraal + bench.scala_dacapo_size_variants,
    c.weekly     + hw.x52 + jdk17 + cc.jargraal + bench.scala_dacapo_size_variants,
    c.weekly     + hw.x52 + jdk17 + cc.libgraal + bench.scala_dacapo_timing,
    c.weekly     + hw.x52 + jdk17 + cc.jargraal + bench.scala_dacapo_timing,
    #c.on_demand  + hw.x52 + jdk17 + cc.libgraal + bench.renaissance,
    #c.daily      + hw.x52 + jdk17 + cc.jargraal + bench.renaissance,
    c.daily      + hw.x52 + jdk17 + cc.libgraal + bench.specjvm2008,
    c.daily      + hw.x52 + jdk17 + cc.jargraal + bench.specjvm2008,
    c.daily      + hw.x52 + jdk17 + cc.libgraal + bench.specjbb2005,
    c.daily      + hw.x52 + jdk17 + cc.jargraal + bench.specjbb2005,
    c.daily      + hw.x52 + jdk17 + cc.libgraal + bench.specjbb2015,
    c.weekly     + hw.x52 + jdk17 + cc.jargraal + bench.specjbb2015,
    c.weekly     + hw.x52 + jdk17 + cc.libgraal + bench.specjbb2015_full_machine,
    c.on_demand  + hw.x52 + jdk17 + cc.jargraal + bench.specjbb2015_full_machine,
    c.daily      + hw.x52 + jdk17 + cc.libgraal + bench.awfy,
    c.daily      + hw.x52 + jdk17 + cc.jargraal + bench.awfy,
    #c.on_demand  + hw.x52 + jdk17 + cc.libgraal + bench.renaissance_legacy,
    #c.daily      + hw.x52 + jdk17 + cc.jargraal + bench.renaissance_legacy,
    c.daily      + hw.x52 + jdk17 + cc.libgraal + bench.micros_graal_whitebox,
    c.weekly     + hw.x52 + jdk17 + cc.jargraal + bench.micros_graal_whitebox,
    c.daily      + hw.x52 + jdk17 + cc.libgraal + bench.micros_graal_dist,
    c.weekly     + hw.x52 + jdk17 + cc.jargraal + bench.micros_graal_dist,
    c.daily      + hw.x52 + jdk17 + cc.libgraal + bench.micros_misc_graal_dist,
    c.weekly     + hw.x52 + jdk17 + cc.jargraal + bench.micros_misc_graal_dist,
    c.daily      + hw.x52 + jdk17 + cc.libgraal + bench.micros_shootout_graal_dist,
    c.weekly     + hw.x52 + jdk17 + cc.jargraal + bench.micros_shootout_graal_dist
  ],

  // JFR and async-profiler jobs
  local profiling_builds = std.flattenArrays([
    [
    c.weekly + hw.x52 + jdk + cc.libgraal + cc.enable_profiling + suite + { job_prefix:: "bench-profiling" },
    c.weekly + hw.x52 + jdk + cc.jargraal + cc.enable_profiling + suite + { job_prefix:: "bench-profiling" }
    ]
  for jdk in amd64_jdks
  for suite in bench.groups.profiled_suites
  if suite.is_jdk_supported(jdk.jdk_version)
  ]),

  // Microservices
  local microservice_builds = std.flattenArrays([
    [
    c.daily  + hw.x52 + jdk + cc.libgraal + suite,
    c.weekly + hw.x52 + jdk + cc.jargraal + suite
    ]
  for jdk in amd64_jdks
  for suite in bench.groups.microservice_suites
  if suite.is_jdk_supported(jdk.jdk_version)
  ]),

  // intensive weekly benchmarking
  local weekly_forks_builds = std.flattenArrays([
    bc.generate_fork_builds(c.weekly + hw.x52 + jdk + cc.libgraal + suite, subdir='compiler')
  for jdk in amd64_jdks
  for suite in bench.groups.weekly_forks_suites
  if suite.is_jdk_supported(jdk.jdk_version)
  ]),

  local aarch64_builds = std.flattenArrays([
    [
    c.weekly + hw.xgene3 + jdk + cc.libgraal + suite,
    c.weekly + hw.xgene3 + jdk + cc.jargraal + suite
    ]
  for jdk in aarch64_jdks
  for suite in bench.groups.main_suites
  if suite.is_jdk_supported(jdk.jdk_version)
  ]),

  local all_builds = main_builds + weekly_forks_builds + profiling_builds + microservice_builds + aarch64_builds,
  // adds a "defined_in" field to all builds mentioning the location of this current file
  builds:: [{ defined_in: std.thisFile } + b for b in all_builds]
}<|MERGE_RESOLUTION|>--- conflicted
+++ resolved
@@ -13,21 +13,13 @@
   local aarch64_jdks = [jdk11, jdk17],
 
   local main_builds = [
-<<<<<<< HEAD
-    c.on_demand  + hw.x52 + jdk8  + cc.libgraal + bench.dacapo,
-=======
     c.daily      + hw.x52 + jdk8  + cc.libgraal + bench.dacapo,
->>>>>>> 84541b16
     c.daily      + hw.x52 + jdk8  + cc.jargraal + bench.dacapo,
     c.weekly     + hw.x52 + jdk8  + cc.libgraal + bench.dacapo_size_variants,
     c.on_demand  + hw.x52 + jdk8  + cc.jargraal + bench.dacapo_size_variants,
     c.weekly     + hw.x52 + jdk8  + cc.libgraal + bench.dacapo_timing,
     c.weekly     + hw.x52 + jdk8  + cc.jargraal + bench.dacapo_timing,
-<<<<<<< HEAD
-    c.on_demand  + hw.x52 + jdk8  + cc.libgraal + bench.scala_dacapo,
-=======
     c.daily      + hw.x52 + jdk8  + cc.libgraal + bench.scala_dacapo,
->>>>>>> 84541b16
     c.daily      + hw.x52 + jdk8  + cc.jargraal + bench.scala_dacapo,
     c.weekly     + hw.x52 + jdk8  + cc.libgraal + bench.scala_dacapo_size_variants,
     c.on_demand  + hw.x52 + jdk8  + cc.jargraal + bench.scala_dacapo_size_variants,
@@ -47,11 +39,7 @@
     c.on_demand  + hw.x52 + jdk8  + cc.jargraal + bench.renaissance_0_10,
     c.daily      + hw.x52 + jdk8  + cc.libgraal + bench.awfy,
     c.daily      + hw.x52 + jdk8  + cc.jargraal + bench.awfy,
-<<<<<<< HEAD
-    c.on_demand  + hw.x52 + jdk8  + cc.libgraal + bench.renaissance_legacy,
-=======
     c.daily      + hw.x52 + jdk8  + cc.libgraal + bench.renaissance_legacy,
->>>>>>> 84541b16
     c.daily      + hw.x52 + jdk8  + cc.jargraal + bench.renaissance_legacy,
     c.daily      + hw.x52 + jdk8  + cc.libgraal + bench.micros_graal_whitebox,
     c.weekly     + hw.x52 + jdk8  + cc.jargraal + bench.micros_graal_whitebox,
