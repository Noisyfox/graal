--- conflicted
+++ resolved
@@ -4,11 +4,7 @@
   "sourceinprojectwhitelist" : [],
 
   "groupId" : "org.graalvm.compiler",
-<<<<<<< HEAD
-  "version" : "21.2.0.1",
-=======
   "version" : "21.3.0",
->>>>>>> 84541b16
   "release" : True,
   "url" : "http://www.graalvm.org/",
   "developer" : {
