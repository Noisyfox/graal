suite = {
  "mxversion" : "5.309.2",
  "name" : "compiler",
  "sourceinprojectwhitelist" : [],

  "groupId" : "org.graalvm.compiler",
<<<<<<< HEAD
  "version" : "21.3.0",
=======
  "version" : "22.0.0.2",
>>>>>>> e7d7572e
  "release" : True,
  "url" : "http://www.graalvm.org/",
  "developer" : {
    "name" : "GraalVM Development",
    "email" : "graalvm-dev@oss.oracle.com",
    "organization" : "Oracle Corporation",
    "organizationUrl" : "http://www.graalvm.org/",
  },
  "scm" : {
    "url" : "https://github.com/oracle/graal",
    "read" : "https://github.com/oracle/graal.git",
    "write" : "git@github.com:oracle/graal.git",
  },

  "imports" : {
    "suites": [
      {
        "name" : "truffle",
        "subdir": True,
        "urls" : [
          {"url" : "https://curio.ssw.jku.at/nexus/content/repositories/snapshots", "kind" : "binary"},
         ]
      },
      {
        "name" : "java-benchmarks",
        "subdir": True
      }
    ]
  },

  "defaultLicense" : "GPLv2-CPE",
  "snippetsPattern" : ".*JavadocSnippets.*",
  "javac.lint.overrides": "-path",

  "jdklibraries" : {
    "JVMCI_SERVICES" : {
      "path" : "lib/jvmci-services.jar",
      "sourcePath" : "lib/jvmci-services.src.zip",
      "optional" : False,
      "jdkStandardizedSince" : "9",
      "module" : "jdk.internal.vm.ci"
    },
    "JVMCI_API" : {
      "path" : "lib/jvmci/jvmci-api.jar",
      "sourcePath" : "lib/jvmci/jvmci-api.src.zip",
      "dependencies" : [
        "JVMCI_SERVICES",
      ],
      "optional" : False,
      "jdkStandardizedSince" : "9",
      "module" : "jdk.internal.vm.ci"
    },
    "JVMCI_HOTSPOT" : {
      "path" : "lib/jvmci/jvmci-hotspot.jar",
      "sourcePath" : "lib/jvmci/jvmci-hotspot.src.zip",
      "dependencies" : [
        "JVMCI_API",
      ],
      "optional" : False,
      "jdkStandardizedSince" : "9",
      "module" : "jdk.internal.vm.ci"
    },
    "JFR" : {
      "path" : "lib/jfr.jar",
      "sourcePath" : "lib/jfr.jar",
      "jdkStandardizedSince" : "9",
      "optional" : True,
      "module" : "jdk.jfr"
    },
  },

  "libraries" : {

    # ------------- Libraries -------------

    "JAVA_ALLOCATION_INSTRUMENTER" : {
      "sha1" : "d0bdc21c5e6404726b102998e44c66a738897905",
      "maven" : {
        "groupId" : "com.google.code.java-allocation-instrumenter",
        "artifactId" : "java-allocation-instrumenter",
        "version" : "3.1.0",
      },
      "bootClassPathAgent" : "true",
    },

    "HCFDIS" : {
      "urls" : ["https://lafo.ssw.uni-linz.ac.at/pub/graal-external-deps/hcfdis/hcfdis-3.jar"],
      "sha1" : "a71247c6ddb90aad4abf7c77e501acc60674ef57",
    },

    "C1VISUALIZER_DIST" : {
      "urls" : ["https://lafo.ssw.uni-linz.ac.at/pub/graal-external-deps/c1visualizer/c1visualizer-1.7.zip"],
      "sha1" : "305a772ccbdc0e42dfa233b0ce6762d0dd1de6de",
      "packedResource": True,
    },

    "JOL_CLI" : {
      "sha1" : "45dd0cf195b16e70710a8d6d763cda614cf6f31e",
      "maven" : {
        "groupId" : "org.openjdk.jol",
        "artifactId" : "jol-cli",
        "version" : "0.9",
        "classifier" : "full",
      },
    },

    "BATIK" : {
      "sha1" : "122b87ca88e41a415cf8b523fd3d03b4325134a3",
      "urls" : ["https://lafo.ssw.uni-linz.ac.at/pub/graal-external-deps/batik-all-1.7.jar"],
    },

    "ASM_9.1" : {
      "sha1" : "a99500cf6eea30535eeac6be73899d048f8d12a8",
      "maven" : {
        "groupId" : "org.ow2.asm",
        "artifactId" : "asm",
        "version" : "9.1",
      },
    },

    "ASM_TREE_9.1" : {
      "sha1" : "c333f2a855069cb8eb17a40a3eb8b1b67755d0eb",
      "maven" : {
        "groupId" : "org.ow2.asm",
        "artifactId" : "asm-tree",
        "version" : "9.1",
      },
      "dependencies" : ["ASM_9.1"],
    },

    "ASM_UTIL_9.1" : {
      "sha1" : "36464a45d871779f3383a8a9aba2b26562a86729",
      "maven" : {
        "groupId" : "org.ow2.asm",
        "artifactId" : "asm-util",
        "version" : "9.1",
      },
      "dependencies" : ["ASM_9.1"],
    },

    "HSDIS" : {
      "urlbase" : "https://lafo.ssw.uni-linz.ac.at/pub/graal-external-deps/hsdis",
      "packedResource" : True,
      "os_arch" : {
        "linux" : {
          "amd64" : {
            "sha1" : "124fdfe42933ec6f529af5df4062d83e9d0570dc",
            "urls" : ["{urlbase}/intel/hsdis-amd64-linux-0d031013db9a80d6c88330c42c983fbfa7053193.tar.gz"],
          },
          "aarch64" : {
            "sha1" : "fb71a14c57a6e6f494aaaa5a84773a3e35344b9b",
            "urls" : ["{urlbase}/hsdis-aarch64-linux-fcc9b70ac91c00db8a50b0d4345490a68e3743e1.tar.gz"],
          },
        },
        "darwin" : {
          "amd64" : {
            "sha1" : "5026b67af00cc876db1ed194b91d7cc2ba06710d",
            "urls" : ["{urlbase}/intel/hsdis-amd64-darwin-67f6d23cbebd8998450a88b5bef362171f66f11a.tar.gz"],
          },
          # GR-34811
          "aarch64" : {
            "optional" : True,
          }
        },
        "windows" : {
          "amd64" : {
            "sha1" : "b603814c8136e0086f33355d38a5f67d115101da",
            "urls" : ["{urlbase}/intel/hsdis-amd64-windows-6a388372cdd5fe905c1a26ced614334e405d1f30-2.zip"],
          },
          "aarch64" : {
            "optional" : True,
          }
        },
      },
    },
  },

  "projects" : {

    # ------------- Graal -------------

    "org.graalvm.compiler.serviceprovider" : {
      "subDir" : "src",
      "sourceDirs" : ["src"],
      "dependencies" : ["JVMCI_SERVICES", "JVMCI_API"],
      "checkstyle" : "org.graalvm.compiler.graph",
      "javaCompliance" : "8+",
      "workingSets" : "API,Graal",
    },

    "org.graalvm.compiler.serviceprovider.jdk8" : {
      "subDir" : "src",
      "sourceDirs" : ["src"],
      "dependencies" : [
        "org.graalvm.compiler.serviceprovider",
        "JVMCI_SERVICES",
        "JVMCI_API"
      ],
      "overlayTarget" : "org.graalvm.compiler.serviceprovider",
      "checkstyle" : "org.graalvm.compiler.graph",
      "javaCompliance" : "8",
      "checkPackagePrefix" : "false",
      "workingSets" : "API,Graal",
    },

    "org.graalvm.compiler.serviceprovider.jdk11" : {
      "subDir" : "src",
      "sourceDirs" : ["src"],
      "dependencies" : ["org.graalvm.compiler.serviceprovider"],
      "requiresConcealed" : {
        "jdk.internal.vm.ci" : [
          "jdk.vm.ci.meta",
          "jdk.vm.ci.code",
          "jdk.vm.ci.code.site",
          "jdk.vm.ci.services",
          "jdk.vm.ci.runtime",
        ],
      },
      "checkstyle" : "org.graalvm.compiler.graph",
      "javaCompliance" : "11+",
      "checkPackagePrefix" : "false",
      "overlayTarget" : "org.graalvm.compiler.serviceprovider",
      "multiReleaseJarVersion" : "11",
      "workingSets" : "API,Graal",
    },

    "org.graalvm.compiler.serviceprovider.jdk13" : {
      "subDir" : "src",
      "sourceDirs" : ["src"],
      "dependencies" : ["org.graalvm.compiler.serviceprovider"],
      "requiresConcealed" : {
        "jdk.internal.vm.ci" : [
          "jdk.vm.ci.meta",
          "jdk.vm.ci.code",
          "jdk.vm.ci.code.site",
          "jdk.vm.ci.services",
          "jdk.vm.ci.runtime",
        ],
      },
      "checkstyle" : "org.graalvm.compiler.graph",
      "javaCompliance" : "13..15",
      "checkPackagePrefix" : "false",
      "overlayTarget" : "org.graalvm.compiler.serviceprovider",
      "multiReleaseJarVersion" : "13",
      "workingSets" : "API,Graal",
    },

    "org.graalvm.compiler.serviceprovider.jdk16" : {
      "subDir" : "src",
      "sourceDirs" : ["src"],
      "dependencies" : ["org.graalvm.compiler.serviceprovider"],
      "requiresConcealed" : {
        "jdk.internal.vm.ci" : [
          "jdk.vm.ci.meta",
          "jdk.vm.ci.code",
          "jdk.vm.ci.code.site",
          "jdk.vm.ci.services",
          "jdk.vm.ci.runtime",
        ],
      },
      "checkstyle" : "org.graalvm.compiler.graph",
      "javaCompliance" : "16+",
      "checkPackagePrefix" : "false",
      "overlayTarget" : "org.graalvm.compiler.serviceprovider",
      "multiReleaseJarVersion" : "16",
      "workingSets" : "API,Graal",
    },

    "org.graalvm.compiler.processor" : {
      "subDir" : "src",
      "sourceDirs" : ["src"],
      "checkstyle" : "org.graalvm.compiler.graph",
      "javaCompliance" : "8+",
      "workingSets" : "Graal,Codegen",
    },

    "org.graalvm.compiler.serviceprovider.processor" : {
      "subDir" : "src",
      "sourceDirs" : ["src"],
      "dependencies" : ["org.graalvm.compiler.processor"],
      "checkstyle" : "org.graalvm.compiler.graph",
      "javaCompliance" : "8+",
      "workingSets" : "Graal,Codegen",
    },

    "org.graalvm.compiler.options" : {
      "subDir" : "src",
      "sourceDirs" : ["src"],
      "dependencies" : [
        "JVMCI_SERVICES",
        "JVMCI_API",
        "sdk:GRAAL_SDK"
      ],
      "checkstyle" : "org.graalvm.compiler.graph",
      "javaCompliance" : "8+",
      "workingSets" : "Graal",
    },

    "org.graalvm.compiler.options.jdk11" : {
      "subDir" : "src",
      "sourceDirs" : ["src"],
      "dependencies" : [
        "org.graalvm.compiler.options"
      ],
      "overlayTarget" : "org.graalvm.compiler.options",
      "multiReleaseJarVersion" : "11",
      "checkstyle" : "org.graalvm.compiler.graph",
      "javaCompliance" : "11+",
      "workingSets" : "Graal",
    },

    "org.graalvm.compiler.options.processor" : {
      "subDir" : "src",
      "sourceDirs" : ["src"],
      "dependencies" : ["org.graalvm.compiler.processor"],
      "checkstyle" : "org.graalvm.compiler.graph",
      "javaCompliance" : "8+",
      "workingSets" : "Graal,Codegen",
    },

    "org.graalvm.compiler.options.test" : {
      "subDir" : "src",
      "sourceDirs" : ["src"],
      "dependencies" : [
        "org.graalvm.compiler.options",
        "mx:JUNIT",
      ],
      "checkstyle" : "org.graalvm.compiler.graph",
      "javaCompliance" : "8+",
      "workingSets" : "Graal",
    },

    "org.graalvm.compiler.debug" : {
      "subDir" : "src",
      "sourceDirs" : ["src"],
      "checkstyle" : "org.graalvm.compiler.graph",
      "dependencies" : [
        "JVMCI_API",
        "org.graalvm.compiler.serviceprovider",
        "org.graalvm.graphio",
        "org.graalvm.compiler.options"
      ],
      "annotationProcessors" : ["GRAAL_PROCESSOR"],
      "javaCompliance" : "8+",
      "workingSets" : "Graal,Debug",
    },

    "org.graalvm.compiler.debug.test" : {
      "subDir" : "src",
      "sourceDirs" : ["src"],
      "dependencies" : [
        "mx:JUNIT",
        "org.graalvm.compiler.debug",
      ],
      "checkstyle" : "org.graalvm.compiler.graph",
      "javaCompliance" : "8+",
      "workingSets" : "Graal,Debug,Test",
    },

    "org.graalvm.compiler.code" : {
      "subDir" : "src",
      "sourceDirs" : ["src"],
      "dependencies" : [
        "org.graalvm.compiler.graph",
      ],
      "annotationProcessors" : ["GRAAL_PROCESSOR"],
      "checkstyle" : "org.graalvm.compiler.graph",
      "javaCompliance" : "8+",
      "workingSets" : "Graal",
    },

    "org.graalvm.graphio" : {
      "subDir" : "src",
      "sourceDirs" : ["src"],
      "checkstyle" : "org.graalvm.compiler.graph",
      "javaCompliance" : "8+",
      "workingSets" : "API,Graal",
    },

    "org.graalvm.libgraal" : {
      "subDir" : "src",
      "sourceDirs" : ["src"],
      "dependencies" : [
          "sdk:GRAAL_SDK",
          "JVMCI_HOTSPOT",
      ],
      "checkstyle" : "org.graalvm.compiler.graph",
      "javaCompliance" : "8+",
      "workingSets" : "API,Graal",
    },

    "org.graalvm.libgraal.jdk8" : {
      "subDir" : "src",
      "sourceDirs" : ["src"],
      "dependencies" : [
          "org.graalvm.libgraal",
          "sdk:GRAAL_SDK",
          "JVMCI_HOTSPOT",
      ],
      "checkPackagePrefix" : "false",
      "overlayTarget" : "org.graalvm.libgraal",
      "checkstyle" : "org.graalvm.compiler.graph",
      "javaCompliance" : "8",
      "workingSets" : "API,Graal",
    },

    "org.graalvm.libgraal.jdk11" : {
      "subDir" : "src",
      "sourceDirs" : ["src"],
      "dependencies" : [
          "org.graalvm.libgraal",
          "sdk:GRAAL_SDK",
          "JVMCI_HOTSPOT",
      ],
      "requiresConcealed" : {
        "jdk.internal.vm.ci" : [
          "jdk.vm.ci.services",
          "jdk.vm.ci.hotspot"
        ],
      },
      "overlayTarget" : "org.graalvm.libgraal",
      "multiReleaseJarVersion" : "11",
      "checkPackagePrefix" : "false",
      "checkstyle" : "org.graalvm.compiler.graph",
      "javaCompliance" : "11+",
      "workingSets" : "API,Graal",
    },

    "org.graalvm.jniutils" : {
      "subDir" : "src",
      "sourceDirs" : ["src"],
      "dependencies" : [
        "sdk:GRAAL_SDK",
        "org.graalvm.compiler.serviceprovider",
      ],
      "annotationProcessors" : [
      ],
      "spotbugs" : "false",
      "checkstyle" : "org.graalvm.compiler.graph",
      "javaCompliance" : "8,11+",
      "workingSets" : "API,Graal",
    },

    "org.graalvm.nativebridge" : {
      "subDir" : "src",
      "sourceDirs" : ["src"],
      "dependencies" : [
        "org.graalvm.jniutils",
      ],
      "annotationProcessors" : [
      ],
      "checkstyle" : "org.graalvm.compiler.graph",
      "javaCompliance" : "8,11+",
      "workingSets" : "API,Graal",
    },

    "org.graalvm.nativebridge.processor" : {
      "subDir" : "src",
      "sourceDirs" : ["src"],
      "dependencies" : [
      	"org.graalvm.compiler.processor",
      ],
      "annotationProcessors" : [
      ],
      "checkstyle" : "org.graalvm.compiler.graph",
      "javaCompliance" : "8,11+",
      "workingSets" : "API,Graal",
    },

    "org.graalvm.libgraal.jni" : {
      "subDir" : "src",
      "sourceDirs" : ["src"],
      "dependencies" : [
        "org.graalvm.compiler.debug",
        "org.graalvm.jniutils",
        "org.graalvm.libgraal.jni.annotation",
        "sdk:GRAAL_SDK",
        "JVMCI_HOTSPOT",
      ],
      "annotationProcessors" : [
        "GRAAL_LIBGRAAL_PROCESSOR",
      ],
      "checkstyle" : "org.graalvm.compiler.graph",
      "javaCompliance" : "8,11+",
      "workingSets" : "API,Graal",
    },

    "org.graalvm.libgraal.jni.annotation" : {
      "subDir" : "src",
      "sourceDirs" : ["src"],
      "dependencies" : [],
      "checkstyle" : "org.graalvm.compiler.graph",
      "javaCompliance" : "8,11+",
      "workingSets" : "Graal",
    },

    "org.graalvm.libgraal.jni.processor" : {
      "subDir" : "src",
      "sourceDirs" : ["src"],
      "dependencies" : [
        "org.graalvm.compiler.processor",
        "org.graalvm.libgraal.jni.annotation",
      ],
      "checkstyle" : "org.graalvm.compiler.graph",
      "javaCompliance" : "8,11+",
      "workingSets" : "Graal",
    },

    "org.graalvm.util" : {
      "subDir" : "src",
      "sourceDirs" : ["src"],
      "dependencies" : [
        "sdk:GRAAL_SDK",
      ],
      "checkstyle" : "org.graalvm.compiler.graph",
      "javaCompliance" : "8+",
      "workingSets" : "API,Graal",
    },

    "org.graalvm.util.test" : {
      "subDir" : "src",
      "sourceDirs" : ["src"],
      "dependencies" : [
        "org.graalvm.util",
        "org.graalvm.compiler.core.test",
      ],
      "checkstyle" : "org.graalvm.compiler.graph",
      "javaCompliance" : "8+",
      "workingSets" : "API,Graal",
    },

    "org.graalvm.compiler.api.directives" : {
      "subDir" : "src",
      "sourceDirs" : ["src"],
      "checkstyle" : "org.graalvm.compiler.graph",
      "javaCompliance" : "8+",
      "workingSets" : "API,Graal",
    },

    "org.graalvm.compiler.api.directives.test" : {
      "subDir" : "src",
      "sourceDirs" : ["src"],
      "checkstyle" : "org.graalvm.compiler.graph",
      "dependencies" : [
        "org.graalvm.compiler.core.test",
        "JVMCI_HOTSPOT",
      ],
      "javaCompliance" : "8+",
      "workingSets" : "API,Graal",
    },

    "org.graalvm.compiler.api.runtime" : {
      "subDir" : "src",
      "sourceDirs" : ["src"],
      "dependencies" : [
        "JVMCI_API",
      ],
      "checkstyle" : "org.graalvm.compiler.graph",
      "javaCompliance" : "8+",
      "workingSets" : "API,Graal",
    },

    "org.graalvm.compiler.api.test" : {
      "subDir" : "src",
      "sourceDirs" : ["src"],
      "dependencies" : [
        "mx:JUNIT",
        "JVMCI_SERVICES",
        "org.graalvm.compiler.api.runtime",
      ],
      "checkstyle" : "org.graalvm.compiler.graph",
      "javaCompliance" : "8+",
      "workingSets" : "API,Graal,Test",
    },

    "org.graalvm.compiler.api.replacements" : {
      "subDir" : "src",
      "sourceDirs" : ["src"],
      "dependencies" : ["JVMCI_API"],
      "checkstyle" : "org.graalvm.compiler.graph",
      "javaCompliance" : "8+",
      "workingSets" : "API,Graal,Replacements",
    },

    "org.graalvm.compiler.hotspot" : {
      "subDir" : "src",
      "sourceDirs" : ["src"],
      "dependencies" : [
        "JVMCI_HOTSPOT",
        "org.graalvm.compiler.api.runtime",
        "org.graalvm.compiler.replacements",
        "org.graalvm.compiler.printer",
        "org.graalvm.compiler.runtime",
      ],

      "checkstyle" : "org.graalvm.compiler.graph",
      "annotationProcessors" : [
        "GRAAL_PROCESSOR",
      ],
      "javaCompliance" : "8+",
      "workingSets" : "Graal,HotSpot",
    },

    "org.graalvm.compiler.hotspot.jdk8" : {
      "subDir" : "src",
      "sourceDirs" : ["src"],
      "dependencies": [
        "org.graalvm.compiler.hotspot",
      ],
      "overlayTarget" : "org.graalvm.compiler.hotspot",
      "checkstyle" : "org.graalvm.compiler.graph",
      "javaCompliance" : "8",
      "workingSets" : "Graal,HotSpot",
    },

    "org.graalvm.compiler.hotspot.jdk11" : {
      "subDir" : "src",
      "sourceDirs" : ["src"],
      "dependencies": ["org.graalvm.compiler.hotspot"],
      "requiresConcealed" : {
        "jdk.internal.vm.ci" : [
          "jdk.vm.ci.hotspot",
          "jdk.vm.ci.meta",
          "jdk.vm.ci.services",
        ],
      },
      "overlayTarget" : "org.graalvm.compiler.hotspot",
      "multiReleaseJarVersion" : "11",
      "checkstyle" : "org.graalvm.compiler.graph",
      "javaCompliance" : "11+",
      "workingSets" : "Graal,HotSpot",
    },

    "org.graalvm.compiler.hotspot.jdk13" : {
      "subDir" : "src",
      "sourceDirs" : ["src"],
      "dependencies": ["org.graalvm.compiler.hotspot"],
      "requiresConcealed" : {
        "jdk.internal.vm.ci" : [
          "jdk.vm.ci.hotspot",
          "jdk.vm.ci.meta",
          "jdk.vm.ci.services",
        ],
      },
      "overlayTarget" : "org.graalvm.compiler.hotspot",
      "multiReleaseJarVersion" : "13",
      "checkstyle" : "org.graalvm.compiler.graph",
      "javaCompliance" : "13..14",
      "workingSets" : "Graal,HotSpot",
    },

    "org.graalvm.compiler.hotspot.jdk15" : {
      "subDir" : "src",
      "sourceDirs" : ["src"],
      "dependencies": [
        "org.graalvm.compiler.hotspot",
        "JVMCI_HOTSPOT",
        "JFR",
      ],
      "requiresConcealed" : {
        "jdk.internal.vm.ci" : [
          "jdk.vm.ci.hotspot",
          "jdk.vm.ci.meta",
          "jdk.vm.ci.services",
        ],
      },
      "annotationProcessors" : [
        "GRAAL_PROCESSOR",
      ],
      "overlayTarget" : "org.graalvm.compiler.hotspot",
      "multiReleaseJarVersion" : "15",
      "checkstyle" : "org.graalvm.compiler.graph",
      "javaCompliance" : "15+",
      "checkPackagePrefix" : "false",
      "workingSets" : "Graal,HotSpot",
    },

    "org.graalvm.compiler.hotspot.management" : {
      "subDir" : "src",
      "sourceDirs" : ["src"],
      "dependencies" : [
        "org.graalvm.compiler.hotspot",
      ],
      "checkstyle" : "org.graalvm.compiler.graph",
      "annotationProcessors" : [
        "GRAAL_PROCESSOR",
      ],
      "javaCompliance" : "8+",
      "workingSets" : "Graal,HotSpot",
    },

    "org.graalvm.compiler.management" : {
      "subDir" : "src",
      "sourceDirs" : ["src"],
      "dependencies" : [
        "org.graalvm.compiler.serviceprovider",
      ],
      "requires" : [
        "jdk.management",
      ],
      "checkstyle" : "org.graalvm.compiler.graph",
      "annotationProcessors" : [
        "GRAAL_PROCESSOR",
      ],
      "javaCompliance" : "11+",
      "workingSets" : "Graal,HotSpot",
    },

    "org.graalvm.compiler.hotspot.management.libgraal.annotation" : {
      "subDir" : "src",
      "sourceDirs" : ["src"],
      "dependencies" : [
        "org.graalvm.libgraal.jni.annotation",
      ],
      "checkstyle" : "org.graalvm.compiler.graph",
      "javaCompliance" : "8,11+",
      "workingSets" : "Graal",
    },

    "org.graalvm.compiler.hotspot.management.libgraal.processor" : {
      "subDir" : "src",
      "sourceDirs" : ["src"],
      "dependencies" : [
        "org.graalvm.compiler.hotspot.management.libgraal.annotation",
        "org.graalvm.libgraal.jni.processor",
      ],
      "checkstyle" : "org.graalvm.compiler.graph",
      "javaCompliance" : "8,11+",
      "workingSets" : "Graal",
    },

    "org.graalvm.compiler.hotspot.management.libgraal" : {
      "subDir" : "src",
      "sourceDirs" : ["src"],
      "dependencies" : [
        "org.graalvm.libgraal",
        "org.graalvm.libgraal.jni",
        "org.graalvm.compiler.hotspot.management",
        "org.graalvm.compiler.hotspot.management.libgraal.annotation",
      ],
      "checkstyle" : "org.graalvm.compiler.graph",
      "checkPackagePrefix" : "false",
      "annotationProcessors" : [
        "GRAAL_PROCESSOR",
        "GRAAL_LIBGRAAL_PROCESSOR",
      ],
      "javaCompliance" : "8,11+",
      "workingSets" : "Graal,HotSpot",
    },

    "org.graalvm.compiler.hotspot.aarch64" : {
      "subDir" : "src",
      "sourceDirs" : ["src"],
      "dependencies" : [
        "org.graalvm.compiler.core.aarch64",
        "org.graalvm.compiler.hotspot",
        "org.graalvm.compiler.replacements.aarch64",
      ],
      "checkstyle" : "org.graalvm.compiler.graph",
      "annotationProcessors" : [
        "GRAAL_PROCESSOR"
      ],
      "javaCompliance" : "8+",
      "workingSets" : "Graal,HotSpot,AArch64",
    },

    "org.graalvm.compiler.hotspot.amd64" : {
      "subDir" : "src",
      "sourceDirs" : ["src"],
      "dependencies" : [
        "org.graalvm.compiler.core.amd64",
        "org.graalvm.compiler.hotspot",
      ],
      "checkstyle" : "org.graalvm.compiler.graph",
      "annotationProcessors" : [
        "GRAAL_PROCESSOR"
      ],
      "javaCompliance" : "8+",
      "workingSets" : "Graal,HotSpot,AMD64",
    },

    "org.graalvm.compiler.hotspot.test" : {
      "subDir" : "src",
      "sourceDirs" : ["src"],
      "dependencies" : [
        "org.graalvm.libgraal",
        "org.graalvm.compiler.replacements.test",
        "org.graalvm.compiler.hotspot",
      ],
      "annotationProcessors" : [
        "GRAAL_PROCESSOR"
      ],
      "checkstyle" : "org.graalvm.compiler.graph",
      "javaCompliance" : "8+",
      "workingSets" : "Graal,HotSpot,Test",
    },

    "org.graalvm.compiler.hotspot.jdk9.test" : {
      "testProject" : True,
      "subDir" : "src",
      "sourceDirs" : ["src"],
      "dependencies" : [
        "org.graalvm.compiler.hotspot.test"
      ],
      "requiresConcealed" : {
        "jdk.internal.vm.ci" : [
          "jdk.vm.ci.meta",
          "jdk.vm.ci.code",
        ],
      },
      "checkstyle": "org.graalvm.compiler.graph",
      "javaCompliance" : "9+",
      "workingSets" : "Graal,HotSpot,Test",
    },

    "org.graalvm.compiler.hotspot.jdk15.test" : {
      "testProject" : True,
      "subDir" : "src",
      "sourceDirs" : ["src"],
      "dependencies" : [
        "org.graalvm.compiler.replacements.test",
      ],
      "requiresConcealed" : {
        "java.base" : [
          "jdk.internal.misc",
        ],
        "jdk.internal.vm.ci" : [
          "jdk.vm.ci.meta",
        ],
      },
      "checkstyle": "org.graalvm.compiler.graph",
      "javaCompliance" : "15+",
      "workingSets" : "Graal,HotSpot,Test",
    },

    "org.graalvm.compiler.hotspot.jdk16.test" : {
      "testProject" : True,
      "subDir" : "src",
      "sourceDirs" : ["src"],
      "dependencies" : [
        "org.graalvm.compiler.replacements.test",
      ],
      "requiresConcealed" : {
        "java.base" : [
          "jdk.internal.misc",
        ],
        "jdk.internal.vm.ci" : [
          "jdk.vm.ci.meta",
        ],
      },
      "checkstyle": "org.graalvm.compiler.graph",
      "javaCompliance" : "16+",
      "workingSets" : "Graal,HotSpot,Test",
    },

    "org.graalvm.compiler.hotspot.lir.test" : {
      "subDir" : "src",
      "sourceDirs" : ["src"],
      "dependencies" : [
        "org.graalvm.compiler.hotspot",
        "org.graalvm.compiler.lir.jtt",
        "org.graalvm.compiler.lir.test",
        "JVMCI_API",
        "JVMCI_HOTSPOT",
      ],
      "checkstyle" : "org.graalvm.compiler.graph",
      "javaCompliance" : "8+",
      "workingSets" : "Graal,HotSpot,Test",
    },

    "org.graalvm.compiler.hotspot.aarch64.test" : {
      "subDir" : "src",
      "sourceDirs" : ["src"],
      "dependencies" : [
        "org.graalvm.compiler.asm.aarch64",
        "org.graalvm.compiler.hotspot.test",
        "org.graalvm.compiler.hotspot.aarch64",
      ],
      "annotationProcessors" : ["GRAAL_PROCESSOR"],
      "checkstyle" : "org.graalvm.compiler.graph",
      "javaCompliance" : "8+",
      "workingSets" : "Graal,HotSpot,AArch64,Test",
    },

    "org.graalvm.compiler.hotspot.amd64.test" : {
      "subDir" : "src",
      "sourceDirs" : ["src"],
      "dependencies" : [
        "org.graalvm.compiler.asm.amd64",
        "org.graalvm.compiler.hotspot.test",
        "org.graalvm.compiler.lir.amd64",
        "org.graalvm.compiler.lir.jtt",
      ],
      "annotationProcessors" : ["GRAAL_PROCESSOR"],
      "checkstyle" : "org.graalvm.compiler.graph",
      "javaCompliance" : "8+",
      "workingSets" : "Graal,HotSpot,AMD64,Test",
    },

    "org.graalvm.compiler.nodeinfo" : {
      "subDir" : "src",
      "sourceDirs" : ["src"],
      "checkstyle" : "org.graalvm.compiler.graph",
      "javaCompliance" : "8+",
      "workingSets" : "Graal,Graph",
    },

    "org.graalvm.compiler.nodeinfo.processor" : {
      "subDir" : "src",
      "sourceDirs" : ["src"],
      "dependencies" : ["org.graalvm.compiler.processor"],
      "checkstyle" : "org.graalvm.compiler.graph",
      "javaCompliance" : "8+",
      "workingSets" : "Graal,Graph",
    },

    "org.graalvm.compiler.graph" : {
      "subDir" : "src",
      "sourceDirs" : ["src"],
      "dependencies" : [
        "org.graalvm.compiler.nodeinfo",
        "org.graalvm.compiler.core.common",
        "org.graalvm.compiler.bytecode",
      ],
      "javaCompliance" : "8+",
      "checkstyleVersion" : "8.36.1",
      "annotationProcessors" : [
        "GRAAL_PROCESSOR"
      ],
      "workingSets" : "Graal,Graph",
    },

    "org.graalvm.compiler.graph.test" : {
      "subDir" : "src",
      "sourceDirs" : ["src"],
      "checkstyle" : "org.graalvm.compiler.graph",
      "dependencies" : [
        "mx:JUNIT",
        "org.graalvm.compiler.api.test",
        "org.graalvm.compiler.graph",
        "org.graalvm.graphio",
      ],
      "annotationProcessors" : ["GRAAL_PROCESSOR"],
      "javaCompliance" : "8+",
      "workingSets" : "Graal,Graph,Test",
    },

    "org.graalvm.compiler.asm" : {
      "subDir" : "src",
      "sourceDirs" : ["src"],
      "dependencies" : [
        "JVMCI_API",
        "org.graalvm.compiler.core.common"
      ],
      "checkstyle" : "org.graalvm.compiler.graph",
      "javaCompliance" : "8+",
      "workingSets" : "Graal,Assembler",
    },

    "org.graalvm.compiler.asm.aarch64" : {
      "subDir" : "src",
      "sourceDirs" : ["src"],
      "dependencies" : [
        "org.graalvm.compiler.asm",
      ],
      "checkstyle" : "org.graalvm.compiler.graph",
      "javaCompliance" : "8+",
      "workingSets" : "Graal,Assembler,AArch64",
    },

    "org.graalvm.compiler.asm.amd64" : {
      "subDir" : "src",
      "sourceDirs" : ["src"],
      "dependencies" : [
        "org.graalvm.compiler.asm",
      ],
      "annotationProcessors" : ["GRAAL_PROCESSOR"],
      "checkstyle" : "org.graalvm.compiler.graph",
      "javaCompliance" : "8+",
      "workingSets" : "Graal,Assembler,AMD64",
    },

    "org.graalvm.compiler.bytecode" : {
      "subDir" : "src",
      "sourceDirs" : ["src"],
      "dependencies" : ["JVMCI_API"],
      "checkstyle" : "org.graalvm.compiler.graph",
      "javaCompliance" : "8+",
      "workingSets" : "Graal,Java",
    },

    "org.graalvm.compiler.asm.test" : {
      "subDir" : "src",
      "sourceDirs" : ["src"],
      "dependencies" : [
        "org.graalvm.compiler.api.test",
        "org.graalvm.compiler.code",
        "org.graalvm.compiler.runtime",
        "org.graalvm.compiler.test",
        "org.graalvm.compiler.debug",
      ],
      "checkstyle" : "org.graalvm.compiler.graph",
      "javaCompliance" : "8+",
      "workingSets" : "Graal,Assembler,Test",
    },

    "org.graalvm.compiler.asm.aarch64.test" : {
      "subDir" : "src",
      "sourceDirs" : ["src"],
      "dependencies" : [
        "org.graalvm.compiler.asm.test",
        "org.graalvm.compiler.asm.aarch64",
      ],
      "checkstyle" : "org.graalvm.compiler.graph",
      "javaCompliance" : "8+",
      "workingSets" : "Graal,Assembler,AArch64,Test",
    },

    "org.graalvm.compiler.asm.amd64.test" : {
      "subDir" : "src",
      "sourceDirs" : ["src"],
      "dependencies" : [
        "org.graalvm.compiler.asm.test",
        "org.graalvm.compiler.asm.amd64",
      ],
      "checkstyle" : "org.graalvm.compiler.graph",
      "javaCompliance" : "8+",
      "workingSets" : "Graal,Assembler,AMD64,Test",
    },

    "org.graalvm.compiler.lir" : {
      "subDir" : "src",
      "sourceDirs" : ["src"],
      "dependencies" : [
        "org.graalvm.compiler.asm",
        "org.graalvm.compiler.code",
      ],
      "annotationProcessors" : ["GRAAL_PROCESSOR"],
      "checkstyle" : "org.graalvm.compiler.graph",
      "javaCompliance" : "8+",
      "workingSets" : "Graal,LIR",
    },

    "org.graalvm.compiler.lir.processor" : {
      "subDir" : "src",
      "sourceDirs" : ["src"],
      "dependencies" : ["org.graalvm.compiler.processor"],
      "checkstyle" : "org.graalvm.compiler.graph",
      "javaCompliance" : "8+",
      "workingSets" : "Graal,LIR",
    },

    "org.graalvm.compiler.lir.jtt" : {
      "subDir" : "src",
      "sourceDirs" : ["src"],
      "dependencies" : [
        "org.graalvm.compiler.jtt",
      ],
      "annotationProcessors" : ["GRAAL_PROCESSOR"],
      "checkstyle" : "org.graalvm.compiler.graph",
      "javaCompliance" : "8+",
      "workingSets" : "Graal,LIR",
      "spotbugs" : "false",
      "testProject" : True,
    },

    "org.graalvm.compiler.lir.test" : {
      "subDir" : "src",
      "sourceDirs" : ["src"],
      "dependencies" : [
        "mx:JUNIT",
        "org.graalvm.compiler.lir",
      ],
      "checkstyle" : "org.graalvm.compiler.graph",
      "javaCompliance" : "8+",
      "workingSets" : "Graal,LIR",
    },

    "org.graalvm.compiler.lir.aarch64" : {
      "subDir" : "src",
      "sourceDirs" : ["src"],
      "dependencies" : [
        "org.graalvm.compiler.lir",
        "org.graalvm.compiler.asm.aarch64",
      ],
      "annotationProcessors" : ["GRAAL_PROCESSOR"],
      "checkstyle" : "org.graalvm.compiler.graph",
      "javaCompliance" : "8+",
      "workingSets" : "Graal,LIR,AArch64",
    },

    "org.graalvm.compiler.lir.amd64" : {
      "subDir" : "src",
      "sourceDirs" : ["src"],
      "dependencies" : [
        "org.graalvm.compiler.lir",
        "org.graalvm.compiler.asm.amd64",
      ],
      "annotationProcessors" : ["GRAAL_PROCESSOR"],
      "checkstyle" : "org.graalvm.compiler.graph",
      "javaCompliance" : "8+",
      "workingSets" : "Graal,LIR,AMD64",
    },

    "org.graalvm.compiler.word" : {
      "subDir" : "src",
      "sourceDirs" : ["src"],
      "dependencies" : ["org.graalvm.compiler.nodes"],
      "checkstyle" : "org.graalvm.compiler.graph",
      "javaCompliance" : "8+",
      "annotationProcessors" : ["GRAAL_PROCESSOR"],
      "workingSets" : "API,Graal",
    },

    "org.graalvm.compiler.replacements" : {
      "subDir" : "src",
      "sourceDirs" : ["src"],
      "dependencies" : [
        "org.graalvm.compiler.api.directives",
        "org.graalvm.compiler.java",
        "org.graalvm.compiler.loop.phases",
        "org.graalvm.compiler.virtual"
      ],
      "checkstyle" : "org.graalvm.compiler.graph",
      "javaCompliance" : "8+",
      "annotationProcessors" : [
        "GRAAL_PROCESSOR",
      ],
      "workingSets" : "Graal,Replacements",
    },

    "org.graalvm.compiler.replacements.aarch64" : {
      "subDir" : "src",
      "sourceDirs" : ["src"],
      "dependencies" : [
        "org.graalvm.compiler.replacements",
      ],
      "checkstyle" : "org.graalvm.compiler.graph",
      "javaCompliance" : "8+",
      "annotationProcessors" : [
        "GRAAL_PROCESSOR",
      ],
      "workingSets" : "Graal,Replacements,AArch64",
    },

    "org.graalvm.compiler.replacements.amd64" : {
      "subDir" : "src",
      "sourceDirs" : ["src"],
      "dependencies" : [
        "org.graalvm.compiler.replacements",
      ],
      "checkstyle" : "org.graalvm.compiler.graph",
      "javaCompliance" : "8+",
      "annotationProcessors" : [
        "GRAAL_PROCESSOR",
      ],
      "workingSets" : "Graal,Replacements,AMD64",
    },

    "org.graalvm.compiler.replacements.test" : {
      "subDir" : "src",
      "sourceDirs" : ["src"],
      "dependencies" : [
        "org.graalvm.compiler.core.test",
        "org.graalvm.compiler.replacements.amd64",
      ],
      "annotationProcessors" : [
        "GRAAL_PROCESSOR",
      ],
      "checkstyle" : "org.graalvm.compiler.graph",
      "javaCompliance" : "8+",
      "workingSets" : "Graal,Replacements,Test",
      "jacoco" : "exclude",
    },

    "org.graalvm.compiler.replacements.jdk9.test" : {
      "testProject" : True,
      "subDir" : "src",
      "sourceDirs" : ["src"],
      "dependencies" : [
        "org.graalvm.compiler.replacements.test"
      ],
      "checkstyle": "org.graalvm.compiler.graph",
      "javaCompliance" : "9+",
      "requiresConcealed" : {
        "java.base" : [
          "jdk.internal.misc",
        ],
        "jdk.internal.vm.ci" : [
          "jdk.vm.ci.meta",
          "jdk.vm.ci.code",
          "jdk.vm.ci.amd64",
          "jdk.vm.ci.aarch64",
        ],
      },
    },

    "org.graalvm.compiler.replacements.jdk9_11.test" : {
      "testProject" : True,
      "subDir" : "src",
      "sourceDirs" : ["src"],
      "dependencies" : [
        "org.graalvm.compiler.replacements.test"
      ],
      "requiresConcealed" : {
        "java.base" : [
          "jdk.internal.misc",
        ],
        "jdk.internal.vm.ci" : [
          "jdk.vm.ci.meta",
          "jdk.vm.ci.code",
          "jdk.vm.ci.amd64",
          "jdk.vm.ci.aarch64",
        ],
      },
      "checkstyle": "org.graalvm.compiler.graph",
      "javaCompliance" : "9..11",
    },

    "org.graalvm.compiler.replacements.jdk10.test" : {
      "testProject" : True,
      "subDir" : "src",
      "sourceDirs" : ["src"],
      "dependencies" : [
        "org.graalvm.compiler.replacements.test"
      ],
      "requiresConcealed" : {
        "jdk.internal.vm.ci" : [
          "jdk.vm.ci.meta",
          "jdk.vm.ci.code",
          "jdk.vm.ci.aarch64",
        ],
      },
      "checkstyle": "org.graalvm.compiler.graph",
      "javaCompliance" : "10+",
    },

    "org.graalvm.compiler.replacements.jdk12.test" : {
      "testProject" : True,
      "subDir" : "src",
      "sourceDirs" : ["src"],
      "dependencies" : [
        "org.graalvm.compiler.replacements.test"
      ],
      "requiresConcealed" : {
        "java.base" : [
          "jdk.internal.misc",
        ],
        "jdk.internal.vm.ci" : [
          "jdk.vm.ci.meta",
          "jdk.vm.ci.code",
          "jdk.vm.ci.amd64",
          "jdk.vm.ci.aarch64",
        ],
      },
      "checkstyle": "org.graalvm.compiler.graph",
      "javaCompliance" : "12+",
    },

    "org.graalvm.compiler.replacements.processor" : {
      "subDir" : "src",
      "sourceDirs" : ["src"],
      "dependencies" : ["org.graalvm.compiler.processor"],
      "checkstyle" : "org.graalvm.compiler.graph",
      "javaCompliance" : "8+",
      "workingSets" : "Graal,Replacements",
    },

    "org.graalvm.compiler.nodes" : {
      "subDir" : "src",
      "sourceDirs" : ["src"],
      "dependencies" : [
        "org.graalvm.compiler.api.replacements",
        "org.graalvm.compiler.lir",
        "sdk:GRAAL_SDK",
      ],
      "checkstyle" : "org.graalvm.compiler.graph",
      "javaCompliance" : "8+",
      "annotationProcessors" : [
        "GRAAL_PROCESSOR",
      ],
      "workingSets" : "Graal,Graph",
    },

    "org.graalvm.compiler.nodes.test" : {
      "subDir" : "src",
      "sourceDirs" : ["src"],
      "dependencies" : ["org.graalvm.compiler.core.test"],
      "checkstyle" : "org.graalvm.compiler.graph",
      "javaCompliance" : "8+",
      "workingSets" : "Graal,Graph",
    },

    "org.graalvm.compiler.phases" : {
      "subDir" : "src",
      "sourceDirs" : ["src"],
      "dependencies" : [
        "org.graalvm.compiler.word"
      ],
      "annotationProcessors" : ["GRAAL_PROCESSOR"],
      "checkstyle" : "org.graalvm.compiler.graph",
      "javaCompliance" : "8+",
      "workingSets" : "Graal,Phases",
    },

    "org.graalvm.compiler.phases.common" : {
      "subDir" : "src",
      "sourceDirs" : ["src"],
      "dependencies" : [
        "org.graalvm.compiler.phases"
      ],
      "annotationProcessors" : [
        "GRAAL_PROCESSOR",
      ],
      "checkstyle" : "org.graalvm.compiler.graph",
      "javaCompliance" : "8+",
      "workingSets" : "Graal,Phases",
    },

    "org.graalvm.compiler.phases.common.test" : {
      "subDir" : "src",
      "sourceDirs" : ["src"],
      "dependencies" : [
        "org.graalvm.compiler.api.test",
        "org.graalvm.compiler.runtime",
        "mx:JUNIT",
      ],
      "checkstyle" : "org.graalvm.compiler.graph",
      "javaCompliance" : "8+",
      "workingSets" : "Graal,Test",
    },

    "org.graalvm.compiler.virtual" : {
      "subDir" : "src",
      "sourceDirs" : ["src"],
      "dependencies" : ["org.graalvm.compiler.phases.common"],
      "annotationProcessors" : [
        "GRAAL_PROCESSOR",
      ],
      "checkstyle" : "org.graalvm.compiler.graph",
      "javaCompliance" : "8+",
      "workingSets" : "Graal,Phases",
    },

    "org.graalvm.compiler.virtual.bench" : {
      "subDir" : "src",
      "sourceDirs" : ["src"],
      "dependencies" : ["mx:JMH_1_21", "org.graalvm.compiler.microbenchmarks"],
      "checkstyle" : "org.graalvm.compiler.graph",
      "javaCompliance" : "8+",
      "annotationProcessors" : ["mx:JMH_1_21"],
      "spotbugsIgnoresGenerated" : True,
      "workingSets" : "Graal,Bench",
      "testProject" : True,
    },

    "org.graalvm.compiler.microbenchmarks" : {
      "subDir" : "src",
      "sourceDirs" : ["src"],
      "dependencies" : [
        "mx:JMH_1_21",
        "org.graalvm.compiler.api.test",
        "org.graalvm.compiler.java",
        "org.graalvm.compiler.runtime",
      ],
      "checkstyle" : "org.graalvm.compiler.graph",
      "javaCompliance" : "8+",
      "checkPackagePrefix" : "false",
      "annotationProcessors" : ["mx:JMH_1_21"],
      "spotbugsIgnoresGenerated" : True,
      "workingSets" : "Graal,Bench",
      "testProject" : True,
    },

    "org.graalvm.compiler.loop.test" : {
      "subDir" : "src",
      "sourceDirs" : ["src"],
      "dependencies" : [
        "org.graalvm.compiler.nodes",
        "org.graalvm.compiler.core.test"
      ],
      "checkstyle" : "org.graalvm.compiler.graph",
      "javaCompliance" : "8+",
      "workingSets" : "Graal,Test",
    },

    "org.graalvm.compiler.loop.phases" : {
      "subDir" : "src",
      "sourceDirs" : ["src"],
      "dependencies" : [
     "org.graalvm.compiler.phases.common",
       ],
      "annotationProcessors" : ["GRAAL_PROCESSOR"],
      "checkstyle" : "org.graalvm.compiler.graph",
      "javaCompliance" : "8+",
      "workingSets" : "Graal,Phases",
    },

    "org.graalvm.compiler.core" : {
      "subDir" : "src",
      "sourceDirs" : ["src"],
      "dependencies" : [
        "org.graalvm.compiler.virtual",
        "org.graalvm.compiler.loop.phases",
      ],
      "checkstyle" : "org.graalvm.compiler.graph",
      "javaCompliance" : "8+",
      "annotationProcessors" : [
        "GRAAL_PROCESSOR",
      ],
      "workingSets" : "Graal",
    },

    "org.graalvm.compiler.core.match.processor" : {
      "subDir" : "src",
      "sourceDirs" : ["src"],
      "dependencies" : ["org.graalvm.compiler.processor"],
      "checkstyle" : "org.graalvm.compiler.graph",
      "javaCompliance" : "8+",
      "workingSets" : "Graal,Codegen",
    },

    "org.graalvm.compiler.core.aarch64" : {
      "subDir" : "src",
      "sourceDirs" : ["src"],
      "dependencies" : [
        "org.graalvm.compiler.core",
        "org.graalvm.compiler.lir.aarch64",
        "org.graalvm.compiler.java",
      ],
      "checkstyle" : "org.graalvm.compiler.graph",
      "annotationProcessors" : [
        "GRAAL_PROCESSOR",
      ],
      "javaCompliance" : "8+",
      "workingSets" : "Graal,AArch64",
    },

    "org.graalvm.compiler.core.aarch64.test" : {
      "subDir" : "src",
      "sourceDirs" : ["src"],
      "dependencies" : [
        "org.graalvm.compiler.lir.jtt",
        "org.graalvm.compiler.lir.aarch64",
        "JVMCI_HOTSPOT"
      ],
      "checkstyle" : "org.graalvm.compiler.graph",
      "javaCompliance" : "8+",
      "workingSets" : "Graal,AArch64,Test",
    },

    "org.graalvm.compiler.core.amd64" : {
      "subDir" : "src",
      "sourceDirs" : ["src"],
      "dependencies" : [
        "org.graalvm.compiler.replacements.amd64",
        "org.graalvm.compiler.lir.amd64",
        "org.graalvm.compiler.core",
      ],
      "checkstyle" : "org.graalvm.compiler.graph",
      "annotationProcessors" : [
        "GRAAL_PROCESSOR",
      ],
      "javaCompliance" : "8+",
      "workingSets" : "Graal,AMD64",
    },

    "org.graalvm.compiler.core.amd64.test" : {
      "subDir" : "src",
      "sourceDirs" : ["src"],
      "dependencies" : [
        "org.graalvm.compiler.lir.jtt",
        "org.graalvm.compiler.lir.amd64",
        "org.graalvm.compiler.core.amd64",
        "JVMCI_HOTSPOT"
      ],
      "checkstyle" : "org.graalvm.compiler.graph",
      "javaCompliance" : "8+",
      "workingSets" : "Graal,AMD64,Test",
    },

    "org.graalvm.compiler.runtime" : {
      "subDir" : "src",
      "sourceDirs" : ["src"],
      "dependencies" : ["org.graalvm.compiler.core"],
      "checkstyle" : "org.graalvm.compiler.graph",
      "javaCompliance" : "8+",
      "workingSets" : "Graal",
    },

    "org.graalvm.compiler.java" : {
      "subDir" : "src",
      "sourceDirs" : ["src"],
      "dependencies" : [
        "org.graalvm.compiler.phases",
      ],
      "annotationProcessors" : ["GRAAL_PROCESSOR"],
      "checkstyle" : "org.graalvm.compiler.graph",
      "javaCompliance" : "8+",
      "workingSets" : "Graal,Java",
    },

    "org.graalvm.compiler.core.common" : {
      "subDir" : "src",
      "sourceDirs" : ["src"],
      "dependencies" : [
        "org.graalvm.util",
        "org.graalvm.compiler.debug",
        "sdk:GRAAL_SDK",
      ],
      "uses" : [
        "org.graalvm.compiler.core.common.CompilerProfiler",
      ],
      "annotationProcessors" : ["GRAAL_PROCESSOR"],
      "checkstyle" : "org.graalvm.compiler.graph",
      "javaCompliance" : "8+",
      "workingSets" : "Graal,Java",
    },

    "org.graalvm.compiler.printer" : {
      "subDir" : "src",
      "sourceDirs" : ["src"],
      "dependencies" : [
        "org.graalvm.compiler.core",
        "org.graalvm.compiler.java",
      ],
      "annotationProcessors" : [
        "GRAAL_PROCESSOR",
      ],
      "checkstyle" : "org.graalvm.compiler.graph",
      "javaCompliance" : "8+",
      "workingSets" : "Graal,Graph",
    },

    "org.graalvm.compiler.test" : {
      "subDir" : "src",
      "sourceDirs" : ["src"],
      "dependencies" : [
        "org.graalvm.compiler.debug",
        "org.graalvm.util",
        "mx:JUNIT",
      ],
      "checkstyle" : "org.graalvm.compiler.graph",
      "javaCompliance" : "8+",
      "workingSets" : "Graal,Test",
    },

    "org.graalvm.compiler.api.test.jdk11" : {
      "subDir" : "src",
      "sourceDirs" : ["src"],
      "dependencies" : [
        "org.graalvm.compiler.debug",
      ],
      "requiresConcealed" : {
        "java.base" : [
          "jdk.internal.module",
        ]
      },
      "checkPackagePrefix" : "false",
      "javaCompliance" : "11+",
      "overlayTarget" : "org.graalvm.compiler.api.test",
      "multiReleaseJarVersion" : "11",
      "checkstyle" : "org.graalvm.compiler.graph",
      "workingSets" : "Graal,Test",
      "testProject" : True,
    },

    "org.graalvm.compiler.core.test" : {
      "subDir" : "src",
      "sourceDirs" : ["src"],
      "dependencies" : [
        "org.graalvm.compiler.api.directives",
        "org.graalvm.compiler.java",
        "org.graalvm.compiler.test",
        "org.graalvm.compiler.runtime",
        "org.graalvm.compiler.graph.test",
        "org.graalvm.compiler.printer",
        "JAVA_ALLOCATION_INSTRUMENTER",
        "ASM_TREE_9.1",
        "ASM_UTIL_9.1",
      ],
      "annotationProcessors" : ["GRAAL_PROCESSOR"],
      "checkstyle" : "org.graalvm.compiler.graph",
      "javaCompliance" : "8+",
      "workingSets" : "Graal,Test",
      "jacoco" : "exclude",
    },

    "org.graalvm.compiler.core.jdk9.test" : {
      "subDir" : "src",
      "sourceDirs" : ["src"],
      "dependencies" : [
        "org.graalvm.compiler.core.test",
      ],
      "requiresConcealed" : {
        "jdk.internal.vm.ci" : [
          "jdk.vm.ci.meta",
          "jdk.vm.ci.code",
        ],
        "java.base" : [
          "jdk.internal.misc",
          "jdk.internal.vm.annotation",
        ],
      },
      "checkstyle" : "org.graalvm.compiler.graph",
      "javaCompliance" : "9+",
      "workingSets" : "Graal,Test",
      "jacoco" : "exclude",
      "testProject" : True,
    },

    "org.graalvm.compiler.jtt" : {
      "subDir" : "src",
      "sourceDirs" : ["src"],
      "dependencies" : [
        "org.graalvm.compiler.core.test",
      ],
      "checkstyle" : "org.graalvm.compiler.graph",
      "javaCompliance" : "8+",
      "workingSets" : "Graal,Test",
      "jacoco" : "exclude",
      "spotbugs" : "false",
      "testProject" : True,
    },

    # ------------- GraalTruffle -------------

    "org.graalvm.compiler.truffle.common" : {
      "subDir" : "src",
      "sourceDirs" : ["src"],
      "dependencies" : [
        "JVMCI_API",
        "org.graalvm.graphio",
      ],
      "checkstyle" : "org.graalvm.compiler.graph",
      "annotationProcessors" : [
      ],
      "javaCompliance" : "8+",
      "workingSets" : "Graal,Truffle",
    },

    "org.graalvm.compiler.truffle.options" : {
      "subDir" : "src",
      "sourceDirs" : ["src"],
      "dependencies" : [
        "sdk:GRAAL_SDK",
        "truffle:TRUFFLE_API"
      ],
      "checkstyle" : "org.graalvm.compiler.graph",
      "annotationProcessors" : [
        "truffle:TRUFFLE_DSL_PROCESSOR"
      ],
      "javaCompliance" : "8+",
      "workingSets" : "Graal,Truffle",
      "jacoco" : "exclude",
    },

    "org.graalvm.compiler.truffle.compiler" : {
      "subDir" : "src",
      "sourceDirs" : ["src"],
      "dependencies" : [
        "org.graalvm.compiler.truffle.common",
        "org.graalvm.compiler.truffle.options",
        "org.graalvm.compiler.core",
        "org.graalvm.compiler.replacements",
      ],
      "uses" : [
        "org.graalvm.compiler.truffle.compiler.substitutions.GraphBuilderInvocationPluginProvider",
        "org.graalvm.compiler.truffle.compiler.phases.inlining.InliningPolicyProvider"
      ],
      "checkstyle" : "org.graalvm.compiler.graph",
      "annotationProcessors" : [
        "GRAAL_PROCESSOR",
      ],
      "javaCompliance" : "8+",
      "workingSets" : "Graal,Truffle",
    },

    "org.graalvm.compiler.truffle.compiler.amd64" : {
      "subDir" : "src",
      "sourceDirs" : ["src"],
      "dependencies" : [
        "org.graalvm.compiler.replacements.amd64",
        "org.graalvm.compiler.truffle.compiler",
      ],
      "checkstyle" : "org.graalvm.compiler.graph",
      "annotationProcessors" : [
        "GRAAL_PROCESSOR",
      ],
      "javaCompliance" : "8+",
      "workingSets" : "Graal,Truffle",
    },

    "org.graalvm.compiler.truffle.runtime.serviceprovider" : {
      "subDir" : "src",
      "sourceDirs" : ["src"],
      "dependencies" : ["JVMCI_SERVICES"],
      "checkstyle" : "org.graalvm.compiler.graph",
      "javaCompliance" : "8+",
      "workingSets" : "Graal,Truffle",
    },

    "org.graalvm.compiler.truffle.runtime.serviceprovider.jdk8" : {
      "subDir" : "src",
      "sourceDirs" : ["src"],
      "dependencies" : [
        "org.graalvm.compiler.truffle.runtime.serviceprovider",
      ],
      "overlayTarget" : "org.graalvm.compiler.truffle.runtime.serviceprovider",
      "checkstyle" : "org.graalvm.compiler.graph",
      "javaCompliance" : "8",
      "checkPackagePrefix" : "false",
      "workingSets" : "Graal,Truffle",
    },

    "org.graalvm.compiler.truffle.runtime.serviceprovider.jdk11" : {
      "subDir" : "src",
      "sourceDirs" : ["src"],
      "dependencies" : [
        "org.graalvm.compiler.truffle.runtime.serviceprovider",
      ],
      "checkstyle" : "org.graalvm.compiler.graph",
      "javaCompliance" : "11+",
      "checkPackagePrefix" : "false",
      "overlayTarget" : "org.graalvm.compiler.truffle.runtime.serviceprovider",
      "multiReleaseJarVersion" : "11",
      "workingSets" : "Graal,Truffle",
    },

    "org.graalvm.compiler.truffle.jfr" : {
      "subDir" : "src",
      "sourceDirs" : ["src"],
      "dependencies" : [
        "truffle:TRUFFLE_API",
      ],
      "checkstyle" : "org.graalvm.compiler.graph",
      "annotationProcessors" : [
      ],
      "javaCompliance" : "8+",
      "workingSets" : "Graal,Truffle",
      "jacoco" : "exclude",
    },

    "org.graalvm.compiler.truffle.jfr.impl" : {
      "subDir" : "src",
      "sourceDirs" : ["src"],
      "dependencies" : [
        "org.graalvm.compiler.truffle.jfr",
      ],
      "checkstyle" : "org.graalvm.compiler.graph",
      "annotationProcessors" : [
      ],
      "javaCompliance" : "8+",
      "workingSets" : "Graal,Truffle",
      "jacoco" : "exclude",
    },

    "org.graalvm.compiler.truffle.jfr.impl.jdk8" : {
      "subDir" : "src",
      "sourceDirs" : ["src"],
      "dependencies" : [
        "org.graalvm.compiler.truffle.jfr",
      ],
      "checkstyle" : "org.graalvm.compiler.graph",
      "annotationProcessors" : [
      ],
      "overlayTarget" : "org.graalvm.compiler.truffle.jfr.impl",
      "checkPackagePrefix" : "false",
      "javaCompliance" : "8",
      "workingSets" : "Graal,Truffle",
      "jacoco" : "exclude",
    },

    "org.graalvm.compiler.truffle.jfr.impl.jdk11" : {
      "subDir" : "src",
      "sourceDirs" : ["src"],
      "dependencies" : [
        "org.graalvm.compiler.truffle.jfr",
      ],
      "requires" : [
        "jdk.jfr"
      ],
      "checkstyle" : "org.graalvm.compiler.graph",
      "annotationProcessors" : [
      ],
      "overlayTarget" : "org.graalvm.compiler.truffle.jfr.impl",
      "checkPackagePrefix" : "false",
      "javaCompliance" : "11+",
      "multiReleaseJarVersion" : "11",
      "workingSets" : "Graal,Truffle",
      "jacoco" : "exclude",
    },

    "org.graalvm.compiler.truffle.runtime" : {
      "subDir" : "src",
      "sourceDirs" : ["src"],
      "dependencies" : [
        "org.graalvm.compiler.truffle.common",
        "org.graalvm.compiler.truffle.options",
        "org.graalvm.compiler.truffle.runtime.serviceprovider",
        "org.graalvm.compiler.truffle.jfr",
        "truffle:TRUFFLE_API",
      ],
      "requires" : [
        "java.logging",
      ],
      "uses" : [
        "org.graalvm.compiler.truffle.jfr.EventFactory.Provider",
        "org.graalvm.compiler.truffle.runtime.FloodControlHandler",
      ],
      "checkstyle" : "org.graalvm.compiler.graph",
      "annotationProcessors" : [
        "GRAAL_PROCESSOR",
        "truffle:TRUFFLE_DSL_PROCESSOR",
      ],
      "javaCompliance" : "8+",
      "workingSets" : "Graal,Truffle",
      "jacoco" : "exclude",
    },

    "org.graalvm.compiler.truffle.test" : {
      "subDir" : "src",
      "sourceDirs" : ["src"],
      "dependencies" : [
        "org.graalvm.compiler.truffle.compiler",
        "org.graalvm.compiler.truffle.compiler.amd64",
        "org.graalvm.compiler.truffle.runtime",
        "org.graalvm.compiler.core.test",
        "truffle:TRUFFLE_SL_TEST",
        "truffle:TRUFFLE_TEST",
      ],
      "annotationProcessors" : [
        "GRAAL_PROCESSOR",
        "truffle:TRUFFLE_DSL_PROCESSOR"
      ],
      "checkstyle" : "org.graalvm.compiler.graph",
      "javaCompliance" : "8+",
      "workingSets" : "Graal,Truffle,Test",
      "jacoco" : "exclude",
      "testProject" : True,
    },

    "org.graalvm.compiler.truffle.test.jdk11" : {
      "subDir" : "src",
      "sourceDirs" : ["src"],
      "dependencies" : [
        "org.graalvm.compiler.truffle.test",
      ],
      "requiresConcealed" : {
        "jdk.internal.vm.ci" : [
          "jdk.vm.ci.meta",
        ],
      },
      "annotationProcessors" : [
        "GRAAL_PROCESSOR",
        "truffle:TRUFFLE_DSL_PROCESSOR"
      ],
      "checkPackagePrefix" : "false",
      "javaCompliance" : "11+",
      "checkstyle" : "org.graalvm.compiler.graph",
      "workingSets" : "Graal,Truffle,Test",
      "jacoco" : "exclude",
      "testProject" : True,
    },

    "org.graalvm.compiler.truffle.common.hotspot" : {
      "subDir" : "src",
      "sourceDirs" : ["src"],
      "dependencies" : [
        "org.graalvm.compiler.truffle.common",
      ],
      "checkstyle" : "org.graalvm.compiler.graph",
      "javaCompliance" : "8+",
      "annotationProcessors" : [
        "GRAAL_PROCESSOR",
      ],
      "workingSets" : "Graal,Truffle",
    },

    "org.graalvm.compiler.truffle.common.hotspot.libgraal" : {
      "subDir" : "src",
      "sourceDirs" : ["src"],
      "dependencies" : [
        "org.graalvm.libgraal.jni.annotation"
      ],
      "checkstyle" : "org.graalvm.compiler.graph",
      "javaCompliance" : "8,11,13+",
      "workingSets" : "Graal,Truffle",
    },

    "org.graalvm.compiler.truffle.compiler.hotspot" : {
      "subDir" : "src",
      "sourceDirs" : ["src"],
      "dependencies" : [
        "org.graalvm.compiler.truffle.compiler",
        "org.graalvm.compiler.truffle.common.hotspot",
        "org.graalvm.compiler.hotspot",
      ],
      "checkstyle" : "org.graalvm.compiler.graph",
      "javaCompliance" : "8+",
      "annotationProcessors" : [
        "GRAAL_PROCESSOR",
      ],
      "workingSets" : "Graal,Truffle",
    },

    "org.graalvm.compiler.truffle.runtime.hotspot.java" : {
      "subDir" : "src",
      "sourceDirs" : ["src"],
      "dependencies" : [
        "org.graalvm.compiler.truffle.compiler.hotspot",
        "org.graalvm.compiler.truffle.runtime.hotspot",
      ],
      "checkstyle" : "org.graalvm.compiler.graph",
      "javaCompliance" : "8+",
      "annotationProcessors" : [
          "GRAAL_PROCESSOR",
      ],
      "workingSets" : "Graal,Truffle",
    },

    "org.graalvm.compiler.truffle.runtime.hotspot.libgraal" : {
      "subDir" : "src",
      "sourceDirs" : ["src"],
      "dependencies" : [
        "org.graalvm.libgraal",
        "org.graalvm.compiler.truffle.runtime.hotspot",
        "org.graalvm.compiler.truffle.common.hotspot.libgraal",
        "org.graalvm.util",
      ],
      "checkstyle" : "org.graalvm.compiler.graph",
      "javaCompliance" : "8,11+",
      "annotationProcessors" : [
        "truffle:TRUFFLE_DSL_PROCESSOR",
      ],
      "workingSets" : "Graal,Truffle",
    },

    "org.graalvm.compiler.truffle.compiler.hotspot.libgraal" : {
      "subDir" : "src",
      "sourceDirs" : ["src"],
      "dependencies" : [
        "org.graalvm.libgraal",
        "org.graalvm.libgraal.jni",
        "org.graalvm.compiler.truffle.compiler.hotspot",
        "org.graalvm.compiler.truffle.common.hotspot.libgraal",
      ],
      "checkstyle" : "org.graalvm.compiler.graph",
      "javaCompliance" : "8,11+",
      "annotationProcessors" : [
        "GRAAL_LIBGRAAL_PROCESSOR",
      ],
      "workingSets" : "Graal,Truffle",
    },

    "org.graalvm.compiler.truffle.compiler.hotspot.libgraal.processor" : {
      "subDir" : "src",
      "sourceDirs" : ["src"],
      "dependencies" : [
        "org.graalvm.libgraal.jni.processor",
        "org.graalvm.compiler.truffle.common.hotspot.libgraal",
      ],
      "checkstyle" : "org.graalvm.compiler.graph",
      "javaCompliance" : "8,11+",
      "workingSets" : "Graal,Truffle",
    },

    "org.graalvm.compiler.truffle.runtime.hotspot" : {
      "subDir" : "src",
      "sourceDirs" : ["src"],
      "dependencies" : [
        "org.graalvm.compiler.truffle.runtime",
        "org.graalvm.compiler.truffle.common.hotspot",
        "JVMCI_HOTSPOT",
      ],
      "checkstyle" : "org.graalvm.compiler.graph",
      "javaCompliance" : "8+",
      "workingSets" : "Graal,Truffle",
    },

    "org.graalvm.compiler.truffle.runtime.hotspot.jdk8+13" : {
      "subDir" : "src",
      "sourceDirs" : ["src"],
      "dependencies" : [
        "org.graalvm.compiler.truffle.runtime",
        "JVMCI_HOTSPOT",
      ],
      "checkPackagePrefix" : "false",
      "checkstyle" : "org.graalvm.compiler.graph",
      "javaCompliance" : "8,13+",
      "overlayTarget" : "org.graalvm.compiler.truffle.runtime.hotspot",
      "workingSets" : "Graal,Truffle",
    },

    "org.graalvm.compiler.truffle.runtime.hotspot.jdk11" : {
      "subDir" : "src",
      "sourceDirs" : ["src"],
      "dependencies" : [
        "org.graalvm.compiler.truffle.runtime.hotspot",
        "JVMCI_HOTSPOT",
      ],
      "requiresConcealed" : {
        "jdk.internal.vm.ci" : [
          "jdk.vm.ci.meta",
          "jdk.vm.ci.hotspot",
        ],
      },
      "checkPackagePrefix" : "false",
      "checkstyle" : "org.graalvm.compiler.graph",
      "javaCompliance" : "11+",
      "overlayTarget" : "org.graalvm.compiler.truffle.runtime.hotspot",
      "multiReleaseJarVersion" : "11",
      "workingSets" : "Graal,Truffle",
    },

    "org.graalvm.compiler.truffle.compiler.hotspot.amd64" : {
      "subDir" : "src",
      "sourceDirs" : ["src"],
      "dependencies" : [
        "org.graalvm.compiler.truffle.compiler.hotspot",
        "org.graalvm.compiler.hotspot.amd64",
      ],
      "checkstyle" : "org.graalvm.compiler.graph",
      "javaCompliance" : "8+",
      "annotationProcessors" : [
        "GRAAL_PROCESSOR",
      ],
      "workingSets" : "Graal,Truffle",
    },

    "org.graalvm.compiler.truffle.compiler.hotspot.aarch64" : {
      "subDir" : "src",
      "sourceDirs" : ["src"],
      "dependencies" : [
        "org.graalvm.compiler.hotspot.aarch64",
        "org.graalvm.compiler.truffle.compiler.hotspot",
      ],
      "checkstyle" : "org.graalvm.compiler.graph",
      "javaCompliance" : "8+",
      "annotationProcessors" : ["GRAAL_PROCESSOR"],
      "workingSets" : "Graal,Truffle,AArch64",
    },

    # ------------- blackbox micro benchmarks -------------

    "org.graalvm.micro.benchmarks" : {
      "subDir" : "src",
      "sourceDirs" : ["src"],
      "dependencies" : [
        "mx:JMH_1_21",
      ],
      "checkstyle" : "org.graalvm.compiler.graph",
      "javaCompliance" : "8+",
      "checkPackagePrefix" : "false",
      "annotationProcessors" : ["mx:JMH_1_21"],
      "spotbugsIgnoresGenerated" : True,
      "workingSets" : "Graal,Bench",
      "testProject" : True,
    },


  },

  "distributions" : {

    # ------------- Distributions -------------

    "GRAAL_GRAPHIO" : {
      "subDir" : "src",
      "dependencies" : ["org.graalvm.graphio"],
      "distDependencies" : [],
      "maven": False,
    },

    "GRAAL_ONLY_TEST" : {
      "subDir" : "src",
      "dependencies" : [
        "org.graalvm.compiler.api.test"
      ],
      "distDependencies" : [
        "JVMCI_HOTSPOT",
        "GRAAL"
      ],
      "exclude" : [
        "mx:JUNIT",
        "JAVA_ALLOCATION_INSTRUMENTER",
      ],
      "maven": False,
    },

    "GRAAL_TEST" : {
      "subDir" : "src",
      "dependencies" : [
        "org.graalvm.compiler.api.directives.test",
        "org.graalvm.compiler.asm.aarch64.test",
        "org.graalvm.compiler.asm.amd64.test",
        "org.graalvm.compiler.test",
        "org.graalvm.compiler.core.aarch64.test",
        "org.graalvm.compiler.core.amd64.test",
        "org.graalvm.compiler.debug.test",
        "org.graalvm.compiler.hotspot.aarch64.test",
        "org.graalvm.compiler.hotspot.amd64.test",
        "org.graalvm.compiler.hotspot.lir.test",
        "org.graalvm.compiler.hotspot.jdk15.test",
        "org.graalvm.compiler.hotspot.jdk16.test",
        "org.graalvm.compiler.hotspot.jdk9.test",
        "org.graalvm.compiler.options.test",
        "org.graalvm.compiler.jtt",
        "org.graalvm.compiler.lir.jtt",
        "org.graalvm.compiler.lir.test",
        "org.graalvm.compiler.nodes.test",
        "org.graalvm.compiler.phases.common.test",
        "org.graalvm.compiler.truffle.test",
        "org.graalvm.compiler.truffle.test.jdk11",
        "org.graalvm.util.test",
        "org.graalvm.compiler.loop.test",
        "org.graalvm.compiler.replacements.jdk9.test",
        "org.graalvm.compiler.replacements.jdk9_11.test",
        "org.graalvm.compiler.replacements.jdk10.test",
        "org.graalvm.compiler.replacements.jdk12.test",
        "org.graalvm.compiler.core.jdk9.test",
        "org.graalvm.compiler.hotspot.jdk9.test",
      ],
      "distDependencies" : [
        "GRAAL_ONLY_TEST",
        "truffle:TRUFFLE_SL_TEST",
        "truffle:TRUFFLE_TEST",
      ],
      "exclude" : [
        "mx:JUNIT",
        "JAVA_ALLOCATION_INSTRUMENTER",
      ],
      "maven": False,
    },

    "GRAAL_TRUFFLE_JFR_IMPL" : {
      # This distribution defines a module.
      "moduleInfo" : {
        "name" : "jdk.internal.vm.compiler.truffle.jfr",
      },
      "subDir" : "src",
      "dependencies" : [
        "org.graalvm.compiler.truffle.jfr.impl",
      ],
      "distDependencies" : [
        "GRAAL",
      ],
      "exclude" : [
        "JVMCI_SERVICES",
        "JVMCI_API",
        "JVMCI_HOTSPOT",
      ],
      "maven": False,
    },

    "GRAAL_TRUFFLE_COMPILER_LIBGRAAL": {
      "subDir" : "src",
      "dependencies" : [
        "org.graalvm.compiler.truffle.compiler.hotspot.amd64",
        "org.graalvm.compiler.truffle.compiler.hotspot.aarch64",
        "org.graalvm.compiler.truffle.compiler.hotspot.libgraal",
      ],

      "distDependencies" : [
        "GRAAL",
      ],
      "maven": False,
      "javaCompliance" : "8+",
    },

    "GRAAL_PROCESSOR" : {
      "subDir": "src",
      "dependencies" : [
        "org.graalvm.compiler.processor",
        "org.graalvm.compiler.options.processor",
        "org.graalvm.compiler.serviceprovider.processor",
        "org.graalvm.compiler.nodeinfo.processor",
        "org.graalvm.compiler.replacements.processor",
        "org.graalvm.compiler.core.match.processor",
        "org.graalvm.compiler.lir.processor",
       ],
      "maven": False,
    },

    "GRAAL_NATIVEBRIDGE_PROCESSOR" : {
      "subDir" : "src",
      "dependencies" : [
        "org.graalvm.nativebridge.processor"
      ],
      "distDependencies" : ["GRAAL_PROCESSOR"],
      "maven": False,
    },

    "GRAAL_LIBGRAAL_PROCESSOR" : {
      "subDir" : "src",
      "dependencies" : [
        "org.graalvm.libgraal.jni.processor",
        "org.graalvm.compiler.truffle.compiler.hotspot.libgraal.processor",
        "org.graalvm.compiler.hotspot.management.libgraal.processor"
      ],
      "distDependencies" : ["GRAAL_PROCESSOR"],
      "maven": False,
    },

    "GRAAL" : {
      # This distribution defines a module.
      "moduleInfo" : {
        "name" : "jdk.internal.vm.compiler",
        "requires" : [
          "jdk.unsupported" # sun.misc.Unsafe
        ],
        "exports" : [
          "* to com.oracle.graal.graal_enterprise,org.graalvm.nativeimage.pointsto,org.graalvm.nativeimage.builder,org.graalvm.nativeimage.llvm,com.oracle.svm.svm_enterprise,org.graalvm.nativeimage.base",
          "org.graalvm.compiler.core.common            to jdk.internal.vm.compiler.management,org.graalvm.nativeimage.agent.tracing",
          "org.graalvm.compiler.debug                  to jdk.internal.vm.compiler.management,org.graalvm.nativeimage.objectfile",
          "org.graalvm.compiler.hotspot                to jdk.internal.vm.compiler.management",
          "org.graalvm.compiler.nodes.graphbuilderconf to org.graalvm.nativeimage.driver",
          "org.graalvm.compiler.options                to jdk.internal.vm.compiler.management,org.graalvm.nativeimage.driver,org.graalvm.nativeimage.junitsupport",
          "org.graalvm.compiler.phases.common          to org.graalvm.nativeimage.agent.tracing,org.graalvm.nativeimage.configure",
          "org.graalvm.compiler.phases.common.jmx      to jdk.internal.vm.compiler.management",
          "org.graalvm.compiler.serviceprovider        to jdk.internal.vm.compiler.management,org.graalvm.nativeimage.driver,org.graalvm.nativeimage.agent.jvmtibase,org.graalvm.nativeimage.agent.diagnostics",
          "org.graalvm.compiler.truffle.jfr            to jdk.internal.vm.compiler.truffle.jfr",
          "org.graalvm.libgraal                        to jdk.internal.vm.compiler.management",
          "org.graalvm.util                            to jdk.internal.vm.compiler.management",
        ],
        "uses" : [
          "com.oracle.truffle.api.impl.TruffleLocator",
          "com.oracle.truffle.api.object.LayoutFactory",
          "org.graalvm.compiler.code.DisassemblerProvider",
          "org.graalvm.compiler.core.match.MatchStatementSet",
          "org.graalvm.compiler.debug.DebugHandlersFactory",
          "org.graalvm.compiler.debug.TTYStreamProvider",
          "org.graalvm.compiler.debug.PathUtilitiesProvider",
          "org.graalvm.compiler.hotspot.HotSpotGraalManagementRegistration",
          "org.graalvm.compiler.hotspot.HotSpotCodeCacheListener",
          "org.graalvm.compiler.hotspot.HotSpotBackendFactory",
          "org.graalvm.compiler.nodes.graphbuilderconf.GeneratedPluginFactory",
          "org.graalvm.compiler.options.OptionDescriptors",
          "org.graalvm.compiler.phases.common.jmx.HotSpotMBeanOperationProvider",
          "org.graalvm.compiler.serviceprovider.JMXService",
          "org.graalvm.compiler.truffle.compiler.hotspot.TruffleCallBoundaryInstrumentationFactory",
          "org.graalvm.compiler.truffle.compiler.substitutions.GraphBuilderInvocationPluginProvider",
          "org.graalvm.compiler.truffle.runtime.LoopNodeFactory",
          "org.graalvm.compiler.truffle.runtime.TruffleTypes",
          "org.graalvm.compiler.truffle.runtime.EngineCacheSupport",
          "org.graalvm.home.HomeFinder",
        ],
        "requiresConcealed" : {
          "jdk.internal.vm.ci" : "*"
        }
      },
      "subDir" : "src",
      "overlaps" : [
        "GRAAL_GRAPHIO",
        "GRAAL_LIBGRAAL_PROCESSOR"],
      "dependencies" : [
        "org.graalvm.nativebridge",
        "org.graalvm.libgraal",
        "org.graalvm.libgraal.jni",
        "org.graalvm.compiler.options",
        "org.graalvm.compiler.nodeinfo",
        "org.graalvm.compiler.serviceprovider",
        "org.graalvm.compiler.api.replacements",
        "org.graalvm.compiler.api.runtime",
        "org.graalvm.compiler.graph",
        "org.graalvm.compiler.core",
        "org.graalvm.compiler.replacements",
        "org.graalvm.compiler.runtime",
        "org.graalvm.compiler.code",
        "org.graalvm.compiler.printer",
        "org.graalvm.compiler.core.aarch64",
        "org.graalvm.compiler.replacements.aarch64",
        "org.graalvm.compiler.core.amd64",
        "org.graalvm.compiler.replacements.amd64",
        "org.graalvm.compiler.hotspot.aarch64",
        "org.graalvm.compiler.hotspot.amd64",
        "org.graalvm.compiler.hotspot",
        "org.graalvm.compiler.lir.aarch64",
        "org.graalvm.compiler.truffle.compiler.amd64",
        "org.graalvm.compiler.truffle.runtime.serviceprovider",
        "org.graalvm.compiler.truffle.runtime.hotspot",
        "org.graalvm.compiler.truffle.runtime.hotspot.java",
        "org.graalvm.compiler.truffle.runtime.hotspot.libgraal",
        "org.graalvm.compiler.truffle.compiler.hotspot.amd64",
        "org.graalvm.compiler.truffle.compiler.hotspot.aarch64",
        "org.graalvm.compiler.truffle.jfr",
      ],
      "distDependencies" : [
        "sdk:GRAAL_SDK",
        "truffle:TRUFFLE_API"
      ],
      "exclude" : [
        "JVMCI_SERVICES",
        "JVMCI_API",
        "JVMCI_HOTSPOT",
      ],
      "allowsJavadocWarnings": True,
      "description":  "The GraalVM compiler and the Graal-truffle optimizer.",
      "maven" : {
        "artifactId" : "compiler",
      },
    },

    "GRAAL_MANAGEMENT" : {
      # This distribution defines a module.
      "moduleInfo" : {
        "name" : "jdk.internal.vm.compiler.management",
      },
      "subDir" : "src",
      "dependencies" : [
        "org.graalvm.compiler.management",
        "org.graalvm.compiler.hotspot.management",
      ],
      "distDependencies" : [
        "GRAAL",
      ],
      "exclude" : [
        "JVMCI_SERVICES",
        "JVMCI_API",
        "JVMCI_HOTSPOT",
      ],
      "allowsJavadocWarnings": True,
      "description":  "The GraalVM compiler Management Bean.",
      "maven" : {
        "artifactId" : "compiler-management",
      },
    },

    "GRAAL_MANAGEMENT_LIBGRAAL": {
      "subDir" : "src",
      "dependencies" : [
        "org.graalvm.compiler.hotspot.management.libgraal",
      ],
      "overlaps" : [
        "GRAAL_LIBGRAAL_PROCESSOR"
      ],
      "distDependencies" : [
        "GRAAL_MANAGEMENT",
        "GRAAL",
      ],
      "maven": False,
      "javaCompliance" : "8+",
    },

    "GRAAL_COMPILER_WHITEBOX_MICRO_BENCHMARKS" : {
      "subDir" : "src",
      "dependencies" : [
        "org.graalvm.compiler.virtual.bench",
        "org.graalvm.compiler.microbenchmarks",
      ],
      "distDependencies" : [
        "GRAAL_ONLY_TEST"
      ],
      "testDistribution" : True,
      "maven": False,
    },

    "GRAAL_COMPILER_MICRO_BENCHMARKS" : {
      "subDir" : "src",
      "dependencies" : ["org.graalvm.micro.benchmarks"],
      "testDistribution" : True,
      "maven": False,
    },

    "HSDIS_GRAALVM_SUPPORT" : {
      "native" : True,
      "description" : "Disassembler support distribution for the GraalVM",
      "os_arch" : {
        "linux" : {
          "<others>" : {
            "layout" : {
              "hsdis-<arch>.so" : "file:<path:HSDIS>/*",
            },
          },
        },
        "<others>" : {
          "amd64" : {
            "layout" : {
              "<libsuffix:hsdis-amd64>" : "file:<path:HSDIS>/*",
            },
          },
          "aarch64" : {
            # GR-34811
            "optional" : True,
          },
        },
      },
    },
  },
}<|MERGE_RESOLUTION|>--- conflicted
+++ resolved
@@ -4,11 +4,7 @@
   "sourceinprojectwhitelist" : [],
 
   "groupId" : "org.graalvm.compiler",
-<<<<<<< HEAD
-  "version" : "21.3.0",
-=======
   "version" : "22.0.0.2",
->>>>>>> e7d7572e
   "release" : True,
   "url" : "http://www.graalvm.org/",
   "developer" : {
