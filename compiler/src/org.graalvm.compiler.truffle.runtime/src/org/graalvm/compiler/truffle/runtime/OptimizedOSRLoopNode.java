--- conflicted
+++ resolved
@@ -494,11 +494,6 @@
             super(loop, frameDescriptor, clazz);
         }
     }
-<<<<<<< HEAD
-
-    private static final class VirtualizingLoopOSRRootNode extends AbstractLoopOSRRootNode {
-=======
->>>>>>> e7d7572e
 
     private static final class VirtualizingLoopOSRRootNode extends AbstractLoopOSRRootNode {
 
