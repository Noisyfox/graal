--- conflicted
+++ resolved
@@ -3277,13 +3277,8 @@
 
         @Override
         public void patch(long startAddress, int relative, byte[] code) {
-<<<<<<< HEAD
-            // currently, only BL instructions are being patched here
-            GraalError.guarantee(instruction == Instruction.BL, "trying to patch an unexpected instruction");
-=======
             boolean expectedInstruction = instruction == Instruction.B || instruction == Instruction.BL;
             GraalError.guarantee(expectedInstruction, "trying to patch an unexpected instruction");
->>>>>>> e7d7572e
 
             int curValue = relative; // B & BL are PC-relative
             assert (curValue & ((1 << shift) - 1)) == 0 : "relative offset has incorrect alignment";
