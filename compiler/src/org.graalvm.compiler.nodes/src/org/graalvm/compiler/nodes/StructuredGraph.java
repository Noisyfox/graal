--- conflicted
+++ resolved
@@ -343,12 +343,8 @@
         this.speculationLog = speculationLog;
         this.useProfilingInfo = useProfilingInfo;
         this.cancellable = cancellable;
-<<<<<<< HEAD
         this.inliningLog = new InliningLog(rootMethod);
-=======
-        this.inliningLog = new InliningLog();
         this.callerContext = context;
->>>>>>> ab0ec727
     }
 
     public void setLastSchedule(ScheduleResult result) {
