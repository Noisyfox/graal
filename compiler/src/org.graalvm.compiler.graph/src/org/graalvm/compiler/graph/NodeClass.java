--- conflicted
+++ resolved
@@ -1366,10 +1366,7 @@
      * @return {@code true} if a replacement was made, {@code false} if {@code key} was not an input
      */
     public boolean replaceFirstInput(Node node, Node key, Node replacement) {
-<<<<<<< HEAD
-=======
         assert node.getNodeClass() == this;
->>>>>>> e7d7572e
         return replaceFirstEdge(node, key, replacement, this.inputsIteration, inputs);
     }
 
@@ -1382,18 +1379,11 @@
      * @return {@code true} if a replacement was made, {@code false} if {@code key} was not an input
      */
     public boolean replaceFirstSuccessor(Node node, Node key, Node replacement) {
-<<<<<<< HEAD
-        return replaceFirstEdge(node, key, replacement, this.successorIteration, successors);
-    }
-
-    public static boolean replaceFirstEdge(Node node, Node key, Node replacement, long mask, Edges edges) {
-=======
         assert node.getNodeClass() == this;
         return replaceFirstEdge(node, key, replacement, this.successorIteration, successors);
     }
 
     private static boolean replaceFirstEdge(Node node, Node key, Node replacement, long mask, Edges edges) {
->>>>>>> e7d7572e
         int index = 0;
         long myMask = mask;
         while (myMask != 0) {
