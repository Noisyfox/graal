# How to Contribute to GraalVM Documentation

The GraalVM documentation is open source and anyone can contribute to make it perfect and comprehensive.

The GraalVM documentation is presented in the form of:
<<<<<<< HEAD
* reference documentaiton which includes getting started and user guides, reference manuals, examples, security guidelines
* Javadoc APIs documentaiton for application developers, or those who write Java compatibility tests or seek to re-implement the GraalVM platform
=======
* reference documentation which includes getting started and user guides, reference manuals, examples, security guidelines
* Javadoc APIS documentation for application developers, or those who write Java compatibility tests or seek to re-implement the GraalVM platform
>>>>>>> 87368ce2

Here you will find most of the GraalVM documentation sources, in the same hierarchy as displayed on the [GraalVM website](https://www.graalvm.org/docs/introduction/).
The Truffle framework documentation can be found in the [graal/truffle/docs](https://github.com/oracle/graal/tree/master/truffle/docs) folder.
GraalVM languages implementations are being developed and tested in separate from the GraalVM core repositories, so their user documentation can be found in:

* [GraalJS](https://github.com/oracle/graaljs/tree/master/docs/user) - JavaScript and Node.js
* [FastR](https://github.com/oracle/fastr/tree/master/documentation/user) - R
* [GraalPython](https://github.com/oracle/graalpython/tree/master/docs/user) - Python
* [TruffleRuby](https://github.com/oracle/truffleruby/tree/master/doc/user) - Ruby

To update the documentation:

1. Create a GitHub account or sign in to your existing account
2. Navigate to the source file you are intended to update
3. Click the "edit" button at the top of the section
4. Create a Pull Request (PR)
5. Sign the [Oracle Contributor Agreement](https://oca.opensource.oracle.com/)
6. Watch your PR for pipeline results

A member from the GraalVM project team will review your PR and merge as appropriate.
There is a CI pipeline which will pick up your change once merged to the master branch, and publish on the website.

The GraalVM core and its projects are hosted in the Oracle organization on GitHub, so we except a contributor to abide by the [Contributor Covenant Code of Conduct](https://www.graalvm.org/community/conduct/).
For more specific guidelines see [Contribute to GraalVM](https://www.graalvm.org/community/contributors/).

Do not hesitate to push fixes to broken links or typos, update an outdated section, propose information if you find it missing, or propose a new feature documentation.
Help us make GraalVM better by improving the existing and contributing new documentation!<|MERGE_RESOLUTION|>--- conflicted
+++ resolved
@@ -3,13 +3,8 @@
 The GraalVM documentation is open source and anyone can contribute to make it perfect and comprehensive.
 
 The GraalVM documentation is presented in the form of:
-<<<<<<< HEAD
-* reference documentaiton which includes getting started and user guides, reference manuals, examples, security guidelines
-* Javadoc APIs documentaiton for application developers, or those who write Java compatibility tests or seek to re-implement the GraalVM platform
-=======
 * reference documentation which includes getting started and user guides, reference manuals, examples, security guidelines
 * Javadoc APIS documentation for application developers, or those who write Java compatibility tests or seek to re-implement the GraalVM platform
->>>>>>> 87368ce2
 
 Here you will find most of the GraalVM documentation sources, in the same hierarchy as displayed on the [GraalVM website](https://www.graalvm.org/docs/introduction/).
 The Truffle framework documentation can be found in the [graal/truffle/docs](https://github.com/oracle/graal/tree/master/truffle/docs) folder.
