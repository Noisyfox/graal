/*
 * Copyright (c) 2012, 2021, Oracle and/or its affiliates. All rights reserved.
 * DO NOT ALTER OR REMOVE COPYRIGHT NOTICES OR THIS FILE HEADER.
 *
 * The Universal Permissive License (UPL), Version 1.0
 *
 * Subject to the condition set forth below, permission is hereby granted to any
 * person obtaining a copy of this software, associated documentation and/or
 * data (collectively the "Software"), free of charge and under any and all
 * copyright rights in the Software, and any and all patent rights owned or
 * freely licensable by each licensor hereunder covering either (i) the
 * unmodified Software as contributed to or provided by such licensor, or (ii)
 * the Larger Works (as defined below), to deal in both
 *
 * (a) the Software, and
 *
 * (b) any piece of software and/or hardware listed in the lrgrwrks.txt file if
 * one is included with the Software each a "Larger Work" to which the Software
 * is contributed by such licensors),
 *
 * without restriction, including without limitation the rights to copy, create
 * derivative works of, display, perform, and distribute the Software and make,
 * use, sell, offer for sale, import, export, have made, and have sold the
 * Software and the Larger Work(s), and to sublicense the foregoing rights on
 * either these or other terms.
 *
 * This license is subject to the following condition:
 *
 * The above copyright notice and either this complete permission notice or at a
 * minimum a reference to the UPL must be included in all copies or substantial
 * portions of the Software.
 *
 * THE SOFTWARE IS PROVIDED "AS IS", WITHOUT WARRANTY OF ANY KIND, EXPRESS OR
 * IMPLIED, INCLUDING BUT NOT LIMITED TO THE WARRANTIES OF MERCHANTABILITY,
 * FITNESS FOR A PARTICULAR PURPOSE AND NONINFRINGEMENT. IN NO EVENT SHALL THE
 * AUTHORS OR COPYRIGHT HOLDERS BE LIABLE FOR ANY CLAIM, DAMAGES OR OTHER
 * LIABILITY, WHETHER IN AN ACTION OF CONTRACT, TORT OR OTHERWISE, ARISING FROM,
 * OUT OF OR IN CONNECTION WITH THE SOFTWARE OR THE USE OR OTHER DEALINGS IN THE
 * SOFTWARE.
 */
package com.oracle.truffle.api.nodes;

import static com.oracle.truffle.api.nodes.NodeAccessor.ENGINE;
import static com.oracle.truffle.api.nodes.NodeAccessor.LANGUAGE;

import com.oracle.truffle.api.CompilerAsserts;
import com.oracle.truffle.api.CompilerDirectives;
import com.oracle.truffle.api.CompilerDirectives.CompilationFinal;
import com.oracle.truffle.api.TruffleLanguage;
import com.oracle.truffle.api.TruffleLanguage.InlineParsingRequest;
import com.oracle.truffle.api.TruffleLanguage.LanguageReference;
import com.oracle.truffle.api.frame.VirtualFrame;

/**
 * Represents an executable node in a Truffle AST. The executable node represents an AST fragment
 * that can be {@link #execute(VirtualFrame) executed} using a {@link VirtualFrame frame} instance
 * created by the framework.
 *
 * @see TruffleLanguage#parse(com.oracle.truffle.api.TruffleLanguage.InlineParsingRequest)
 * @since 0.31
 */
public abstract class ExecutableNode extends Node {

    /*
     * Instance of PolyglotSharingLayer.
     */
    @CompilationFinal private Object polyglotRef;

    /**
     * Creates new executable node with a given language instance. The language instance is
     * obtainable while {@link TruffleLanguage#parse(InlineParsingRequest)} is executed.
     *
     * @param language the language this executable node is associated with
     * @since 0.31
     */
    protected ExecutableNode(TruffleLanguage<?> language) {
        CompilerAsserts.neverPartOfCompilation();
        if (language != null) {
            assert !NodeAccessor.HOST.isHostLanguage(language.getClass()) : "do not create create executable nodes with host language";
            this.polyglotRef = language;
        } else {
            this.polyglotRef = ENGINE.getCurrentSharingLayer();
        }
        /*
         * This can no longer happen for normal languages. It could only happen for language
         * instances that were created directly without service provider. This case is rare enough,
         * to not be worth a check for every root node.
         */
        assert language == null || getLanguageInfo() != null : "Truffle language instance is not initialized.";
    }

    final TruffleLanguage<?> getLanguage() {
<<<<<<< HEAD
        Object ref = engineRef;
=======
        Object ref = polyglotRef;
>>>>>>> e7d7572e
        if (ref instanceof TruffleLanguage<?>) {
            return (TruffleLanguage<?>) ref;
        } else {
            return null;
        }
    }

    final void applyEngineRef(ExecutableNode node) {
        this.polyglotRef = node.polyglotRef;
    }

    final Object getSharingLayer() {
        Object ref = polyglotRef;
        if (ref instanceof TruffleLanguage<?>) {
            return ENGINE.getPolyglotSharingLayer(LANGUAGE.getPolyglotLanguageInstance((TruffleLanguage<?>) ref));
        } else {
            return ref;
        }
    }

    final void setSharingLayer(Object engine) {
        assert !(polyglotRef instanceof TruffleLanguage<?>) : "not allowed overwrite language";
        this.polyglotRef = engine;
    }

    /**
     * Execute this fragment at the place where it was parsed.
     *
     * @param frame the actual frame valid at the parsed location
     * @return the result of the execution, must be an interop type (i.e. either implementing
     *         TruffleObject or be a primitive value), or <code>null</code>.
     * @since 0.31
     */
    public abstract Object execute(VirtualFrame frame);

    /**
     * Returns public information about the language. The language can be assumed equal if the
     * instances of the language info instance are the same. To access internal details of the
     * language within the language implementation use a {@link LanguageReference}.
     *
     * @since 0.31
     */
    public final LanguageInfo getLanguageInfo() {
        TruffleLanguage<?> language = getLanguage();
        if (language != null) {
            return LANGUAGE.getLanguageInfo(language);
        } else {
            return null;
        }
    }

    /**
     * Returns the language instance associated with this executable node. The language instance is
     * intended for internal use in languages and is only accessible if the concrete type of the
     * language is known. Public information about the language can be accessed using
     * {@link #getLanguageInfo()}. The language is <code>null</code> if the executable node is not
     * associated with a language. This method is guaranteed to return a
     * {@link CompilerDirectives#isPartialEvaluationConstant(Object) PE constant} if the root node
     * is also a PE constant.
     *
     * @see #getLanguageInfo()
     * @since 0.31
     */
    @SuppressWarnings({"rawtypes", "unchecked"})
    public final <C extends TruffleLanguage> C getLanguage(Class<C> languageClass) {
        TruffleLanguage<?> language = getLanguage();
        if (language == null) {
            return null;
        }
        if (language.getClass() != languageClass) {
            CompilerDirectives.transferToInterpreterAndInvalidate();
            throw new ClassCastException(String.format("Illegal language class specified. Expected '%s'.", language.getClass().getName()));
        }
        return (C) language;
    }
}<|MERGE_RESOLUTION|>--- conflicted
+++ resolved
@@ -90,11 +90,7 @@
     }
 
     final TruffleLanguage<?> getLanguage() {
-<<<<<<< HEAD
-        Object ref = engineRef;
-=======
         Object ref = polyglotRef;
->>>>>>> e7d7572e
         if (ref instanceof TruffleLanguage<?>) {
             return (TruffleLanguage<?>) ref;
         } else {
