--- conflicted
+++ resolved
@@ -538,11 +538,7 @@
         setupEnv(Context.create(), new ProxyLanguage() {
             @Override
             protected CallTarget parse(ParsingRequest request) throws Exception {
-<<<<<<< HEAD
-                return Truffle.getRuntime().createCallTarget(new RootNode(getCurrentLanguage()) {
-=======
                 return Truffle.getRuntime().createCallTarget(new RootNode(ProxyLanguage.get(null)) {
->>>>>>> 84541b16
 
                     @Override
                     public Object execute(VirtualFrame frame) {
@@ -609,8 +605,6 @@
         executorService.awaitTermination(100, TimeUnit.SECONDS);
     }
 
-<<<<<<< HEAD
-=======
     @Test
     public void testExceptionMessage() {
         try (Context ctx = Context.create()) {
@@ -638,7 +632,6 @@
         }
     }
 
->>>>>>> 84541b16
     abstract static class BaseNode extends Node {
         abstract Object execute(VirtualFrame frame);
     }
