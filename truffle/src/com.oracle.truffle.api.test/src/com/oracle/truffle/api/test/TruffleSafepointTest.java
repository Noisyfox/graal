--- conflicted
+++ resolved
@@ -1335,8 +1335,6 @@
     }
 
     @Test
-<<<<<<< HEAD
-=======
     public void testSubmitRecurringWaitWithCancel() {
         forEachConfig((threads, events) -> {
             try (TestSetup setup = setupSafepointLoop(threads, (s, node) -> {
@@ -1407,7 +1405,6 @@
     }
 
     @Test
->>>>>>> 84541b16
     public void testNoSafepointAfterThreadDispose() {
         final ThreadLocal<Boolean> tl = new ThreadLocal<>();
 
