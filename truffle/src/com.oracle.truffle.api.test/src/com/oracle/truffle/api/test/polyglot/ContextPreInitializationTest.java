/*
 * Copyright (c) 2017, 2021, Oracle and/or its affiliates. All rights reserved.
 * DO NOT ALTER OR REMOVE COPYRIGHT NOTICES OR THIS FILE HEADER.
 *
 * The Universal Permissive License (UPL), Version 1.0
 *
 * Subject to the condition set forth below, permission is hereby granted to any
 * person obtaining a copy of this software, associated documentation and/or
 * data (collectively the "Software"), free of charge and under any and all
 * copyright rights in the Software, and any and all patent rights owned or
 * freely licensable by each licensor hereunder covering either (i) the
 * unmodified Software as contributed to or provided by such licensor, or (ii)
 * the Larger Works (as defined below), to deal in both
 *
 * (a) the Software, and
 *
 * (b) any piece of software and/or hardware listed in the lrgrwrks.txt file if
 * one is included with the Software each a "Larger Work" to which the Software
 * is contributed by such licensors),
 *
 * without restriction, including without limitation the rights to copy, create
 * derivative works of, display, perform, and distribute the Software and make,
 * use, sell, offer for sale, import, export, have made, and have sold the
 * Software and the Larger Work(s), and to sublicense the foregoing rights on
 * either these or other terms.
 *
 * This license is subject to the following condition:
 *
 * The above copyright notice and either this complete permission notice or at a
 * minimum a reference to the UPL must be included in all copies or substantial
 * portions of the Software.
 *
 * THE SOFTWARE IS PROVIDED "AS IS", WITHOUT WARRANTY OF ANY KIND, EXPRESS OR
 * IMPLIED, INCLUDING BUT NOT LIMITED TO THE WARRANTIES OF MERCHANTABILITY,
 * FITNESS FOR A PARTICULAR PURPOSE AND NONINFRINGEMENT. IN NO EVENT SHALL THE
 * AUTHORS OR COPYRIGHT HOLDERS BE LIABLE FOR ANY CLAIM, DAMAGES OR OTHER
 * LIABILITY, WHETHER IN AN ACTION OF CONTRACT, TORT OR OTHERWISE, ARISING FROM,
 * OUT OF OR IN CONNECTION WITH THE SOFTWARE OR THE USE OR OTHER DEALINGS IN THE
 * SOFTWARE.
 */
package com.oracle.truffle.api.test.polyglot;

import static org.junit.Assert.assertEquals;
import static org.junit.Assert.assertFalse;
import static org.junit.Assert.assertNotNull;
import static org.junit.Assert.assertSame;
import static org.junit.Assert.assertTrue;

import java.io.ByteArrayOutputStream;
import java.io.IOException;
import java.io.OutputStream;
import java.io.PrintStream;
import java.lang.reflect.Method;
import java.nio.file.DirectoryStream;
import java.nio.file.Files;
import java.nio.file.Path;
import java.nio.file.Paths;
import java.nio.file.StandardOpenOption;
import java.util.ArrayList;
import java.util.Arrays;
import java.util.Collection;
import java.util.Collections;
import java.util.HashMap;
import java.util.HashSet;
import java.util.List;
import java.util.Map;
import java.util.Objects;
import java.util.Optional;
import java.util.Set;
import java.util.concurrent.CountDownLatch;
import java.util.concurrent.atomic.AtomicInteger;
import java.util.concurrent.atomic.AtomicReference;
import java.util.function.Consumer;
import java.util.logging.Handler;
import java.util.logging.Level;
import java.util.logging.LogRecord;
import java.util.stream.Collectors;

<<<<<<< HEAD
import com.oracle.truffle.api.ContextLocal;
import com.oracle.truffle.api.ContextThreadLocal;
import com.oracle.truffle.api.ThreadLocalAction;
import com.oracle.truffle.api.TruffleLogger;
=======
import org.graalvm.collections.Pair;
>>>>>>> 84541b16
import org.graalvm.options.OptionCategory;
import org.graalvm.options.OptionDescriptors;
import org.graalvm.options.OptionKey;
import org.graalvm.options.OptionStability;
import org.graalvm.options.OptionValues;
import org.graalvm.polyglot.Context;
import org.graalvm.polyglot.Engine;
import org.graalvm.polyglot.PolyglotAccess;
import org.graalvm.polyglot.PolyglotException;
import org.graalvm.polyglot.Source;
import org.graalvm.polyglot.Value;
import org.graalvm.polyglot.impl.AbstractPolyglotImpl;
import org.graalvm.polyglot.io.FileSystem;
import org.junit.After;
import org.junit.Assert;
import org.junit.Before;
import org.junit.Test;

import com.oracle.truffle.api.CallTarget;
import com.oracle.truffle.api.CompilerDirectives;
import com.oracle.truffle.api.ContextLocal;
import com.oracle.truffle.api.ContextThreadLocal;
import com.oracle.truffle.api.InstrumentInfo;
import com.oracle.truffle.api.Option;
import com.oracle.truffle.api.ThreadLocalAction;
import com.oracle.truffle.api.Truffle;
import com.oracle.truffle.api.TruffleContext;
import com.oracle.truffle.api.TruffleFile;
import com.oracle.truffle.api.TruffleLanguage;
import com.oracle.truffle.api.TruffleLanguage.Env;
import com.oracle.truffle.api.TruffleLogger;
import com.oracle.truffle.api.frame.VirtualFrame;
import com.oracle.truffle.api.instrumentation.ContextsListener;
import com.oracle.truffle.api.instrumentation.EventBinding;
import com.oracle.truffle.api.instrumentation.TruffleInstrument;
import com.oracle.truffle.api.nodes.LanguageInfo;
import com.oracle.truffle.api.nodes.RootNode;

public class ContextPreInitializationTest {

    static final String FIRST = "ContextPreInitializationFirst";
    static final String SECOND = "ContextPreInitializationSecond";
    static final String INTERNAL = "ContextPreInitializationInternal";
    static final String SHARED = "ContextPreInitializationShared";
    private static final AtomicInteger NEXT_ORDER_INDEX = new AtomicInteger();
    private static final String SYS_OPTION1_KEY = "polyglot." + FIRST + ".Option1";
    private static final String SYS_OPTION2_KEY = "polyglot." + FIRST + ".Option2";
    private static final List<CountingContext> emittedContexts = new ArrayList<>();
    private static final Set<String> patchableLanguages = new HashSet<>();

    @Before
    public void setUp() throws Exception {
        // Initialize IMPL
        Class.forName("org.graalvm.polyglot.Engine$ImplHolder", true, ContextPreInitializationTest.class.getClassLoader());
    }

    @After
    public void tearDown() throws Exception {
        ContextPreInitializationTestFirstLanguage.callDependentLanguage = false;
        ContextPreInitializationTestSecondLanguage.callDependentLanguageInCreate = false;
        ContextPreInitializationTestSecondLanguage.callDependentLanguageInPatch = false;
        ContextPreInitializationTestSecondLanguage.lookupService = false;
        ContextPreInitializationFirstInstrument.actions = null;
        BaseLanguage.actions.clear();
        resetSystemPropertiesOptions();
        resetLanguageHomes();
        patchableLanguages.clear();
        emittedContexts.clear();
    }

    @Test
    public void testOutputNoLanguagePreInitialization() throws Exception {
        setPatchable();
        final String stdOutContent = "output";
        final String stdErrContent = "error";
        BaseLanguage.registerAction(ContextPreInitializationTestFirstLanguage.class, ActionKind.ON_EXECUTE, (env) -> {
            write(env.out(), stdOutContent);
            write(env.err(), stdErrContent);
        });
        doContextPreinitialize();
        List<CountingContext> contexts = new ArrayList<>(emittedContexts);
        assertEquals(0, contexts.size());
        final ByteArrayOutputStream out = new ByteArrayOutputStream();
        final ByteArrayOutputStream err = new ByteArrayOutputStream();
        try (Context ctx = Context.newBuilder().out(out).err(err).build()) {
            final Value res = ctx.eval(Source.create(FIRST, "test"));
            assertEquals("test", res.asString());
            assertEquals(stdOutContent, new String(out.toByteArray(), "UTF-8"));
            assertEquals(stdErrContent, new String(err.toByteArray(), "UTF-8"));
        }
    }

    @Test
    public void testOutputSingleLanguagePreInitialization() throws Exception {
        setPatchable(FIRST);
        final String firstStdOutContent = "first-output";
        final String firstStdErrContent = "first-error";
        final String secondStdOutContent = "second-output";
        final String secondStdErrContent = "second-error";
        BaseLanguage.registerAction(ContextPreInitializationTestFirstLanguage.class, ActionKind.ON_EXECUTE, (env) -> {
            write(env.out(), firstStdOutContent);
            write(env.err(), firstStdErrContent);
        });
        BaseLanguage.registerAction(ContextPreInitializationTestSecondLanguage.class, ActionKind.ON_EXECUTE, (env) -> {
            write(env.out(), secondStdOutContent);
            write(env.err(), secondStdErrContent);
        });
        doContextPreinitialize(FIRST);
        List<CountingContext> contexts = new ArrayList<>(emittedContexts);
        assertEquals(1, contexts.size());
        final ByteArrayOutputStream out = new ByteArrayOutputStream();
        final ByteArrayOutputStream err = new ByteArrayOutputStream();
        try (Context ctx = Context.newBuilder().out(out).err(err).build()) {
            Value res = ctx.eval(Source.create(FIRST, "test"));
            assertEquals("test", res.asString());
            contexts = new ArrayList<>(emittedContexts);
            assertEquals(1, contexts.size());
            assertEquals(firstStdOutContent, new String(out.toByteArray(), "UTF-8"));
            assertEquals(firstStdErrContent, new String(err.toByteArray(), "UTF-8"));
            out.reset();
            err.reset();
            res = ctx.eval(Source.create(SECOND, "test"));
            assertEquals("test", res.asString());
            contexts = new ArrayList<>(emittedContexts);
            assertEquals(2, contexts.size());
            assertEquals(secondStdOutContent, new String(out.toByteArray(), "UTF-8"));
            assertEquals(secondStdErrContent, new String(err.toByteArray(), "UTF-8"));
        }
    }

    @Test
    public void testArgumentsSingleLanguagePreInitialization() throws Exception {
        setPatchable();
        doContextPreinitialize();
        List<CountingContext> contexts = new ArrayList<>(emittedContexts);
        assertEquals(0, contexts.size());
        try (Context ctx = Context.newBuilder().arguments(FIRST, new String[]{"a", "b"}).build()) {
            final Value res = ctx.eval(Source.create(FIRST, "test"));
            assertEquals("test", res.asString());
            contexts = new ArrayList<>(emittedContexts);
            assertEquals(1, contexts.size());
            final CountingContext context = findContext(FIRST, contexts);
            assertNotNull(context);
            assertEquals(Arrays.asList("a", "b"), context.arguments);
        }
    }

    @Test
    public void testArgumentsSingleLanguagePreInitialization2() throws Exception {
        setPatchable(FIRST);
        doContextPreinitialize(FIRST);
        List<CountingContext> contexts = new ArrayList<>(emittedContexts);
        assertEquals(1, contexts.size());
        try (Context ctx = Context.newBuilder().arguments(FIRST, new String[]{"a", "b"}).arguments(SECOND, new String[]{"c", "d"}).build()) {
            Value res = ctx.eval(Source.create(FIRST, "test"));
            assertEquals("test", res.asString());
            contexts = new ArrayList<>(emittedContexts);
            assertEquals(1, contexts.size());
            CountingContext context = findContext(FIRST, contexts);
            assertNotNull(context);
            assertEquals(Arrays.asList("a", "b"), context.arguments);
            res = ctx.eval(Source.create(SECOND, "test"));
            assertEquals("test", res.asString());
            contexts = new ArrayList<>(emittedContexts);
            assertEquals(2, contexts.size());
            context = findContext(SECOND, contexts);
            assertNotNull(context);
            assertEquals(Arrays.asList("c", "d"), context.arguments);
        }
    }

    @Test
    public void testNoLanguagePreInitialization() throws Exception {
        setPatchable();
        doContextPreinitialize();
        List<CountingContext> contexts = new ArrayList<>(emittedContexts);
        assertEquals(0, contexts.size());
        final Context ctx = Context.create();
        final Value res = ctx.eval(Source.create(FIRST, "test"));
        assertEquals("test", res.asString());
        contexts = new ArrayList<>(emittedContexts);
        assertEquals(1, contexts.size());
        CountingContext context = findContext(FIRST, contexts);
        assertNotNull(context);
        assertEquals(1, context.createContextCount);
        assertEquals(1, context.initializeContextCount);
        assertEquals(0, context.patchContextCount);
        assertEquals(0, context.disposeContextCount);
        assertEquals(1, context.initializeThreadCount);
        assertEquals(0, context.disposeThreadCount);
        ctx.close();
        contexts = new ArrayList<>(emittedContexts);
        assertEquals(1, contexts.size());
        assertEquals(1, context.createContextCount);
        assertEquals(1, context.initializeContextCount);
        assertEquals(0, context.patchContextCount);
        assertEquals(1, context.disposeContextCount);
        assertEquals(1, context.initializeThreadCount);
        assertEquals(1, context.disposeThreadCount);
    }

    @Test
    public void testSingleLanguagePreInitialization() throws Exception {
        setPatchable(FIRST);
        doContextPreinitialize(FIRST);
        List<CountingContext> contexts = new ArrayList<>(emittedContexts);
        assertEquals(1, contexts.size());
        final CountingContext firstLangCtx = findContext(FIRST, contexts);
        assertNotNull(firstLangCtx);
        assertEquals(1, firstLangCtx.createContextCount);
        assertEquals(1, firstLangCtx.initializeContextCount);
        assertEquals(0, firstLangCtx.patchContextCount);
        assertEquals(0, firstLangCtx.disposeContextCount);
        assertEquals(1, firstLangCtx.initializeThreadCount);
        assertEquals(1, firstLangCtx.disposeThreadCount);
        final Context ctx = Context.create();
        Value res = ctx.eval(Source.create(FIRST, "test"));
        assertEquals("test", res.asString());
        contexts = new ArrayList<>(emittedContexts);
        assertEquals(1, contexts.size());
        assertEquals(1, firstLangCtx.createContextCount);
        assertEquals(1, firstLangCtx.initializeContextCount);
        assertEquals(1, firstLangCtx.patchContextCount);
        assertEquals(0, firstLangCtx.disposeContextCount);
        assertEquals(2, firstLangCtx.initializeThreadCount);
        assertEquals(1, firstLangCtx.disposeThreadCount);
        res = ctx.eval(Source.create(SECOND, "test"));
        assertEquals("test", res.asString());
        contexts = new ArrayList<>(emittedContexts);
        assertEquals(2, contexts.size());
        final CountingContext secondLangCtx = findContext(SECOND, contexts);
        assertNotNull(secondLangCtx);
        assertEquals(1, firstLangCtx.createContextCount);
        assertEquals(1, firstLangCtx.initializeContextCount);
        assertEquals(1, firstLangCtx.patchContextCount);
        assertEquals(0, firstLangCtx.disposeContextCount);
        assertEquals(2, firstLangCtx.initializeThreadCount);
        assertEquals(1, firstLangCtx.disposeThreadCount);
        assertEquals(1, secondLangCtx.createContextCount);
        assertEquals(1, secondLangCtx.initializeContextCount);
        assertEquals(0, secondLangCtx.patchContextCount);
        assertEquals(0, secondLangCtx.disposeContextCount);
        assertEquals(1, secondLangCtx.initializeThreadCount);
        assertEquals(0, secondLangCtx.disposeThreadCount);
        ctx.close();
        contexts = new ArrayList<>(emittedContexts);
        assertEquals(2, contexts.size());
        assertEquals(1, firstLangCtx.createContextCount);
        assertEquals(1, firstLangCtx.initializeContextCount);
        assertEquals(1, firstLangCtx.patchContextCount);
        assertEquals(1, firstLangCtx.disposeContextCount);
        assertEquals(2, firstLangCtx.initializeThreadCount);
        assertEquals(2, firstLangCtx.disposeThreadCount);
        assertEquals(1, secondLangCtx.createContextCount);
        assertEquals(1, secondLangCtx.initializeContextCount);
        assertEquals(0, secondLangCtx.patchContextCount);
        assertEquals(1, secondLangCtx.disposeContextCount);
        assertEquals(1, secondLangCtx.initializeThreadCount);
        assertEquals(1, secondLangCtx.disposeThreadCount);
    }

    @Test
    public void testMoreLanguagesPreInitialization() throws Exception {
        setPatchable(FIRST, SECOND);
        doContextPreinitialize(FIRST, SECOND);
        List<CountingContext> contexts = new ArrayList<>(emittedContexts);
        assertEquals(2, contexts.size());
        final CountingContext firstLangCtx = findContext(FIRST, contexts);
        assertNotNull(firstLangCtx);
        final CountingContext secondLangCtx = findContext(SECOND, contexts);
        assertNotNull(secondLangCtx);
        assertEquals(1, firstLangCtx.createContextCount);
        assertEquals(1, firstLangCtx.initializeContextCount);
        assertEquals(0, firstLangCtx.patchContextCount);
        assertEquals(0, firstLangCtx.disposeContextCount);
        assertEquals(1, firstLangCtx.initializeThreadCount);
        assertEquals(1, firstLangCtx.disposeThreadCount);
        assertEquals(1, secondLangCtx.createContextCount);
        assertEquals(1, secondLangCtx.initializeContextCount);
        assertEquals(0, secondLangCtx.patchContextCount);
        assertEquals(0, secondLangCtx.disposeContextCount);
        assertEquals(1, secondLangCtx.initializeThreadCount);
        assertEquals(1, secondLangCtx.disposeThreadCount);
        final Context ctx = Context.create();
        Value res = ctx.eval(Source.create(FIRST, "test"));
        assertEquals("test", res.asString());
        contexts = new ArrayList<>(emittedContexts);
        assertEquals(2, contexts.size());
        assertEquals(1, firstLangCtx.createContextCount);
        assertEquals(1, firstLangCtx.initializeContextCount);
        assertEquals(1, firstLangCtx.patchContextCount);
        assertEquals(0, firstLangCtx.disposeContextCount);
        assertEquals(2, firstLangCtx.initializeThreadCount);
        assertEquals(1, firstLangCtx.disposeThreadCount);
        assertEquals(1, secondLangCtx.createContextCount);
        assertEquals(1, secondLangCtx.initializeContextCount);
        assertEquals(1, secondLangCtx.patchContextCount);
        assertEquals(0, secondLangCtx.disposeContextCount);
        assertEquals(2, secondLangCtx.initializeThreadCount);
        assertEquals(1, secondLangCtx.disposeThreadCount);
        res = ctx.eval(Source.create(SECOND, "test"));
        assertEquals("test", res.asString());
        contexts = new ArrayList<>(emittedContexts);
        assertEquals(2, contexts.size());
        assertEquals(1, firstLangCtx.createContextCount);
        assertEquals(1, firstLangCtx.initializeContextCount);
        assertEquals(1, firstLangCtx.patchContextCount);
        assertEquals(0, firstLangCtx.disposeContextCount);
        assertEquals(2, firstLangCtx.initializeThreadCount);
        assertEquals(1, firstLangCtx.disposeThreadCount);
        assertEquals(1, secondLangCtx.createContextCount);
        assertEquals(1, secondLangCtx.initializeContextCount);
        assertEquals(1, secondLangCtx.patchContextCount);
        assertEquals(0, secondLangCtx.disposeContextCount);
        assertEquals(2, secondLangCtx.initializeThreadCount);
        assertEquals(1, secondLangCtx.disposeThreadCount);
        ctx.close();
        contexts = new ArrayList<>(emittedContexts);
        assertEquals(2, contexts.size());
        assertEquals(1, firstLangCtx.createContextCount);
        assertEquals(1, firstLangCtx.initializeContextCount);
        assertEquals(1, firstLangCtx.patchContextCount);
        assertEquals(1, firstLangCtx.disposeContextCount);
        assertEquals(2, firstLangCtx.initializeThreadCount);
        assertEquals(2, firstLangCtx.disposeThreadCount);
        assertEquals(1, secondLangCtx.createContextCount);
        assertEquals(1, secondLangCtx.initializeContextCount);
        assertEquals(1, secondLangCtx.patchContextCount);
        assertEquals(1, secondLangCtx.disposeContextCount);
        assertEquals(2, secondLangCtx.initializeThreadCount);
        assertEquals(2, secondLangCtx.disposeThreadCount);
    }

    @Test
    public void testMoreLanguagesPreInitializationFailedPatch() throws Exception {
        setPatchable(FIRST);
        doContextPreinitialize(FIRST, SECOND);
        List<CountingContext> contexts = new ArrayList<>(emittedContexts);
        assertEquals(2, contexts.size());
        final CountingContext firstLangCtx = findContext(FIRST, contexts);
        assertNotNull(firstLangCtx);
        final CountingContext secondLangCtx = findContext(SECOND, contexts);
        assertNotNull(secondLangCtx);
        assertEquals(1, firstLangCtx.createContextCount);
        assertEquals(1, firstLangCtx.initializeContextCount);
        assertEquals(0, firstLangCtx.patchContextCount);
        assertEquals(0, firstLangCtx.disposeContextCount);
        assertEquals(1, firstLangCtx.initializeThreadCount);
        assertEquals(1, firstLangCtx.disposeThreadCount);
        assertEquals(1, secondLangCtx.createContextCount);
        assertEquals(1, secondLangCtx.initializeContextCount);
        assertEquals(0, secondLangCtx.patchContextCount);
        assertEquals(0, secondLangCtx.disposeContextCount);
        assertEquals(1, secondLangCtx.initializeThreadCount);
        assertEquals(1, secondLangCtx.disposeThreadCount);
        final Context ctx = Context.create();
        Value res = ctx.eval(Source.create(FIRST, "test"));
        assertEquals("test", res.asString());
        contexts = new ArrayList<>(emittedContexts);
        assertEquals(3, contexts.size());
        Collection<? extends CountingContext> firstLangCtxs = findContexts(FIRST, contexts);
        firstLangCtxs.remove(firstLangCtx);
        assertFalse(firstLangCtxs.isEmpty());
        final CountingContext firstLangCtx2 = firstLangCtxs.iterator().next();
        assertEquals(1, firstLangCtx.createContextCount);
        assertEquals(1, firstLangCtx.initializeContextCount);
        assertEquals(1, firstLangCtx.patchContextCount);
        assertEquals(1, firstLangCtx.disposeContextCount);
        assertEquals(2, firstLangCtx.initializeThreadCount); // Close initializes thread
        assertEquals(2, firstLangCtx.disposeThreadCount);    // Close initializes thread
        assertEquals(1, secondLangCtx.createContextCount);
        assertEquals(1, secondLangCtx.initializeContextCount);
        assertEquals(1, secondLangCtx.patchContextCount);
        assertEquals(1, secondLangCtx.disposeContextCount);
        assertEquals(2, secondLangCtx.initializeThreadCount);    // Close initializes thread
        assertEquals(2, secondLangCtx.disposeThreadCount);       // Close initializes thread
        assertEquals(1, firstLangCtx2.createContextCount);
        assertEquals(1, firstLangCtx2.initializeContextCount);
        assertEquals(0, firstLangCtx2.patchContextCount);
        assertEquals(0, firstLangCtx2.disposeContextCount);
        assertEquals(1, firstLangCtx2.initializeThreadCount);
        assertEquals(0, firstLangCtx2.disposeThreadCount);
        ctx.close();
        assertEquals(3, contexts.size());
        assertEquals(1, firstLangCtx.createContextCount);
        assertEquals(1, firstLangCtx.initializeContextCount);
        assertEquals(1, firstLangCtx.patchContextCount);
        assertEquals(1, firstLangCtx.disposeContextCount);
        assertEquals(2, firstLangCtx.initializeThreadCount);
        assertEquals(2, firstLangCtx.disposeThreadCount);
        assertEquals(1, secondLangCtx.createContextCount);
        assertEquals(1, secondLangCtx.initializeContextCount);
        assertEquals(1, secondLangCtx.patchContextCount);
        assertEquals(1, secondLangCtx.disposeContextCount);
        assertEquals(2, secondLangCtx.initializeThreadCount);
        assertEquals(2, secondLangCtx.disposeThreadCount);
        assertEquals(1, firstLangCtx2.createContextCount);
        assertEquals(1, firstLangCtx2.initializeContextCount);
        assertEquals(0, firstLangCtx2.patchContextCount);
        assertEquals(1, firstLangCtx2.disposeContextCount);
        assertEquals(1, firstLangCtx2.initializeThreadCount);
        assertEquals(1, firstLangCtx2.disposeThreadCount);
    }

    @Test
    public void testSystemPropertiesOptionsSuccessfulPatch() throws Exception {
        System.setProperty(SYS_OPTION1_KEY, "true");
        setPatchable(FIRST);
        doContextPreinitialize(FIRST);
        List<CountingContext> contexts = new ArrayList<>(emittedContexts);
        final CountingContext firstLangCtx = findContext(FIRST, contexts);
        assertNotNull(firstLangCtx);
        assertTrue(firstLangCtx.optionValues.get(ContextPreInitializationTestFirstLanguage.Option1));
        assertFalse(firstLangCtx.optionValues.get(ContextPreInitializationTestFirstLanguage.Option2));
        firstLangCtx.optionValues.clear();
        System.clearProperty(SYS_OPTION1_KEY);
        System.setProperty(SYS_OPTION2_KEY, "true");
        Context ctx = Context.create();
        Value res = ctx.eval(Source.create(FIRST, "test"));
        assertEquals("test", res.asString());
        assertFalse(firstLangCtx.optionValues.get(ContextPreInitializationTestFirstLanguage.Option1));
        assertTrue(firstLangCtx.optionValues.get(ContextPreInitializationTestFirstLanguage.Option2));
        ctx.close();
        ctx = Context.create();
        res = ctx.eval(Source.create(FIRST, "test"));
        assertEquals("test", res.asString());
        assertFalse(firstLangCtx.optionValues.get(ContextPreInitializationTestFirstLanguage.Option1));
        assertTrue(firstLangCtx.optionValues.get(ContextPreInitializationTestFirstLanguage.Option2));
        ctx.close();
    }

    @Test
    public void testSystemPropertiesOptionsFailedPatch() throws Exception {
        System.setProperty(SYS_OPTION1_KEY, "true");
        setPatchable();
        doContextPreinitialize(FIRST);
        List<CountingContext> contexts = new ArrayList<>(emittedContexts);
        final CountingContext firstLangCtx = findContext(FIRST, contexts);
        assertNotNull(firstLangCtx);
        assertTrue(firstLangCtx.optionValues.get(ContextPreInitializationTestFirstLanguage.Option1));
        assertFalse(firstLangCtx.optionValues.get(ContextPreInitializationTestFirstLanguage.Option2));
        firstLangCtx.optionValues.clear();
        System.clearProperty(SYS_OPTION1_KEY);
        System.setProperty(SYS_OPTION2_KEY, "true");
        final Context ctx = Context.create();
        Value res = ctx.eval(Source.create(FIRST, "test"));
        assertEquals("test", res.asString());
        contexts = new ArrayList<>(emittedContexts);
        contexts.remove(firstLangCtx);
        final CountingContext firstLangCtx2 = findContext(FIRST, contexts);
        assertNotNull(firstLangCtx2);
        assertFalse(firstLangCtx2.optionValues.get(ContextPreInitializationTestFirstLanguage.Option1));
        assertTrue(firstLangCtx2.optionValues.get(ContextPreInitializationTestFirstLanguage.Option2));
        ctx.close();

    }

    @Test
    public void testContextOptionsNoLanguagePreInitialization() throws Exception {
        setPatchable();
        doContextPreinitialize();
        List<CountingContext> contexts = new ArrayList<>(emittedContexts);
        assertEquals(0, contexts.size());
        final Context ctx = Context.newBuilder().option(FIRST + ".Option1", "true").build();
        final Value res = ctx.eval(Source.create(FIRST, "test"));
        assertEquals("test", res.asString());
        contexts = new ArrayList<>(emittedContexts);
        assertEquals(1, contexts.size());
        CountingContext context = findContext(FIRST, contexts);
        assertNotNull(context);
        assertTrue(context.optionValues.get(ContextPreInitializationTestFirstLanguage.Option1));
        assertFalse(context.optionValues.get(ContextPreInitializationTestFirstLanguage.Option2));
        ctx.close();
    }

    @Test
    public void testContextOptionsSingleLanguagePreInitialization() throws Exception {
        setPatchable(FIRST);
        doContextPreinitialize(FIRST);
        List<CountingContext> contexts = new ArrayList<>(emittedContexts);
        assertEquals(1, contexts.size());
        final CountingContext context = findContext(FIRST, contexts);
        assertNotNull(context);
        final Context ctx = Context.newBuilder().option(FIRST + ".Option1", "true").build();
        final Value res = ctx.eval(Source.create(FIRST, "test"));
        assertEquals("test", res.asString());
        contexts = new ArrayList<>(emittedContexts);
        assertEquals(1, contexts.size());
        assertTrue(context.optionValues.get(ContextPreInitializationTestFirstLanguage.Option1));
        assertFalse(context.optionValues.get(ContextPreInitializationTestFirstLanguage.Option2));
        ctx.close();
    }

    @SuppressWarnings("try")
    @Test
    public void testContextOptionsCompatibleAfterSuccessfulPatch() throws Exception {
        setPatchable(SHARED);
        doContextPreinitialize(SHARED);
        List<CountingContext> contexts = new ArrayList<>(emittedContexts);
        final CountingContext firstLangCtx = findContext(SHARED, contexts);
        final BaseLanguage firstLang = firstLangCtx.language;
        assertNotNull(firstLangCtx);
        assertFalse(firstLangCtx.optionValues.get(ContextPreInitializationTestSharedLanguage.Option1));
        assertFalse(firstLangCtx.optionValues.get(ContextPreInitializationTestSharedLanguage.Option2));

        try (Context ctx = Context.newBuilder().option(SHARED + ".Option1", "true").build()) {
            Value res = ctx.eval(Source.create(SHARED, "test"));
            assertEquals("test", res.asString());
            contexts = new ArrayList<>(emittedContexts);
            assertEquals(1, contexts.size());
            CountingContext langCtx = contexts.get(0);
            assertTrue(langCtx.optionValues.get(ContextPreInitializationTestSharedLanguage.Option1));
            assertFalse(langCtx.optionValues.get(ContextPreInitializationTestSharedLanguage.Option2));
            assertSame(firstLang, langCtx.language);
            assertSame(firstLangCtx, langCtx);

            ctx.enter();
            try (TruffleContext truffleContext = langCtx.environment().newContextBuilder().build()) {
                contexts = new ArrayList<>(emittedContexts);
                assertEquals(2, contexts.size());
                langCtx = contexts.get(1);
                assertTrue(langCtx.optionValues.get(ContextPreInitializationTestSharedLanguage.Option1));
                assertFalse(langCtx.optionValues.get(ContextPreInitializationTestSharedLanguage.Option2));
                assertSame("Patched pre-initialized language should be shared with the second context since the options are compatible.", firstLang, langCtx.language);
            } finally {
                ctx.leave();
            }
        }
    }

    @Test
    public void testDependentLanguagePreInitializationSuccessfulPatch() throws Exception {
        setPatchable(SECOND, FIRST, INTERNAL);
        ContextPreInitializationTestSecondLanguage.callDependentLanguageInCreate = true;
        ContextPreInitializationTestFirstLanguage.callDependentLanguage = true;
        doContextPreinitialize(SECOND);
        List<CountingContext> contexts = new ArrayList<>(emittedContexts);
        assertEquals(3, contexts.size());
        final CountingContext secondLangCtx = findContext(SECOND, contexts);
        assertNotNull(secondLangCtx);
        assertEquals(1, secondLangCtx.createContextCount);
        assertEquals(1, secondLangCtx.initializeContextCount);
        assertEquals(0, secondLangCtx.patchContextCount);
        assertEquals(0, secondLangCtx.disposeContextCount);
        assertEquals(1, secondLangCtx.initializeThreadCount);
        assertEquals(1, secondLangCtx.disposeThreadCount);
        final CountingContext firstLangCtx = findContext(FIRST, contexts);
        assertNotNull(firstLangCtx);
        assertEquals(1, firstLangCtx.createContextCount);
        assertEquals(1, firstLangCtx.initializeContextCount);
        assertEquals(0, firstLangCtx.patchContextCount);
        assertEquals(0, firstLangCtx.disposeContextCount);
        assertEquals(1, firstLangCtx.initializeThreadCount);
        assertEquals(1, firstLangCtx.disposeThreadCount);
        final CountingContext internalLangCtx = findContext(INTERNAL, contexts);
        assertNotNull(internalLangCtx);
        assertEquals(1, internalLangCtx.createContextCount);
        assertEquals(1, internalLangCtx.initializeContextCount);
        assertEquals(0, internalLangCtx.patchContextCount);
        assertEquals(0, internalLangCtx.disposeContextCount);
        assertEquals(1, internalLangCtx.initializeThreadCount);
        assertEquals(1, internalLangCtx.disposeThreadCount);
        final Context ctx = Context.create();
        Value res = ctx.eval(Source.create(SECOND, "test"));
        assertEquals("test", res.asString());
        contexts = new ArrayList<>(emittedContexts);
        assertEquals(3, contexts.size());
        assertEquals(1, secondLangCtx.createContextCount);
        assertEquals(1, secondLangCtx.initializeContextCount);
        assertEquals(1, secondLangCtx.patchContextCount);
        assertEquals(0, secondLangCtx.disposeContextCount);
        assertEquals(2, secondLangCtx.initializeThreadCount);
        assertEquals(1, secondLangCtx.disposeThreadCount);
        assertEquals(1, firstLangCtx.createContextCount);
        assertEquals(1, firstLangCtx.initializeContextCount);
        assertEquals(1, firstLangCtx.patchContextCount);
        assertEquals(0, firstLangCtx.disposeContextCount);
        assertEquals(2, firstLangCtx.initializeThreadCount);
        assertEquals(1, firstLangCtx.disposeThreadCount);
        assertEquals(1, internalLangCtx.createContextCount);
        assertEquals(1, internalLangCtx.initializeContextCount);
        assertEquals(1, internalLangCtx.patchContextCount);
        assertEquals(0, internalLangCtx.disposeContextCount);
        assertEquals(2, internalLangCtx.initializeThreadCount);
        assertEquals(1, internalLangCtx.disposeThreadCount);
        assertTrue(internalLangCtx.patchContextOrder < firstLangCtx.patchContextOrder);
        assertTrue(firstLangCtx.patchContextOrder < secondLangCtx.patchContextOrder);
        ctx.close();
        contexts = new ArrayList<>(emittedContexts);
        assertEquals(3, contexts.size());
        assertEquals(1, secondLangCtx.createContextCount);
        assertEquals(1, secondLangCtx.initializeContextCount);
        assertEquals(1, secondLangCtx.patchContextCount);
        assertEquals(1, secondLangCtx.disposeContextCount);
        assertEquals(2, secondLangCtx.initializeThreadCount);
        assertEquals(2, secondLangCtx.disposeThreadCount);
        assertEquals(1, firstLangCtx.createContextCount);
        assertEquals(1, firstLangCtx.initializeContextCount);
        assertEquals(1, firstLangCtx.patchContextCount);
        assertEquals(1, firstLangCtx.disposeContextCount);
        assertEquals(2, firstLangCtx.initializeThreadCount);
        assertEquals(2, firstLangCtx.disposeThreadCount);
        assertEquals(1, internalLangCtx.createContextCount);
        assertEquals(1, internalLangCtx.initializeContextCount);
        assertEquals(1, internalLangCtx.patchContextCount);
        assertEquals(1, internalLangCtx.disposeContextCount);
        assertEquals(2, internalLangCtx.initializeThreadCount);
        assertEquals(2, internalLangCtx.disposeThreadCount);
    }

    @Test
    public void testDependentLanguagePreInitializationFailedPatch() throws Exception {
        setPatchable(SECOND);
        ContextPreInitializationTestSecondLanguage.callDependentLanguageInCreate = true;
        ContextPreInitializationTestFirstLanguage.callDependentLanguage = true;
        doContextPreinitialize(SECOND);
        List<CountingContext> contexts = new ArrayList<>(emittedContexts);
        assertEquals(3, contexts.size());
        final CountingContext secondLangCtx = findContext(SECOND, contexts);
        assertNotNull(secondLangCtx);
        assertEquals(1, secondLangCtx.createContextCount);
        assertEquals(1, secondLangCtx.initializeContextCount);
        assertEquals(0, secondLangCtx.patchContextCount);
        assertEquals(0, secondLangCtx.disposeContextCount);
        assertEquals(1, secondLangCtx.initializeThreadCount);
        assertEquals(1, secondLangCtx.disposeThreadCount);
        final CountingContext firstLangCtx = findContext(FIRST, contexts);
        assertNotNull(firstLangCtx);
        assertEquals(1, firstLangCtx.createContextCount);
        assertEquals(1, firstLangCtx.initializeContextCount);
        assertEquals(0, firstLangCtx.patchContextCount);
        assertEquals(0, firstLangCtx.disposeContextCount);
        assertEquals(1, firstLangCtx.initializeThreadCount);
        assertEquals(1, firstLangCtx.disposeThreadCount);
        final CountingContext internalLangCtx = findContext(INTERNAL, contexts);
        assertNotNull(internalLangCtx);
        assertEquals(1, internalLangCtx.createContextCount);
        assertEquals(1, internalLangCtx.initializeContextCount);
        assertEquals(0, internalLangCtx.patchContextCount);
        assertEquals(0, internalLangCtx.disposeContextCount);
        assertEquals(1, internalLangCtx.initializeThreadCount);
        assertEquals(1, internalLangCtx.disposeThreadCount);
        final Context ctx = Context.create();
        Value res = ctx.eval(Source.create(SECOND, "test"));
        assertEquals("test", res.asString());
        contexts = new ArrayList<>(emittedContexts);
        assertEquals(6, contexts.size());
        Collection<? extends CountingContext> ctxs = findContexts(SECOND, contexts);
        ctxs.remove(secondLangCtx);
        assertEquals(1, ctxs.size());
        final CountingContext secondLangCtx2 = ctxs.iterator().next();
        ctxs = findContexts(FIRST, contexts);
        ctxs.remove(firstLangCtx);
        assertEquals(1, ctxs.size());
        final CountingContext firstLangCtx2 = ctxs.iterator().next();
        ctxs = findContexts(INTERNAL, contexts);
        ctxs.remove(internalLangCtx);
        assertEquals(1, ctxs.size());
        final CountingContext internalLangCtx2 = ctxs.iterator().next();
        assertEquals(1, secondLangCtx.createContextCount);
        assertEquals(1, secondLangCtx.initializeContextCount);
        assertEquals(0, secondLangCtx.patchContextCount);
        assertEquals(1, secondLangCtx.disposeContextCount);
        assertEquals(2, secondLangCtx.initializeThreadCount);
        assertEquals(2, secondLangCtx.disposeThreadCount);
        assertEquals(1, firstLangCtx.createContextCount);
        assertEquals(1, firstLangCtx.initializeContextCount);
        assertEquals(0, firstLangCtx.patchContextCount);
        assertEquals(1, firstLangCtx.disposeContextCount);
        assertEquals(2, firstLangCtx.initializeThreadCount);
        assertEquals(2, firstLangCtx.disposeThreadCount);
        assertEquals(1, internalLangCtx.createContextCount);
        assertEquals(1, internalLangCtx.initializeContextCount);
        assertEquals(1, internalLangCtx.patchContextCount);
        assertEquals(1, internalLangCtx.disposeContextCount);
        assertEquals(2, internalLangCtx.initializeThreadCount);
        assertEquals(2, internalLangCtx.disposeThreadCount);
        assertEquals(1, secondLangCtx2.createContextCount);
        assertEquals(1, secondLangCtx2.initializeContextCount);
        assertEquals(0, secondLangCtx2.patchContextCount);
        assertEquals(0, secondLangCtx2.disposeContextCount);
        assertEquals(1, secondLangCtx2.initializeThreadCount);
        assertEquals(0, secondLangCtx2.disposeThreadCount);
        assertEquals(1, firstLangCtx2.createContextCount);
        assertEquals(1, firstLangCtx2.initializeContextCount);
        assertEquals(0, firstLangCtx2.patchContextCount);
        assertEquals(0, firstLangCtx2.disposeContextCount);
        assertEquals(1, firstLangCtx2.initializeThreadCount);
        assertEquals(0, firstLangCtx2.disposeThreadCount);
        assertEquals(1, internalLangCtx2.createContextCount);
        assertEquals(1, internalLangCtx2.initializeContextCount);
        assertEquals(0, internalLangCtx2.patchContextCount);
        assertEquals(0, internalLangCtx2.disposeContextCount);
        assertEquals(1, internalLangCtx2.initializeThreadCount);
        assertEquals(0, internalLangCtx2.disposeThreadCount);
        ctx.close();
        contexts = new ArrayList<>(emittedContexts);
        assertEquals(6, contexts.size());
        assertEquals(1, secondLangCtx.createContextCount);
        assertEquals(1, secondLangCtx.initializeContextCount);
        assertEquals(0, secondLangCtx.patchContextCount);
        assertEquals(1, secondLangCtx.disposeContextCount);
        assertEquals(2, secondLangCtx.initializeThreadCount);
        assertEquals(2, secondLangCtx.disposeThreadCount);
        assertEquals(1, firstLangCtx.createContextCount);
        assertEquals(1, firstLangCtx.initializeContextCount);
        assertEquals(0, firstLangCtx.patchContextCount);
        assertEquals(1, firstLangCtx.disposeContextCount);
        assertEquals(2, firstLangCtx.initializeThreadCount);
        assertEquals(2, firstLangCtx.disposeThreadCount);
        assertEquals(1, internalLangCtx.createContextCount);
        assertEquals(1, internalLangCtx.initializeContextCount);
        assertEquals(1, internalLangCtx.patchContextCount);
        assertEquals(1, internalLangCtx.disposeContextCount);
        assertEquals(2, internalLangCtx.initializeThreadCount);
        assertEquals(2, internalLangCtx.disposeThreadCount);
        assertEquals(1, secondLangCtx2.createContextCount);
        assertEquals(1, secondLangCtx2.initializeContextCount);
        assertEquals(0, secondLangCtx2.patchContextCount);
        assertEquals(1, secondLangCtx2.disposeContextCount);
        assertEquals(1, secondLangCtx2.initializeThreadCount);
        assertEquals(1, secondLangCtx2.disposeThreadCount);
        assertEquals(1, firstLangCtx2.createContextCount);
        assertEquals(1, firstLangCtx2.initializeContextCount);
        assertEquals(0, firstLangCtx2.patchContextCount);
        assertEquals(1, firstLangCtx2.disposeContextCount);
        assertEquals(1, firstLangCtx2.initializeThreadCount);
        assertEquals(1, firstLangCtx2.disposeThreadCount);
        assertEquals(1, internalLangCtx2.createContextCount);
        assertEquals(1, internalLangCtx2.initializeContextCount);
        assertEquals(0, internalLangCtx2.patchContextCount);
        assertEquals(1, internalLangCtx2.disposeContextCount);
        assertEquals(1, internalLangCtx2.initializeThreadCount);
        assertEquals(1, internalLangCtx2.disposeThreadCount);
    }

    @Test
    public void testSingleLanguageExceptionFromContextPatch() throws Exception {
        setPatchable(FIRST);
        BaseLanguage.registerAction(ContextPreInitializationTestFirstLanguage.class, ActionKind.ON_PATCH_CONTEXT, (env) -> {
            throw new RuntimeException("patchContext() exception");
        });
        doContextPreinitialize(FIRST);
        List<CountingContext> contexts = new ArrayList<>(emittedContexts);
        assertEquals(1, contexts.size());
        final CountingContext firstLangCtx = findContext(FIRST, contexts);
        assertNotNull(firstLangCtx);
        assertEquals(1, firstLangCtx.createContextCount);
        assertEquals(1, firstLangCtx.initializeContextCount);
        assertEquals(0, firstLangCtx.patchContextCount);
        assertEquals(0, firstLangCtx.disposeContextCount);
        assertEquals(1, firstLangCtx.initializeThreadCount);
        assertEquals(1, firstLangCtx.disposeThreadCount);
        try {
            Context.create();
            Assert.fail("Should not reach here.");
        } catch (PolyglotException pe) {
            // Expected exception
        }
        contexts = new ArrayList<>(emittedContexts);
        assertEquals(1, contexts.size());
        assertEquals(1, firstLangCtx.createContextCount);
        assertEquals(1, firstLangCtx.initializeContextCount);
        assertEquals(1, firstLangCtx.patchContextCount);
        assertEquals(1, firstLangCtx.disposeContextCount);
        assertEquals(2, firstLangCtx.initializeThreadCount);
        assertEquals(2, firstLangCtx.disposeThreadCount);
    }

    @Test
    public void testMoreLanguagesExceptionFromContextPatch() throws Exception {
        setPatchable(FIRST, SECOND);
        BaseLanguage.registerAction(ContextPreInitializationTestFirstLanguage.class, ActionKind.ON_PATCH_CONTEXT, (env) -> {
            throw new RuntimeException("patchContext() exception");
        });
        doContextPreinitialize(FIRST, SECOND);
        List<CountingContext> contexts = new ArrayList<>(emittedContexts);
        assertEquals(2, contexts.size());
        final CountingContext firstLangCtx = findContext(FIRST, contexts);
        assertNotNull(firstLangCtx);
        final CountingContext secondLangCtx = findContext(SECOND, contexts);
        assertNotNull(secondLangCtx);
        assertEquals(1, firstLangCtx.createContextCount);
        assertEquals(1, firstLangCtx.initializeContextCount);
        assertEquals(0, firstLangCtx.patchContextCount);
        assertEquals(0, firstLangCtx.disposeContextCount);
        assertEquals(1, firstLangCtx.initializeThreadCount);
        assertEquals(1, firstLangCtx.disposeThreadCount);
        assertEquals(1, secondLangCtx.createContextCount);
        assertEquals(1, secondLangCtx.initializeContextCount);
        assertEquals(0, secondLangCtx.patchContextCount);
        assertEquals(0, secondLangCtx.disposeContextCount);
        assertEquals(1, secondLangCtx.initializeThreadCount);
        assertEquals(1, secondLangCtx.disposeThreadCount);
        try {
            Context.create();
            Assert.fail("Should not reach here.");
        } catch (PolyglotException pe) {
            // Expected exception
        }
        contexts = new ArrayList<>(emittedContexts);
        assertEquals(2, contexts.size());
        assertEquals(1, firstLangCtx.createContextCount);
        assertEquals(1, firstLangCtx.initializeContextCount);
        assertEquals(1, firstLangCtx.patchContextCount);
        assertEquals(1, firstLangCtx.disposeContextCount);
        assertEquals(2, firstLangCtx.initializeThreadCount); // Close initializes thread
        assertEquals(2, firstLangCtx.disposeThreadCount);
        // Close initializes thread
        assertEquals(1, secondLangCtx.createContextCount);
        assertEquals(1, secondLangCtx.initializeContextCount);
        assertEquals(0, secondLangCtx.patchContextCount);
        assertEquals(1, secondLangCtx.disposeContextCount);
        assertEquals(2, secondLangCtx.initializeThreadCount);    // Close initializes thread
        assertEquals(2, secondLangCtx.disposeThreadCount);       // Close initializes thread
    }

    @Test
    public void testLanguageHome() throws Exception {
        setPatchable(FIRST);
        String expectedPath = Paths.get(String.format("/compile-graalvm/languages/%s", FIRST)).toString();
        System.setProperty(String.format("org.graalvm.language.%s.home", FIRST), expectedPath);
        doContextPreinitialize(FIRST);
        List<CountingContext> contexts = new ArrayList<>(emittedContexts);
        assertEquals(1, contexts.size());
        final CountingContext firstLangCtx = findContext(FIRST, contexts);
        Assert.assertEquals(expectedPath, firstLangCtx.languageHome);

        expectedPath = Paths.get(String.format("/run-graalvm/languages/%s", FIRST)).toString();
        System.setProperty(String.format("org.graalvm.language.%s.home", FIRST), expectedPath);
        try (Context ctx = Context.newBuilder().build()) {
            Value res = ctx.eval(Source.create(FIRST, "test"));
            assertEquals("test", res.asString());
            contexts = new ArrayList<>(emittedContexts);
            assertEquals(1, contexts.size());
            Assert.assertEquals(expectedPath, firstLangCtx.languageHome);
        }
    }

    @Test
    public void testTemporaryEngine() throws Exception {
        setPatchable(FIRST);
        doContextPreinitialize(FIRST);
        List<CountingContext> contexts = new ArrayList<>(emittedContexts);
        assertEquals(1, contexts.size());
        final CountingContext firstLangCtx = findContext(FIRST, contexts);
        assertNotNull(firstLangCtx);
        assertEquals(1, firstLangCtx.createContextCount);
        assertEquals(1, firstLangCtx.initializeContextCount);
        assertEquals(0, firstLangCtx.patchContextCount);
        assertEquals(0, firstLangCtx.disposeContextCount);
        assertEquals(1, firstLangCtx.initializeThreadCount);
        assertEquals(1, firstLangCtx.disposeThreadCount);
        Engine.create().close();
        final Context ctx = Context.create();
        Value res = ctx.eval(Source.create(FIRST, "test"));
        assertEquals("test", res.asString());
        contexts = new ArrayList<>(emittedContexts);
        assertEquals(1, contexts.size());
        assertEquals(1, firstLangCtx.createContextCount);
        assertEquals(1, firstLangCtx.initializeContextCount);
        assertEquals(1, firstLangCtx.patchContextCount);
        assertEquals(0, firstLangCtx.disposeContextCount);
        assertEquals(2, firstLangCtx.initializeThreadCount);
        assertEquals(1, firstLangCtx.disposeThreadCount);
        ctx.close();
        contexts = new ArrayList<>(emittedContexts);
        assertEquals(1, contexts.size());
        assertEquals(1, firstLangCtx.createContextCount);
        assertEquals(1, firstLangCtx.initializeContextCount);
        assertEquals(1, firstLangCtx.patchContextCount);
        assertEquals(1, firstLangCtx.disposeContextCount);
        assertEquals(2, firstLangCtx.initializeThreadCount);
        assertEquals(2, firstLangCtx.disposeThreadCount);
    }

    @Test
    public void testLogging() throws Exception {
        setPatchable(FIRST);
        // In context pre-initialization there is no sdk Context to set log handler,
        // logging is done to System.err
        final PrintStream origErr = System.err;
        final ByteArrayOutputStream preInitErr = new ByteArrayOutputStream();
        String origLogFile = System.getProperty("polyglot.log.file");
        try (PrintStream printStream = new PrintStream(preInitErr)) {
            System.setErr(printStream);
            System.setProperty("polyglot.log.engine.level", "FINE");
            System.clearProperty("polyglot.log.file");
            doContextPreinitialize(FIRST);
        } finally {
            System.setErr(origErr);
            System.clearProperty("polyglot.log.engine.level");
            if (origLogFile != null) {
                System.setProperty("polyglot.log.file", origLogFile);
            }
        }
        final String preInitLog = preInitErr.toString("UTF-8");
        assertTrue(preInitLog.contains("Pre-initialized context for language: ContextPreInitializationFirst"));
        List<CountingContext> contexts = new ArrayList<>(emittedContexts);
        assertEquals(1, contexts.size());
        final CountingContext firstLangCtx = findContext(FIRST, contexts);
        assertNotNull(firstLangCtx);
        assertEquals(1, firstLangCtx.createContextCount);
        assertEquals(1, firstLangCtx.initializeContextCount);
        assertEquals(0, firstLangCtx.patchContextCount);
        assertEquals(0, firstLangCtx.disposeContextCount);
        assertEquals(1, firstLangCtx.initializeThreadCount);
        assertEquals(1, firstLangCtx.disposeThreadCount);
        final TestHandler testHandler = new TestHandler("engine.com.oracle.truffle.polyglot.PolyglotLanguageContext");
        final Context ctx = Context.newBuilder().option("log.engine.level", "FINE").logHandler(testHandler).build();
        Value res = ctx.eval(Source.create(FIRST, "test"));
        assertEquals("test", res.asString());
        assertEquals(1, testHandler.logs.size());
        assertEquals(FIRST, testHandler.logs.get(0).getParameters()[0]);
        assertEquals("Successfully patched context of language: {0}", testHandler.logs.get(0).getMessage());
        contexts = new ArrayList<>(emittedContexts);
        assertEquals(1, contexts.size());
        assertEquals(1, firstLangCtx.createContextCount);
        assertEquals(1, firstLangCtx.initializeContextCount);
        assertEquals(1, firstLangCtx.patchContextCount);
        assertEquals(0, firstLangCtx.disposeContextCount);
        assertEquals(2, firstLangCtx.initializeThreadCount);
        assertEquals(1, firstLangCtx.disposeThreadCount);
        ctx.close();
        contexts = new ArrayList<>(emittedContexts);
        assertEquals(1, contexts.size());
        assertEquals(1, firstLangCtx.createContextCount);
        assertEquals(1, firstLangCtx.initializeContextCount);
        assertEquals(1, firstLangCtx.patchContextCount);
        assertEquals(1, firstLangCtx.disposeContextCount);
        assertEquals(2, firstLangCtx.initializeThreadCount);
        assertEquals(2, firstLangCtx.disposeThreadCount);
    }

    @Test
    public void testRedirectedLogging() throws Exception {
        setPatchable(FIRST);
        String origLogFile = System.getProperty("polyglot.log.file");
        Path preInitLogFile = Files.createTempFile("preinit", ".log");
        Path patchLogFile = Files.createTempFile("patch", ".log");
        try {
            System.setProperty("polyglot.log.engine.level", "FINE");
            System.setProperty("polyglot.log.file", preInitLogFile.toString());
            doContextPreinitialize(FIRST);
            assertFalse(getActiveFileHandlers().contains(preInitLogFile));
            List<CountingContext> contexts = new ArrayList<>(emittedContexts);
            assertEquals(1, contexts.size());
            final CountingContext firstLangCtx = findContext(FIRST, contexts);
            assertNotNull(firstLangCtx);
            assertEquals(1, firstLangCtx.createContextCount);
            assertEquals(1, firstLangCtx.initializeContextCount);
            assertEquals(0, firstLangCtx.patchContextCount);
            assertEquals(0, firstLangCtx.disposeContextCount);
            assertEquals(1, firstLangCtx.initializeThreadCount);
            assertEquals(1, firstLangCtx.disposeThreadCount);
            assertTrue(new String(Files.readAllBytes(preInitLogFile)).contains("Pre-initialized context for language: ContextPreInitializationFirst"));
            System.setProperty("polyglot.log.file", patchLogFile.toString());
            try (Context ctx = Context.newBuilder().option("log.engine.level", "FINE").build()) {
                Value res = ctx.eval(Source.create(FIRST, "test"));
                assertEquals("test", res.asString());
                contexts = new ArrayList<>(emittedContexts);
                assertEquals(1, contexts.size());
                assertEquals(1, firstLangCtx.createContextCount);
                assertEquals(1, firstLangCtx.initializeContextCount);
                assertEquals(1, firstLangCtx.patchContextCount);
                assertEquals(0, firstLangCtx.disposeContextCount);
                assertEquals(2, firstLangCtx.initializeThreadCount);
                assertEquals(1, firstLangCtx.disposeThreadCount);
                assertTrue(new String(Files.readAllBytes(patchLogFile)).contains("Successfully patched context of language: ContextPreInitializationFirst"));
            }
            contexts = new ArrayList<>(emittedContexts);
            assertEquals(1, contexts.size());
            assertEquals(1, firstLangCtx.createContextCount);
            assertEquals(1, firstLangCtx.initializeContextCount);
            assertEquals(1, firstLangCtx.patchContextCount);
            assertEquals(1, firstLangCtx.disposeContextCount);
            assertEquals(2, firstLangCtx.initializeThreadCount);
            assertEquals(2, firstLangCtx.disposeThreadCount);
        } finally {
            System.clearProperty("polyglot.log.engine.level");
            System.clearProperty("polyglot.log.file");
            if (origLogFile != null) {
                System.setProperty("polyglot.log.file", origLogFile);
            }
        }
    }

    @Test
    public void testEngineBoundLoggers() throws Exception {
        String loggerName = "engine";
        String loggerLevelOptionName = String.format("log.%s.level", loggerName);
        setPatchable(FIRST);
        // In context pre-initialization there is no sdk Context to set log handler,
        // logging is done to System.err
        BaseLanguage.registerAction(ContextPreInitializationTestFirstLanguage.class, ActionKind.ON_INITIALIZE_CONTEXT, (env) -> {
            Object engine = TestAPIAccessor.engineAccess().getCurrentPolyglotEngine();
            TruffleLogger log = getEngineLogger(engine);
            log.log(Level.INFO, "preInit:info");
            log.log(Level.FINEST, "preInit:finest");
        });
        BaseLanguage.registerAction(ContextPreInitializationTestFirstLanguage.class, ActionKind.ON_PATCH_CONTEXT, (env) -> {
            Object engine = TestAPIAccessor.engineAccess().getCurrentPolyglotEngine();
            TruffleLogger log = getEngineLogger(engine);
            log.log(Level.INFO, "patch:info");
            log.log(Level.FINEST, "patch:finest");
        });
        final PrintStream origErr = System.err;
        final ByteArrayOutputStream preInitErr = new ByteArrayOutputStream();
        String origLogFile = System.getProperty("polyglot.log.file");
        try (PrintStream printStream = new PrintStream(preInitErr)) {
            System.setErr(printStream);
            System.setProperty("polyglot." + loggerLevelOptionName, "FINE");
            System.clearProperty("polyglot.log.file");
            doContextPreinitialize(FIRST);
        } finally {
            System.setErr(origErr);
            System.clearProperty("polyglot." + loggerLevelOptionName);
            if (origLogFile != null) {
                System.setProperty("polyglot.log.file", origLogFile);
            }
        }
        final String preInitLog = preInitErr.toString("UTF-8");
        assertTrue(preInitLog.contains("preInit:info"));
        assertFalse(preInitLog.contains("preInit:finest"));
        List<CountingContext> contexts = new ArrayList<>(emittedContexts);
        assertEquals(1, contexts.size());
        final CountingContext firstLangCtx = findContext(FIRST, contexts);
        assertNotNull(firstLangCtx);
        final TestHandler testHandler = new TestHandler(loggerName);
        try (Context ctx = Context.newBuilder().option(loggerLevelOptionName, "FINEST").logHandler(testHandler).build()) {
            Value res = ctx.eval(Source.create(FIRST, "test"));
            assertEquals("test", res.asString());
            Set<String> messages = testHandler.logs.stream().map(LogRecord::getMessage).collect(Collectors.toSet());
            assertTrue(messages.contains("patch:info"));
            assertTrue(messages.contains("patch:finest"));
        }
    }

    private static TruffleLogger getEngineLogger(Object engine) {
        try {
            Class<?> clz = Class.forName("com.oracle.truffle.polyglot.PolyglotEngineImpl");
            Method m = clz.getDeclaredMethod("getEngineLogger");
            m.setAccessible(true);
            return (TruffleLogger) m.invoke(engine);
        } catch (ReflectiveOperationException e) {
            throw new RuntimeException(e);
        }
    }

    @Test
    public void testContextBoundLogger() throws Exception {
        String logger1Name = String.format("%s.bound", FIRST);
        String logger1LevelOptionName = String.format("log.%s.level", logger1Name);
        String logger2Name = String.format("%s.bound2", FIRST);
        String logger2LevelOptionName = String.format("log.%s.level", logger2Name);
        AtomicReference<TruffleLogger> loggerRef = new AtomicReference<>();
        setPatchable(FIRST);
        // In context pre-initialization there is no sdk Context to set log handler,
        // logging is done to System.err
        BaseLanguage.registerAction(ContextPreInitializationTestFirstLanguage.class, ActionKind.ON_INITIALIZE_CONTEXT, (env) -> {
            env.getLogger("bound").log(Level.INFO, "bound:preInit:info");
            env.getLogger("bound").log(Level.FINEST, "bound:preInit:finest");
            TruffleLogger log = env.getLogger("bound2");
            loggerRef.set(log);
            log.log(Level.INFO, "bound2:preInit:info");
            log.log(Level.FINEST, "bound2:preInit:finest");
        });
        BaseLanguage.registerAction(ContextPreInitializationTestFirstLanguage.class, ActionKind.ON_PATCH_CONTEXT, (env) -> {
            env.getLogger("bound").log(Level.INFO, "bound:patch:info");
            env.getLogger("bound").log(Level.FINEST, "bound:patch:finest");
            TruffleLogger log = loggerRef.get();
            Assert.assertNotNull(log);
            log.log(Level.INFO, "bound2:patch:info");
            log.log(Level.FINEST, "bound2:patch:finest");
        });
        final PrintStream origErr = System.err;
        final ByteArrayOutputStream preInitErr = new ByteArrayOutputStream();
        String origLogFile = System.getProperty("polyglot.log.file");
        try (PrintStream printStream = new PrintStream(preInitErr)) {
            System.setErr(printStream);
            System.setProperty("polyglot." + logger1LevelOptionName, "FINE");
            System.setProperty("polyglot." + logger2LevelOptionName, "FINE");
            System.clearProperty("polyglot.log.file");
            doContextPreinitialize(FIRST);
        } finally {
            System.setErr(origErr);
            System.clearProperty("polyglot." + logger1LevelOptionName);
            System.clearProperty("polyglot." + logger2LevelOptionName);
            if (origLogFile != null) {
                System.setProperty("polyglot.log.file", origLogFile);
            }
        }
        final String preInitLog = preInitErr.toString("UTF-8");
        assertTrue(preInitLog.contains("bound:preInit:info"));
        assertTrue(preInitLog.contains("bound2:preInit:info"));
        assertFalse(preInitLog.contains("bound:preInit:finest"));
        assertFalse(preInitLog.contains("bound2:preInit:finest"));

        List<CountingContext> contexts = new ArrayList<>(emittedContexts);
        assertEquals(1, contexts.size());
        final CountingContext firstLangCtx = findContext(FIRST, contexts);
        assertNotNull(firstLangCtx);
        final TestHandler testHandler = new TestHandler(logger1Name, logger2Name);
        try (Context ctx = Context.newBuilder().option(logger1LevelOptionName, "FINEST").option(logger2LevelOptionName, "FINEST").logHandler(testHandler).build()) {
            Value res = ctx.eval(Source.create(FIRST, "test"));
            assertEquals("test", res.asString());
            assertEquals(4, testHandler.logs.size());
            assertEquals("bound:patch:info", testHandler.logs.get(0).getMessage());
            assertEquals("bound:patch:finest", testHandler.logs.get(1).getMessage());
            assertEquals("bound2:patch:info", testHandler.logs.get(2).getMessage());
            assertEquals("bound2:patch:finest", testHandler.logs.get(3).getMessage());
        }
    }

    @Test
    public void testFileSystemSwitch() throws Exception {
        setPatchable(FIRST);
        Path tmpDir = Files.createTempDirectory("testFileSystemSwitch");
        Path buildHome = tmpDir.resolve("build");
        Path execHome = tmpDir.resolve("exec");
        Files.createDirectories(buildHome);
        Files.createDirectories(execHome);
        Path buildFile = write(buildHome.resolve("test"), "build");
        Path execFile = write(execHome.resolve("test"), "exec");
        Path noLangHomeFile = write(tmpDir.resolve("test"), "abs");

        try {
            List<TruffleFile> files = new ArrayList<>();
            BaseLanguage.registerAction(ContextPreInitializationTestFirstLanguage.class, ActionKind.ON_INITIALIZE_CONTEXT, (env) -> {
                TruffleFile f = env.getPublicTruffleFile(buildFile.toString());
                files.add(f);
                f = env.getPublicTruffleFile(noLangHomeFile.toString());
                files.add(f);
                f = env.getPublicTruffleFile("relative_file");
                files.add(f);
            });
            BaseLanguage.registerAction(ContextPreInitializationTestFirstLanguage.class, ActionKind.ON_PATCH_CONTEXT, (env) -> {
                try {
                    assertTrue(files.get(0).isAbsolute());
                    assertEquals(execFile.toString(), files.get(0).getPath());
                    assertEquals("exec", read(files.get(0)).trim());
                    assertTrue(files.get(1).isAbsolute());
                    assertEquals(noLangHomeFile.toString(), files.get(1).getPath());
                    assertEquals("abs", read(files.get(1)).trim());
                    assertFalse(files.get(2).isAbsolute());
                    assertEquals("relative_file", files.get(2).getPath());
                } catch (IOException ioe) {
                    throw new RuntimeException(ioe);
                }
            });
            System.setProperty(String.format("org.graalvm.language.%s.home", FIRST), buildHome.toString());
            doContextPreinitialize(FIRST);
            assertFalse(files.isEmpty());
            System.setProperty(String.format("org.graalvm.language.%s.home", FIRST), execHome.toString());
            try (Context ctx = Context.newBuilder().allowIO(true).build()) {
                Value res = ctx.eval(Source.create(FIRST, "test"));
                assertEquals("test", res.asString());
            }
        } finally {
            delete(tmpDir);
        }
    }

    @Test
    public void testServiceLookupSuccessfulPatch() throws Exception {
        setPatchable(FIRST, SECOND);
        ContextPreInitializationTestSecondLanguage.lookupService = true;
        doContextPreinitialize(SECOND);
        List<CountingContext> contexts = new ArrayList<>(emittedContexts);
        assertEquals(2, contexts.size());
        final CountingContext secondLangCtx = findContext(SECOND, contexts);
        assertNotNull(secondLangCtx);
        assertEquals(1, secondLangCtx.createContextCount);
        assertEquals(1, secondLangCtx.initializeContextCount);
        assertEquals(0, secondLangCtx.patchContextCount);
        assertEquals(0, secondLangCtx.disposeContextCount);
        assertEquals(1, secondLangCtx.initializeThreadCount);
        assertEquals(1, secondLangCtx.disposeThreadCount);
        CountingContext firstLangCtx = findContext(FIRST, contexts);
        assertNotNull(firstLangCtx);
        assertEquals(1, firstLangCtx.createContextCount);
        assertEquals(0, firstLangCtx.initializeContextCount);
        assertEquals(0, firstLangCtx.patchContextCount);
        assertEquals(0, firstLangCtx.disposeContextCount);
        assertEquals(0, firstLangCtx.initializeThreadCount);
        assertEquals(0, firstLangCtx.disposeThreadCount);
        final Context ctx = Context.newBuilder().allowPolyglotAccess(PolyglotAccess.ALL).option(FIRST + ".ServiceKind", Service.Kind.IMAGE_EXECUTION_TIME.name()).build();
        Value res = ctx.eval(Source.create(SECOND, "test"));
        assertEquals("test", res.asString());
        contexts = new ArrayList<>(emittedContexts);
        assertEquals(2, contexts.size());
        assertEquals(1, secondLangCtx.createContextCount);
        assertEquals(1, secondLangCtx.initializeContextCount);
        assertEquals(1, secondLangCtx.patchContextCount);
        assertEquals(0, secondLangCtx.disposeContextCount);
        assertEquals(2, secondLangCtx.initializeThreadCount);
        assertEquals(1, secondLangCtx.disposeThreadCount);
        assertEquals(1, firstLangCtx.createContextCount);
        assertEquals(0, firstLangCtx.initializeContextCount);
        assertEquals(1, firstLangCtx.patchContextCount);
        assertEquals(0, firstLangCtx.disposeContextCount);
        assertEquals(0, firstLangCtx.initializeThreadCount);
        assertEquals(0, firstLangCtx.disposeThreadCount);
        ctx.close();
        contexts = new ArrayList<>(emittedContexts);
        assertEquals(2, contexts.size());
        assertEquals(1, secondLangCtx.createContextCount);
        assertEquals(1, secondLangCtx.initializeContextCount);
        assertEquals(1, secondLangCtx.patchContextCount);
        assertEquals(1, secondLangCtx.disposeContextCount);
        assertEquals(2, secondLangCtx.initializeThreadCount);
        assertEquals(2, secondLangCtx.disposeThreadCount);
        assertEquals(1, firstLangCtx.createContextCount);
        assertEquals(0, firstLangCtx.initializeContextCount);
        assertEquals(1, firstLangCtx.patchContextCount);
        assertEquals(1, firstLangCtx.disposeContextCount);
        assertEquals(0, firstLangCtx.initializeThreadCount);    // initializeThread is called only
                                                                // on TruffleLanguages with
                                                                // initialized contexts
        assertEquals(1, firstLangCtx.disposeThreadCount);       // disposeThread is called on all
                                                                // TruffleLanguages
    }

    @Test
    public void testServiceLookupFailedPatch() throws Exception {
        setPatchable(SECOND);
        ContextPreInitializationTestSecondLanguage.lookupService = true;
        doContextPreinitialize(SECOND);
        List<CountingContext> contexts = new ArrayList<>(emittedContexts);
        assertEquals(2, contexts.size());
        final CountingContext secondLangCtx = findContext(SECOND, contexts);
        assertNotNull(secondLangCtx);
        assertEquals(1, secondLangCtx.createContextCount);
        assertEquals(1, secondLangCtx.initializeContextCount);
        assertEquals(0, secondLangCtx.patchContextCount);
        assertEquals(0, secondLangCtx.disposeContextCount);
        assertEquals(1, secondLangCtx.initializeThreadCount);
        assertEquals(1, secondLangCtx.disposeThreadCount);
        CountingContext firstLangCtx = findContext(FIRST, contexts);
        assertNotNull(firstLangCtx);
        assertEquals(1, firstLangCtx.createContextCount);
        assertEquals(0, firstLangCtx.initializeContextCount);
        assertEquals(0, firstLangCtx.patchContextCount);
        assertEquals(0, firstLangCtx.disposeContextCount);
        assertEquals(0, firstLangCtx.initializeThreadCount);
        assertEquals(0, firstLangCtx.disposeThreadCount);
        final Context ctx = Context.newBuilder().allowPolyglotAccess(PolyglotAccess.ALL).option(FIRST + ".ServiceKind", Service.Kind.IMAGE_EXECUTION_TIME.name()).build();
        Value res = ctx.eval(Source.create(SECOND, "test"));
        assertEquals("test", res.asString());
        contexts = new ArrayList<>(emittedContexts);
        assertEquals(4, contexts.size());
        Collection<? extends CountingContext> ctxs = findContexts(SECOND, contexts);
        ctxs.remove(secondLangCtx);
        assertEquals(1, ctxs.size());
        final CountingContext secondLangCtx2 = ctxs.iterator().next();
        ctxs = findContexts(FIRST, contexts);
        ctxs.remove(firstLangCtx);
        assertEquals(1, ctxs.size());
        final CountingContext firstLangCtx2 = ctxs.iterator().next();
        assertEquals(1, secondLangCtx.createContextCount);
        assertEquals(1, secondLangCtx.initializeContextCount);
        assertEquals(0, secondLangCtx.patchContextCount);
        assertEquals(1, secondLangCtx.disposeContextCount);
        assertEquals(2, secondLangCtx.initializeThreadCount);
        assertEquals(2, secondLangCtx.disposeThreadCount);
        assertEquals(1, firstLangCtx.createContextCount);
        assertEquals(0, firstLangCtx.initializeContextCount);
        assertEquals(1, firstLangCtx.patchContextCount);
        assertEquals(1, firstLangCtx.disposeContextCount);
        assertEquals(0, firstLangCtx.initializeThreadCount);
        assertEquals(1, firstLangCtx.disposeThreadCount);

        assertEquals(1, secondLangCtx2.createContextCount);
        assertEquals(1, secondLangCtx2.initializeContextCount);
        assertEquals(0, secondLangCtx2.patchContextCount);
        assertEquals(0, secondLangCtx2.disposeContextCount);
        assertEquals(1, secondLangCtx2.initializeThreadCount);
        assertEquals(0, secondLangCtx2.disposeThreadCount);
        assertEquals(1, firstLangCtx2.createContextCount);
        assertEquals(0, firstLangCtx2.initializeContextCount);
        assertEquals(0, firstLangCtx2.patchContextCount);
        assertEquals(0, firstLangCtx2.disposeContextCount);
        assertEquals(0, firstLangCtx2.initializeThreadCount);
        assertEquals(0, firstLangCtx2.disposeThreadCount);
        ctx.close();
        contexts = new ArrayList<>(emittedContexts);
        assertEquals(4, contexts.size());
        assertEquals(1, secondLangCtx.createContextCount);
        assertEquals(1, secondLangCtx.initializeContextCount);
        assertEquals(0, secondLangCtx.patchContextCount);
        assertEquals(1, secondLangCtx.disposeContextCount);
        assertEquals(2, secondLangCtx.initializeThreadCount);
        assertEquals(2, secondLangCtx.disposeThreadCount);
        assertEquals(1, firstLangCtx.createContextCount);
        assertEquals(0, firstLangCtx.initializeContextCount);
        assertEquals(1, firstLangCtx.patchContextCount);
        assertEquals(1, firstLangCtx.disposeContextCount);
        assertEquals(0, firstLangCtx.initializeThreadCount);
        assertEquals(1, firstLangCtx.disposeThreadCount);
        assertEquals(1, secondLangCtx2.createContextCount);
        assertEquals(1, secondLangCtx2.initializeContextCount);
        assertEquals(0, secondLangCtx2.patchContextCount);
        assertEquals(1, secondLangCtx2.disposeContextCount);
        assertEquals(1, secondLangCtx2.initializeThreadCount);
        assertEquals(1, secondLangCtx2.disposeThreadCount);
        assertEquals(1, firstLangCtx2.createContextCount);
        assertEquals(0, firstLangCtx2.initializeContextCount);
        assertEquals(0, firstLangCtx2.patchContextCount);
        assertEquals(1, firstLangCtx2.disposeContextCount);
        assertEquals(0, firstLangCtx2.initializeThreadCount);
        assertEquals(1, firstLangCtx2.disposeThreadCount);
    }

    @Test
    public void testInstrumentsEvents() throws Exception {
        ContextPreInitializationFirstInstrument.actions = Collections.singletonMap("onLanguageContextInitialized", (e) -> {
            if (FIRST.equals(e.language.getId())) {
                final CountDownLatch signal = new CountDownLatch(1);
                new Thread(new Runnable() {
                    @Override
                    public void run() {
                        InstrumentInfo instrument = e.env.getInstruments().get(ContextPreInitializationSecondInstrument.ID);
                        e.env.lookup(instrument, Service.class);
                        signal.countDown();
                    }
                }).start();
                try {
                    signal.await();
                } catch (InterruptedException ie) {
                    throw new RuntimeException(ie);
                }
            }
        });
        ContextPreInitializationTestSecondLanguage.callDependentLanguageInPatch = true;
        setPatchable(FIRST, SECOND);
        doContextPreinitialize(SECOND);
        try (Context ctx = Context.newBuilder().option(ContextPreInitializationFirstInstrument.ID, "true").build()) {
            Value res = ctx.eval(Source.create(SECOND, "test"));
            assertEquals("test", res.asString());
        }
    }

    @Test
    public void testSingeInstrumentInstanceAfterContextPatch() throws Exception {
        AtomicInteger instrumentCreateCount = new AtomicInteger();
        ContextPreInitializationFirstInstrument.actions = Collections.singletonMap("onCreate", (e) -> {
            instrumentCreateCount.incrementAndGet();
        });
        setPatchable(FIRST);
        doContextPreinitialize(FIRST);
        List<CountingContext> contexts = new ArrayList<>(emittedContexts);
        assertEquals(1, contexts.size());
        CountingContext firstLangCtx = findContext(FIRST, contexts);
        assertNotNull(firstLangCtx);
        assertEquals(1, firstLangCtx.createContextCount);
        assertEquals(1, firstLangCtx.initializeContextCount);
        assertEquals(0, instrumentCreateCount.get());
        try (Context ctx = Context.newBuilder().option(ContextPreInitializationFirstInstrument.ID, "true").build()) {
            Value res = ctx.eval(Source.create(FIRST, "test"));
            assertEquals("test", res.asString());
            assertEquals(1, emittedContexts.size());
            assertEquals(1, firstLangCtx.createContextCount);
            assertEquals(1, firstLangCtx.initializeContextCount);
            assertEquals(1, firstLangCtx.patchContextCount);
            assertEquals(0, firstLangCtx.disposeContextCount);
            assertEquals(2, firstLangCtx.initializeThreadCount);
            assertEquals(1, firstLangCtx.disposeThreadCount);
            assertEquals(1, instrumentCreateCount.get());
        }
    }

    @Test
    public void testInstrumentCreatedAfterFailedContextPatch() throws Exception {
        AtomicInteger instrumentCreateCount = new AtomicInteger();
        ContextPreInitializationFirstInstrument.actions = Collections.singletonMap("onCreate", (e) -> {
            instrumentCreateCount.incrementAndGet();
        });
        setPatchable();
        doContextPreinitialize(FIRST);
        List<CountingContext> contexts = new ArrayList<>(emittedContexts);
        assertEquals(1, contexts.size());
        CountingContext firstLangCtx = findContext(FIRST, contexts);
        assertNotNull(firstLangCtx);
        assertEquals(1, firstLangCtx.createContextCount);
        assertEquals(1, firstLangCtx.initializeContextCount);
        assertEquals(0, instrumentCreateCount.get());
        try (Context ctx = Context.newBuilder().option(ContextPreInitializationFirstInstrument.ID, "true").build()) {
            Value res = ctx.eval(Source.create(FIRST, "test"));
            assertEquals("test", res.asString());
            contexts = new ArrayList<>(emittedContexts);
            assertEquals(2, contexts.size());
            contexts.remove(firstLangCtx);
            CountingContext newFirstLangCtx = findContext(FIRST, contexts);
            assertEquals(1, firstLangCtx.createContextCount);
            assertEquals(1, firstLangCtx.initializeContextCount);
            assertEquals(1, firstLangCtx.patchContextCount);
            assertEquals(1, firstLangCtx.disposeContextCount);
            assertEquals(2, firstLangCtx.initializeThreadCount);
            assertEquals(2, firstLangCtx.disposeThreadCount);
            assertEquals(1, newFirstLangCtx.createContextCount);
            assertEquals(1, newFirstLangCtx.initializeContextCount);
            assertEquals(0, newFirstLangCtx.patchContextCount);
            assertEquals(0, newFirstLangCtx.disposeContextCount);
            assertEquals(1, newFirstLangCtx.initializeThreadCount);
            assertEquals(0, newFirstLangCtx.disposeThreadCount);
            assertEquals(1, instrumentCreateCount.get());
        }
    }

    @Test
    public void testSetCurrentWorkingDirectory() throws Exception {
        setPatchable(FIRST);
        Path newCwd = Files.createTempDirectory("testSetCWD");
        Path absoluteFolder = Files.createTempDirectory("testSetCWDAbs");
        try {
            List<TruffleFile> filesFromPreInitialization = new ArrayList<>();
            BaseLanguage.registerAction(ContextPreInitializationTestFirstLanguage.class, ActionKind.ON_INITIALIZE_CONTEXT, (env) -> {
                TruffleFile f = env.getPublicTruffleFile("relative");
                filesFromPreInitialization.add(f);
                f = env.getPublicTruffleFile(absoluteFolder.toString());
                filesFromPreInitialization.add(f);
                f = env.getInternalTruffleFile("relative");
                filesFromPreInitialization.add(f);
                f = env.getInternalTruffleFile(absoluteFolder.toString());
                filesFromPreInitialization.add(f);
            });
            BaseLanguage.registerAction(ContextPreInitializationTestFirstLanguage.class, ActionKind.ON_PATCH_CONTEXT, (env) -> {
                Assert.assertEquals(newCwd.resolve("relative"), Paths.get(filesFromPreInitialization.get(0).getAbsoluteFile().getPath()));
                Assert.assertEquals(absoluteFolder, Paths.get(filesFromPreInitialization.get(1).getAbsoluteFile().getPath()));
                Assert.assertEquals(newCwd.resolve("relative"), Paths.get(filesFromPreInitialization.get(2).getAbsoluteFile().getPath()));
                Assert.assertEquals(absoluteFolder, Paths.get(filesFromPreInitialization.get(3).getAbsoluteFile().getPath()));
            });
            doContextPreinitialize(FIRST);
            assertFalse(filesFromPreInitialization.isEmpty());
            try (Context ctx = Context.newBuilder().allowIO(true).currentWorkingDirectory(newCwd).build()) {
                Value res = ctx.eval(Source.create(FIRST, "test"));
                assertEquals("test", res.asString());
            }
        } finally {
            delete(newCwd);
            delete(absoluteFolder);
        }
    }

    @Test
    @SuppressWarnings("try")
    public void testSourceInLanguageHome() throws Exception {
        setPatchable(FIRST);
        Path testFolder = Files.createTempDirectory("testSources").toRealPath();
        try {
            Path buildtimeHome = Files.createDirectories(testFolder.resolve("build").resolve(FIRST));
            Path buildtimeResource = Files.write(buildtimeHome.resolve("testSourceInLanguageHome.test"), Collections.singleton("test"));
            Path runtimeHome = Files.createDirectories(testFolder.resolve("exec").resolve(FIRST));
            Path runtimeResource = Files.copy(buildtimeResource, runtimeHome.resolve(buildtimeResource.getFileName()));
            System.setProperty(String.format("org.graalvm.language.%s.home", FIRST), buildtimeHome.toString());
            AtomicReference<com.oracle.truffle.api.source.Source> buildtimeCachedSource = new AtomicReference<>();
            AtomicReference<com.oracle.truffle.api.source.Source> buildtimeUnCachedSource = new AtomicReference<>();
            BaseLanguage.registerAction(ContextPreInitializationTestFirstLanguage.class, ActionKind.ON_INITIALIZE_CONTEXT, (env) -> {
                buildtimeCachedSource.set(createSource(env, buildtimeResource, true));
                buildtimeUnCachedSource.set(createSource(env, buildtimeResource, false));
                assertFalse(buildtimeCachedSource.get() == buildtimeUnCachedSource.get());
            });
            doContextPreinitialize(FIRST);
            List<CountingContext> contexts = new ArrayList<>(emittedContexts);
            assertEquals(1, contexts.size());
            CountingContext firstLangCtx = findContext(FIRST, contexts);
            assertEquals(1, firstLangCtx.initializeContextCount);
            assertNotNull(buildtimeCachedSource.get());
            assertNotNull(buildtimeUnCachedSource.get());
            System.setProperty(String.format("org.graalvm.language.%s.home", FIRST), runtimeHome.toString());
            AtomicReference<com.oracle.truffle.api.source.Source> runtimeCachedSource = new AtomicReference<>();
            AtomicReference<com.oracle.truffle.api.source.Source> runtimeUnCachedSource = new AtomicReference<>();
            BaseLanguage.registerAction(ContextPreInitializationTestFirstLanguage.class, ActionKind.ON_PATCH_CONTEXT, (env) -> {
                runtimeCachedSource.set(createSource(env, runtimeResource, true));
                runtimeUnCachedSource.set(createSource(env, runtimeResource, false));
                assertFalse(runtimeCachedSource.get() == runtimeUnCachedSource.get());
            });
            try (Context ctx = Context.create()) {
                assertEquals(1, firstLangCtx.patchContextCount);
                assertEquals(runtimeResource, Paths.get(buildtimeCachedSource.get().getPath()));
                assertEquals(runtimeResource, Paths.get(buildtimeUnCachedSource.get().getPath()));
                assertEquals(runtimeResource, Paths.get(runtimeUnCachedSource.get().getPath()));
                assertSame(buildtimeCachedSource.get(), runtimeCachedSource.get());
                assertFalse(buildtimeCachedSource.get() == buildtimeUnCachedSource.get());
                assertFalse(buildtimeCachedSource.get() == runtimeUnCachedSource.get());
                assertFalse(buildtimeUnCachedSource.get() == runtimeUnCachedSource.get());
            }
        } finally {
            delete(testFolder);
        }
    }

    @Test
    @SuppressWarnings("try")
    public void testSourceOutsideLanguageHome() throws Exception {
        setPatchable(FIRST);
        Path testFolder = Files.createTempDirectory("testSources").toRealPath();
        try {
            Path buildtimeHome = Files.createDirectories(testFolder.resolve("build").resolve(FIRST));
            Path runtimeHome = Files.createDirectories(testFolder.resolve("exec").resolve(FIRST));
            Path resource = Files.write(testFolder.resolve("testSourceOutsideLanguageHome.test"), Collections.singleton("test"));
            System.setProperty(String.format("org.graalvm.language.%s.home", FIRST), buildtimeHome.toString());
            AtomicReference<com.oracle.truffle.api.source.Source> buildtimeCachedSource = new AtomicReference<>();
            AtomicReference<com.oracle.truffle.api.source.Source> buildtimeUnCachedSource = new AtomicReference<>();
            BaseLanguage.registerAction(ContextPreInitializationTestFirstLanguage.class, ActionKind.ON_INITIALIZE_CONTEXT, (env) -> {
                buildtimeCachedSource.set(createSource(env, resource, true));
                buildtimeUnCachedSource.set(createSource(env, resource, false));
                assertFalse(buildtimeCachedSource.get() == buildtimeUnCachedSource.get());
            });
            doContextPreinitialize(FIRST);
            List<CountingContext> contexts = new ArrayList<>(emittedContexts);
            assertEquals(1, contexts.size());
            CountingContext firstLangCtx = findContext(FIRST, contexts);
            assertEquals(1, firstLangCtx.initializeContextCount);
            assertNotNull(buildtimeCachedSource.get());
            assertNotNull(buildtimeUnCachedSource.get());
            System.setProperty(String.format("org.graalvm.language.%s.home", FIRST), runtimeHome.toString());
            AtomicReference<com.oracle.truffle.api.source.Source> runtimeCachedSource = new AtomicReference<>();
            AtomicReference<com.oracle.truffle.api.source.Source> runtimeUnCachedSource = new AtomicReference<>();
            BaseLanguage.registerAction(ContextPreInitializationTestFirstLanguage.class, ActionKind.ON_PATCH_CONTEXT, (env) -> {
                runtimeCachedSource.set(createSource(env, resource, true));
                runtimeUnCachedSource.set(createSource(env, resource, false));
            });
            try (Context ctx = Context.newBuilder().allowAllAccess(true).build()) {
                assertEquals(1, firstLangCtx.patchContextCount);
                assertEquals(resource, Paths.get(buildtimeCachedSource.get().getPath()));
                assertEquals(resource, Paths.get(buildtimeUnCachedSource.get().getPath()));
                assertEquals(resource, Paths.get(runtimeUnCachedSource.get().getPath()));
                assertSame(buildtimeCachedSource.get(), runtimeCachedSource.get());
                assertFalse(buildtimeCachedSource.get() == buildtimeUnCachedSource.get());
                assertFalse(buildtimeCachedSource.get() == runtimeUnCachedSource.get());
                assertFalse(buildtimeUnCachedSource.get() == runtimeUnCachedSource.get());
            }
        } finally {
            delete(testFolder);
        }
    }

    @Test
    @SuppressWarnings("try")
    public void testSourceNotPatchedContext() throws Exception {
        setPatchable(FIRST);
        Path testFolder = Files.createTempDirectory("testSources").toRealPath();
        try {
            Path buildtimeHome = Files.createDirectories(testFolder.resolve("build").resolve(FIRST));
            Path buildtimeResource = Files.write(buildtimeHome.resolve("testSourceNotPatchedContext.test"), Collections.singleton("test"));
            Path runtimeHome = Files.createDirectories(testFolder.resolve("exec").resolve(FIRST));
            Path runtimeResource = Files.copy(buildtimeResource, runtimeHome.resolve(buildtimeResource.getFileName()));
            System.setProperty(String.format("org.graalvm.language.%s.home", FIRST), buildtimeHome.toString());
            AtomicReference<com.oracle.truffle.api.source.Source> buildtimeSource = new AtomicReference<>();
            BaseLanguage.registerAction(ContextPreInitializationTestFirstLanguage.class, ActionKind.ON_INITIALIZE_CONTEXT, (env) -> {
                buildtimeSource.set(createSource(env, buildtimeResource, true));
            });
            doContextPreinitialize(FIRST);
            List<CountingContext> contexts = new ArrayList<>(emittedContexts);
            assertEquals(1, contexts.size());
            CountingContext firstLangCtx = findContext(FIRST, contexts);
            assertEquals(1, firstLangCtx.initializeContextCount);
            assertNotNull(buildtimeSource.get());
            System.setProperty(String.format("org.graalvm.language.%s.home", FIRST), runtimeHome.toString());
            Source.newBuilder(FIRST, runtimeResource.toFile()).build();
        } finally {
            delete(testFolder);
        }
    }

    @Test
    @SuppressWarnings("try")
    public void testAuxImageStore() throws Exception {
        setPatchable(FIRST);
        Path testFolder = Files.createTempDirectory("testSources").toRealPath();
        try {
            Path home = Files.createDirectories(testFolder.resolve("build").resolve(FIRST));
            Path resource = Files.write(home.resolve("testImageStore.test"), Collections.singleton("test"));
            System.setProperty(String.format("org.graalvm.language.%s.home", FIRST), home.toString());
            AtomicReference<com.oracle.truffle.api.source.Source> buildTimeSourceRef = new AtomicReference<>();
            BaseLanguage.registerAction(ContextPreInitializationTestFirstLanguage.class, ActionKind.ON_INITIALIZE_CONTEXT, (env) -> {
                buildTimeSourceRef.set(createSource(env, resource, true));
            });
            doContextPreinitialize(FIRST);
            List<CountingContext> contexts = new ArrayList<>(emittedContexts);
            assertEquals(1, contexts.size());
            CountingContext firstLangCtx = findContext(FIRST, contexts);
            assertEquals(1, firstLangCtx.initializeContextCount);
            assertNotNull(buildTimeSourceRef.get());

            Engine engine = Engine.create();
            AbstractPolyglotImpl impl = findImpl();
            Object engineImpl = impl.getAPIAccess().getReceiver(engine);
            AtomicReference<com.oracle.truffle.api.source.Source> storeTimeSourceRef = new AtomicReference<>();
            BaseLanguage.registerAction(ContextPreInitializationTestFirstLanguage.class, ActionKind.ON_INITIALIZE_CONTEXT, (env) -> {
                storeTimeSourceRef.set(createSource(env, resource, true));
            });
            setPreInitializeOption(FIRST);
            try {
                TestAPIAccessor.engineAccess().preinitializeContext(engineImpl);
            } finally {
                clearPreInitializeOption();
            }
            contexts = new ArrayList<>(emittedContexts);
            assertEquals(2, contexts.size());
            AtomicReference<com.oracle.truffle.api.source.Source> runtimeSourceRef = new AtomicReference<>();
            BaseLanguage.registerAction(ContextPreInitializationTestFirstLanguage.class, ActionKind.ON_PATCH_CONTEXT, (env) -> {
                runtimeSourceRef.set(createSource(env, resource, true));
            });
            try (Context ctx = Context.create()) {
                assertEquals(1, firstLangCtx.patchContextCount);
                assertSame(buildTimeSourceRef.get(), storeTimeSourceRef.get());
                assertSame(buildTimeSourceRef.get(), runtimeSourceRef.get());
            }
        } finally {
            delete(testFolder);
        }
    }

    AbstractPolyglotImpl findImpl() throws ReflectiveOperationException {
        Method getImplMethod = Engine.class.getDeclaredMethod("getImpl");
        getImplMethod.setAccessible(true);
        return (AbstractPolyglotImpl) getImplMethod.invoke(null);
    }

    @Test
    public void testAccessPriviledgePatching() throws ReflectiveOperationException {
        setPatchable(FIRST, SECOND);

        doContextPreinitialize(FIRST, SECOND);

        /*
         * If language privileges would not be patched then FIRST would be accessible as public
         * language. Context preinitialization always happens without any restrictions on the
         * context set.
         */
        try (Context context = Context.create(SECOND)) {
            context.enter();
            Env env = ContextPreInitializationTestSecondLanguage.getCurrentContext();
            assertFalse(env.getPublicLanguages().containsKey(FIRST));
            assertTrue(env.getInternalLanguages().containsKey(FIRST));
        }
    }

    @Test
    @SuppressWarnings("try")
    public void testFailToLookupInstrumentDuringContextPreInitialization() throws Exception {
        setPatchable(FIRST);
        BaseLanguage.registerAction(ContextPreInitializationTestFirstLanguage.class, ActionKind.ON_INITIALIZE_CONTEXT, (env) -> {
            InstrumentInfo instrumentInfo = env.getInstruments().get(ContextPreInitializationSecondInstrument.ID);
            assertNotNull("Cannot find instrument " + ContextPreInitializationSecondInstrument.ID, instrumentInfo);
            try {
                env.lookup(instrumentInfo, Service.class);
                Assert.fail("Expected IllegalStateException");
            } catch (IllegalStateException ise) {
                // Expected exception
            }
        });
        doContextPreinitialize(FIRST);
    }

    @Test
    public void testIsSameFileAllowedIO() throws Exception {
        IsSameFileResult res = testIsSameFileImpl(true, null);
        assertTrue(res.imageBuildInternalFile.isSameFile(res.imageBuildPublicFile));
        assertTrue(res.imageBuildInternalFile.isSameFile(res.imageExecInternalFile));
        assertTrue(res.imageBuildInternalFile.isSameFile(res.imageExecPublicFile));
        assertTrue(res.imageBuildPublicFile.isSameFile(res.imageBuildInternalFile));
        assertTrue(res.imageBuildPublicFile.isSameFile(res.imageExecInternalFile));
        assertTrue(res.imageBuildPublicFile.isSameFile(res.imageExecPublicFile));
        assertTrue(res.imageExecInternalFile.isSameFile(res.imageBuildInternalFile));
        assertTrue(res.imageExecInternalFile.isSameFile(res.imageBuildPublicFile));
        assertTrue(res.imageExecInternalFile.isSameFile(res.imageExecPublicFile));
        assertTrue(res.imageExecPublicFile.isSameFile(res.imageBuildInternalFile));
        assertTrue(res.imageExecPublicFile.isSameFile(res.imageBuildPublicFile));
        assertTrue(res.imageExecPublicFile.isSameFile(res.imageExecInternalFile));
    }

    @Test
    public void testIsSameFileDeniedIO() throws Exception {
        IsSameFileResult res = testIsSameFileImpl(false, null);
        assertFalse(res.imageBuildInternalFile.isSameFile(res.imageBuildPublicFile));
        assertTrue(res.imageBuildInternalFile.isSameFile(res.imageExecInternalFile));
        assertFalse(res.imageBuildInternalFile.isSameFile(res.imageExecPublicFile));
        assertFalse(res.imageBuildPublicFile.isSameFile(res.imageBuildInternalFile));
        assertFalse(res.imageBuildPublicFile.isSameFile(res.imageExecInternalFile));
        assertTrue(res.imageBuildPublicFile.isSameFile(res.imageExecPublicFile));
        assertTrue(res.imageExecInternalFile.isSameFile(res.imageBuildInternalFile));
        assertFalse(res.imageExecInternalFile.isSameFile(res.imageBuildPublicFile));
        assertFalse(res.imageExecInternalFile.isSameFile(res.imageExecPublicFile));
        assertFalse(res.imageExecPublicFile.isSameFile(res.imageBuildInternalFile));
        assertTrue(res.imageExecPublicFile.isSameFile(res.imageBuildPublicFile));
        assertFalse(res.imageExecPublicFile.isSameFile(res.imageExecInternalFile));
    }

    @Test
    public void testIsSameFileCustomFileSystem() throws Exception {
        IsSameFileResult res = testIsSameFileImpl(true, FileSystem.newDefaultFileSystem());
        assertTrue(res.imageBuildInternalFile.isSameFile(res.imageBuildPublicFile));
        assertTrue(res.imageBuildInternalFile.isSameFile(res.imageExecInternalFile));
        assertTrue(res.imageBuildInternalFile.isSameFile(res.imageExecPublicFile));
        assertTrue(res.imageBuildPublicFile.isSameFile(res.imageBuildInternalFile));
        assertTrue(res.imageBuildPublicFile.isSameFile(res.imageExecInternalFile));
        assertTrue(res.imageBuildPublicFile.isSameFile(res.imageExecPublicFile));
        assertTrue(res.imageExecInternalFile.isSameFile(res.imageBuildInternalFile));
        assertTrue(res.imageExecInternalFile.isSameFile(res.imageBuildPublicFile));
        assertTrue(res.imageExecInternalFile.isSameFile(res.imageExecPublicFile));
        assertTrue(res.imageExecPublicFile.isSameFile(res.imageBuildInternalFile));
        assertTrue(res.imageExecPublicFile.isSameFile(res.imageBuildPublicFile));
        assertTrue(res.imageExecPublicFile.isSameFile(res.imageExecInternalFile));
    }

    @Test
    public void testEnvValidInFinalizeContext() throws Exception {
        BaseLanguage.registerAction(BaseLanguage.class, ActionKind.ON_FINALIZE_CONTEXT, (env) -> {
            env.parseInternal(com.oracle.truffle.api.source.Source.newBuilder(FIRST, "", "onfinalize").build());
        });
        setPatchable(FIRST);
        doContextPreinitialize(FIRST, SECOND);
        List<CountingContext> contexts = new ArrayList<>(emittedContexts);
        assertEquals(2, contexts.size());
        final CountingContext firstLangCtx = findContext(FIRST, contexts);
        assertNotNull(firstLangCtx);
        final CountingContext secondLangCtx = findContext(SECOND, contexts);
        assertNotNull(secondLangCtx);
        assertEquals(1, firstLangCtx.createContextCount);
        assertEquals(1, firstLangCtx.initializeContextCount);
        assertEquals(0, firstLangCtx.patchContextCount);
        assertEquals(0, firstLangCtx.disposeContextCount);
        assertEquals(1, firstLangCtx.initializeThreadCount);
        assertEquals(1, firstLangCtx.disposeThreadCount);
        assertEquals(1, secondLangCtx.createContextCount);
        assertEquals(1, secondLangCtx.initializeContextCount);
        assertEquals(0, secondLangCtx.patchContextCount);
        assertEquals(0, secondLangCtx.disposeContextCount);
        assertEquals(1, secondLangCtx.initializeThreadCount);
        assertEquals(1, secondLangCtx.disposeThreadCount);
        try (Context ctx = Context.create()) {
            Value res = ctx.eval(Source.create(FIRST, "test"));
            assertEquals("test", res.asString());
            contexts = new ArrayList<>(emittedContexts);
            assertEquals(3, contexts.size());
            Collection<? extends CountingContext> firstLangCtxs = findContexts(FIRST, contexts);
            firstLangCtxs.remove(firstLangCtx);
            assertFalse(firstLangCtxs.isEmpty());
            final CountingContext firstLangCtx2 = firstLangCtxs.iterator().next();
            assertEquals(1, firstLangCtx.createContextCount);
            assertEquals(1, firstLangCtx.initializeContextCount);
            assertEquals(1, firstLangCtx.patchContextCount);
            assertEquals(1, firstLangCtx.disposeContextCount);
            assertEquals(2, firstLangCtx.initializeThreadCount); // Close initializes thread
            assertEquals(2, firstLangCtx.disposeThreadCount);    // Close initializes thread
            assertEquals(1, secondLangCtx.createContextCount);
            assertEquals(1, secondLangCtx.initializeContextCount);
            assertEquals(1, secondLangCtx.patchContextCount);
            assertEquals(1, secondLangCtx.disposeContextCount);
            assertEquals(2, secondLangCtx.initializeThreadCount);    // Close initializes thread
            assertEquals(2, secondLangCtx.disposeThreadCount);       // Close initializes thread
            assertEquals(1, firstLangCtx2.createContextCount);
            assertEquals(1, firstLangCtx2.initializeContextCount);
            assertEquals(0, firstLangCtx2.patchContextCount);
            assertEquals(0, firstLangCtx2.disposeContextCount);
            assertEquals(1, firstLangCtx2.initializeThreadCount);
            assertEquals(0, firstLangCtx2.disposeThreadCount);
        }
    }

    @Test
    public void testContextThreadLocals() throws Exception {
        BaseLanguage.registerAction(BaseLanguage.class, ActionKind.ON_INITIALIZE_CONTEXT, (env) -> {
            ContextThreadLocal<AtomicInteger> threadState = ContextPreInitializationTestFirstLanguage.getThreadStateReference();
            assertEquals(0, threadState.get().getAndIncrement());
        });
        BaseLanguage.registerAction(BaseLanguage.class, ActionKind.ON_PATCH_CONTEXT, (env) -> {
            ContextThreadLocal<AtomicInteger> threadState = ContextPreInitializationTestFirstLanguage.getThreadStateReference();
            assertEquals(0, threadState.get().get());
        });
        setPatchable(FIRST);
        doContextPreinitialize(FIRST);
    }

    @Test
    public void testContextLocals() throws Exception {
        BaseLanguage.registerAction(BaseLanguage.class, ActionKind.ON_INITIALIZE_CONTEXT, (env) -> {
            ContextLocal<AtomicInteger> threadState = ContextPreInitializationTestFirstLanguage.getStateReference();
            assertEquals(0, threadState.get().getAndIncrement());
        });
        BaseLanguage.registerAction(BaseLanguage.class, ActionKind.ON_PATCH_CONTEXT, (env) -> {
            ContextLocal<AtomicInteger> threadState = ContextPreInitializationTestFirstLanguage.getStateReference();
            assertEquals(1, threadState.get().get());
        });
        setPatchable(FIRST);
        doContextPreinitialize(FIRST);
    }

    @Test
    public void testUsePreInitializedContextOptionEnabled() throws Exception {
        setPatchable(FIRST);
        doContextPreinitialize(FIRST);
        List<CountingContext> contexts = new ArrayList<>(emittedContexts);
        assertEquals(1, contexts.size());
        CountingContext firstLangCtx = findContext(FIRST, contexts);
        assertNotNull(firstLangCtx);
        assertEquals(1, firstLangCtx.createContextCount);
        assertEquals(1, firstLangCtx.initializeContextCount);
        try (Context ctx = Context.newBuilder().allowExperimentalOptions(true).option("engine.UsePreInitializedContext", "true").build()) {
            Value res = ctx.eval(Source.create(FIRST, "test"));
            assertEquals("test", res.asString());
            contexts = new ArrayList<>(emittedContexts);
            assertEquals(1, contexts.size());
            assertEquals(1, firstLangCtx.createContextCount);
            assertEquals(1, firstLangCtx.initializeContextCount);
            assertEquals(1, firstLangCtx.patchContextCount);
        }
    }

    @Test
    public void testUsePreInitializedContextOptionDisabled() throws Exception {
        setPatchable(FIRST);
        doContextPreinitialize(FIRST);
        List<CountingContext> contexts = new ArrayList<>(emittedContexts);
        assertEquals(1, contexts.size());
        CountingContext firstLangCtx = findContext(FIRST, contexts);
        assertNotNull(firstLangCtx);
        assertEquals(1, firstLangCtx.createContextCount);
        assertEquals(1, firstLangCtx.initializeContextCount);
        try (Context ctx = Context.newBuilder().allowExperimentalOptions(true).option("engine.UsePreInitializedContext", "false").build()) {
            Value res = ctx.eval(Source.create(FIRST, "test"));
            assertEquals("test", res.asString());
            contexts = new ArrayList<>(emittedContexts);
            assertEquals(2, contexts.size());
            contexts = new ArrayList<>(emittedContexts);
            contexts.remove(firstLangCtx);
            CountingContext firstLangCtx2 = findContext(FIRST, contexts);
            assertEquals(1, firstLangCtx.createContextCount);
            assertEquals(1, firstLangCtx.initializeContextCount);
            assertEquals(0, firstLangCtx.patchContextCount);
            assertEquals(1, firstLangCtx2.createContextCount);
            assertEquals(1, firstLangCtx2.initializeContextCount);
            assertEquals(0, firstLangCtx2.patchContextCount);
        }
    }

    @Test
    public void testThreadLocalActions() throws Exception {
<<<<<<< HEAD
=======
        BaseLanguage.registerAction(ContextPreInitializationTestFirstLanguage.class, ActionKind.ON_EXECUTE, (env) -> {
            env.submitThreadLocal(new Thread[]{Thread.currentThread()}, new ThreadLocalAction(false, false) {
                @Override
                protected void perform(Access access) {
                    // Empty action just to do TraceStackTraceInterval logging
                }
            });
        });
>>>>>>> 84541b16
        setPatchable(FIRST);
        doContextPreinitialize(FIRST);
        List<CountingContext> contexts = new ArrayList<>(emittedContexts);
        assertEquals(1, contexts.size());
        CountingContext firstLangCtx = findContext(FIRST, contexts);
        assertNotNull(firstLangCtx);
        assertEquals(1, firstLangCtx.createContextCount);
        assertEquals(1, firstLangCtx.initializeContextCount);
        TestHandler handler = new TestHandler("engine");
        try (Context ctx = Context.newBuilder().allowExperimentalOptions(true).logHandler(handler).option("engine.TraceThreadLocalActions", "true").build()) {
            Value res = ctx.eval(Source.create(FIRST, "test"));
            assertEquals("test", res.asString());
            contexts = new ArrayList<>(emittedContexts);
            assertEquals(1, contexts.size());
            assertEquals(1, firstLangCtx.createContextCount);
            assertEquals(1, firstLangCtx.initializeContextCount);
            assertEquals(1, firstLangCtx.patchContextCount);
        }
        Optional<String> message = handler.logs.stream().map((r) -> r.getMessage()).filter((m) -> m.contains("[tl]")).findAny();
        assertTrue(message.isPresent());
    }

<<<<<<< HEAD
=======
    @Test
    @SuppressWarnings("try")
    public void testRestrictedPermittedLanguagesMatched() throws Exception {
        setPatchable(FIRST, SECOND, INTERNAL);
        ContextPreInitializationTestFirstLanguage.callDependentLanguage = true;
        ContextPreInitializationTestSecondLanguage.callDependentLanguageInCreate = true;
        doContextPreinitialize(FIRST, SECOND);
        List<CountingContext> contexts = new ArrayList<>(emittedContexts);
        assertEquals(3, contexts.size());
        CountingContext firstLangCtx = findContext(FIRST, contexts);
        assertNotNull(firstLangCtx);
        CountingContext secondLangCtx = findContext(SECOND, contexts);
        assertNotNull(secondLangCtx);
        CountingContext internalLangCtx = findContext(INTERNAL, contexts);
        assertNotNull(internalLangCtx);
        try (Context ctx = Context.newBuilder(SECOND).allowPolyglotAccess(PolyglotAccess.ALL).build()) {
            ctx.eval(Source.create(SECOND, "test"));
            contexts = new ArrayList<>(emittedContexts);
            assertEquals(3, contexts.size());
        }
    }

    @Test
    @SuppressWarnings("try")
    public void testRestrictedPermittedLanguagesUnmatched() throws Exception {
        setPatchable(FIRST, SECOND, INTERNAL, SHARED);
        ContextPreInitializationTestFirstLanguage.callDependentLanguage = true;
        ContextPreInitializationTestSecondLanguage.callDependentLanguageInCreate = true;
        doContextPreinitialize(FIRST, SECOND, SHARED);
        List<CountingContext> contexts = new ArrayList<>(emittedContexts);
        assertEquals(4, contexts.size());
        CountingContext firstLangCtx = findContext(FIRST, contexts);
        assertNotNull(firstLangCtx);
        CountingContext secondLangCtx = findContext(SECOND, contexts);
        assertNotNull(secondLangCtx);
        CountingContext internalLangCtx = findContext(INTERNAL, contexts);
        assertNotNull(internalLangCtx);
        CountingContext sharedLangCtx = findContext(SHARED, contexts);
        assertNotNull(sharedLangCtx);
        try (Context ctx = Context.newBuilder(SECOND).allowPolyglotAccess(PolyglotAccess.ALL).build()) {
            ctx.eval(Source.create(SECOND, "test"));
            contexts = new ArrayList<>(emittedContexts);
            assertEquals(7, contexts.size());
        }
    }

>>>>>>> 84541b16
    private static IsSameFileResult testIsSameFileImpl(boolean allowIO, FileSystem fs) throws ReflectiveOperationException {
        String path = Paths.get(".").toAbsolutePath().toString();
        setPatchable(FIRST);
        IsSameFileResult result = new IsSameFileResult();
        BaseLanguage.registerAction(ContextPreInitializationTestFirstLanguage.class, ActionKind.ON_INITIALIZE_CONTEXT, (env) -> {
            result.imageBuildInternalFile = env.getInternalTruffleFile(path);
            result.imageBuildPublicFile = env.getPublicTruffleFile(path);
        });
        doContextPreinitialize(FIRST);
        List<CountingContext> contexts = new ArrayList<>(emittedContexts);
        assertEquals(1, contexts.size());
        final CountingContext firstLangCtx = findContext(FIRST, contexts);
        assertEquals(1, firstLangCtx.createContextCount);
        assertEquals(1, firstLangCtx.initializeContextCount);
        assertEquals(0, firstLangCtx.patchContextCount);
        BaseLanguage.registerAction(ContextPreInitializationTestFirstLanguage.class, ActionKind.ON_PATCH_CONTEXT, (env) -> {
            result.imageExecInternalFile = env.getInternalTruffleFile(path);
            result.imageExecPublicFile = env.getPublicTruffleFile(path);
        });
        Context.Builder builder = Context.newBuilder().allowIO(allowIO);
        if (fs != null) {
            builder.fileSystem(fs);
        }
        try (Context ctx = builder.build()) {
            Value res = ctx.eval(Source.create(FIRST, "test"));
            assertEquals("test", res.asString());
            contexts = new ArrayList<>(emittedContexts);
            assertEquals(1, contexts.size());
            assertEquals(1, firstLangCtx.createContextCount);
            assertEquals(1, firstLangCtx.initializeContextCount);
            assertEquals(1, firstLangCtx.patchContextCount);
            return result;
        }
    }

    private static final class IsSameFileResult {
        TruffleFile imageBuildPublicFile;
        TruffleFile imageBuildInternalFile;
        TruffleFile imageExecPublicFile;
        TruffleFile imageExecInternalFile;
    }

    private static com.oracle.truffle.api.source.Source createSource(TruffleLanguage.Env env, Path resource, boolean cached) {
        try {
            TruffleFile file = env.getInternalTruffleFile(resource.toString());
            assertNotNull(file);
            return com.oracle.truffle.api.source.Source.newBuilder(FIRST, file).cached(cached).build();
        } catch (IOException ioe) {
            throw new AssertionError(ioe);
        }
    }

    private static void delete(Path file) throws IOException {
        if (Files.isDirectory(file)) {
            try (DirectoryStream<Path> stream = Files.newDirectoryStream(file)) {
                for (Path child : stream) {
                    delete(child);
                }
            }
        }
        Files.delete(file);
    }

    private static Path write(Path path, CharSequence... lines) throws IOException {
        Files.write(path, Arrays.asList(lines), StandardOpenOption.WRITE, StandardOpenOption.CREATE);
        return path;
    }

    private static String read(TruffleFile file) throws IOException {
        return new String(file.readAllBytes());
    }

    private static void resetSystemPropertiesOptions() {
        System.clearProperty("polyglot.image-build-time.PreinitializeContexts");
        System.clearProperty(SYS_OPTION1_KEY);
        System.clearProperty(SYS_OPTION2_KEY);
    }

    private static void resetLanguageHomes() throws ReflectiveOperationException {
        Class<?> languageCache = Class.forName("com.oracle.truffle.polyglot.LanguageCache");
        Method reset = languageCache.getDeclaredMethod("resetNativeImageCacheLanguageHomes");
        reset.setAccessible(true);
        reset.invoke(null);
    }

    private static void doContextPreinitialize(String... languages) throws ReflectiveOperationException {
        setPreInitializeOption(languages);
        try {
            final Class<?> holderClz = Class.forName("org.graalvm.polyglot.Engine$ImplHolder", true, ContextPreInitializationTest.class.getClassLoader());
            final Method preInitMethod = holderClz.getDeclaredMethod("preInitializeEngine");
            preInitMethod.setAccessible(true);
            preInitMethod.invoke(null);
        } finally {
            // PreinitializeContexts should only be set during pre-initialization, not at runtime
            clearPreInitializeOption();
        }
    }

    private static void setPreInitializeOption(String... languages) {
        final StringBuilder languagesOptionValue = new StringBuilder();
        for (String language : languages) {
            languagesOptionValue.append(language).append(',');
        }
        if (languagesOptionValue.length() > 0) {
            languagesOptionValue.replace(languagesOptionValue.length() - 1, languagesOptionValue.length(), "");
            System.setProperty("polyglot.image-build-time.PreinitializeContexts", languagesOptionValue.toString());
        }
    }

    private static void clearPreInitializeOption() {
        System.clearProperty("polyglot.image-build-time.PreinitializeContexts");
    }

    @SuppressWarnings("unchecked")
    private static Set<Path> getActiveFileHandlers() throws ReflectiveOperationException {
        Class<?> polyglotLoggersClass = Class.forName("com.oracle.truffle.polyglot.PolyglotLoggers");
        Method m = polyglotLoggersClass.getDeclaredMethod("getActiveFileHandlers");
        m.setAccessible(true);
        return (Set<Path>) m.invoke(null);
    }

    private static Collection<? extends CountingContext> findContexts(
                    final String languageId,
                    Collection<? extends CountingContext> contexts) {
        final Set<CountingContext> result = new HashSet<>();
        for (CountingContext context : contexts) {
            if (context.getLanguageId().equals(languageId)) {
                result.add(context);
            }
        }
        return result;
    }

    private static CountingContext findContext(
                    final String languageId,
                    Collection<? extends CountingContext> contexts) {
        final Collection<? extends CountingContext> found = findContexts(languageId, contexts);
        return found.isEmpty() ? null : found.iterator().next();
    }

    static void setPatchable(String... languageIds) {
        patchableLanguages.clear();
        Collections.addAll(patchableLanguages, languageIds);
    }

    private static int nextId() {
        int id = NEXT_ORDER_INDEX.getAndIncrement();
        return id;
    }

    private static void write(final OutputStream out, final String content) {
        try {
            out.write(content.getBytes("UTF-8"));
            out.flush();
        } catch (IOException ioe) {
            throw new RuntimeException(ioe);
        }
    }

    static class CountingContext {
        private final String id;
        private TruffleLanguage.Env env;
        int createContextCount = 0;
        int createContextOrder = -1;
        int initializeContextCount = 0;
        int initializeContextOrder = -1;
        int patchContextCount = 0;
        int patchContextOrder = -1;
        int disposeContextCount = 0;
        int disposeContextOrder = -1;
        int initializeThreadCount = 0;
        int initializeThreadOrder = -1;
        int disposeThreadCount = 0;
        int disposeThreadOrder = -1;
        final Map<OptionKey<Boolean>, Boolean> optionValues;
        final List<String> arguments;
        String languageHome;
        boolean preInitialized;
        final BaseLanguage language;
        private final Map<Class<?>, Object> lookupItems = new HashMap<>();

        CountingContext(final String id, final TruffleLanguage.Env env, final BaseLanguage language) {
            this.id = id;
            this.env = env;
            this.language = language;
            this.optionValues = new HashMap<>();
            this.arguments = new ArrayList<>();
        }

        String getLanguageId() {
            return id;
        }

        void environment(TruffleLanguage.Env newEnv) {
            this.env = newEnv;
        }

        TruffleLanguage.Env environment() {
            return env;
        }

        <T> void register(Class<T> type, T item) {
            Objects.requireNonNull(type, "Type must be non null.");
            Objects.requireNonNull(item, "Item must be non null.");
            if (lookupItems.putIfAbsent(type, item) != null) {
                throw new IllegalArgumentException("Registration for " + type + " already exists");
            }
        }

        <T> T lookup(Class<T> type) {
            return type.cast(lookupItems.get(type));
        }
    }

    enum ActionKind {
        ON_INITIALIZE_CONTEXT,
        ON_PATCH_CONTEXT,
        ON_EXECUTE,
        ON_FINALIZE_CONTEXT
    }

    abstract static class BaseLanguage extends TruffleLanguage<CountingContext> {

        static Map<Pair<Class<? extends BaseLanguage>, ActionKind>, Consumer<TruffleLanguage.Env>> actions = new HashMap<>();

        static void registerAction(Class<? extends BaseLanguage> languageClass, ActionKind kind, Consumer<TruffleLanguage.Env> action) {
            Pair<Class<? extends BaseLanguage>, ActionKind> key = Pair.create(languageClass, kind);
            actions.put(key, action);
        }

        @Override
        protected CountingContext createContext(TruffleLanguage.Env env) {
            final String languageId = new RootNode(this) {
                @Override
                public Object execute(VirtualFrame frame) {
                    return null;
                }
            }.getLanguageInfo().getId();
            final CountingContext ctx = new CountingContext(languageId, env, this);
            ctx.createContextCount++;
            ctx.createContextOrder = nextId();
            ctx.languageHome = getLanguageHome();
            Collections.addAll(ctx.arguments, env.getApplicationArguments());
            ctx.preInitialized = env.isPreInitialization();
            emittedContexts.add(ctx);
            return ctx;
        }

        @Override
        protected void initializeContext(CountingContext context) throws Exception {
            context.initializeContextCount++;
            context.initializeContextOrder = nextId();
            findAction(ActionKind.ON_INITIALIZE_CONTEXT).ifPresent((c) -> c.accept(context.environment()));
        }

        @Override
        protected boolean patchContext(CountingContext context, TruffleLanguage.Env newEnv) {
            assertNotNull(getContextReference0().get(null));
            assertTrue(context.preInitialized);
            assertFalse(context.env.isPreInitialization());
            context.patchContextCount++;
            context.patchContextOrder = nextId();
            context.languageHome = getLanguageHome();
            boolean patchable = patchableLanguages.contains(context.getLanguageId());
            if (patchable) {
                context.environment(newEnv);
                context.arguments.clear();
                Collections.addAll(context.arguments, newEnv.getApplicationArguments());
            }
            findAction(ActionKind.ON_PATCH_CONTEXT).ifPresent((c) -> c.accept(context.environment()));
            return patchable;
        }

        @Override
        protected void finalizeContext(CountingContext context) {
            findAction(ActionKind.ON_FINALIZE_CONTEXT).ifPresent((c) -> c.accept(context.environment()));
        }

        @Override
        protected void disposeContext(CountingContext context) {
            context.disposeContextCount++;
            context.disposeContextOrder = nextId();
        }

        @Override
        protected void initializeThread(CountingContext context, Thread thread) {
            context.initializeThreadCount++;
            context.initializeThreadOrder = nextId();
        }

        @Override
        protected void disposeThread(CountingContext context, Thread thread) {
            context.disposeThreadCount++;
            context.disposeThreadOrder = nextId();
        }

        @Override
        protected CallTarget parse(TruffleLanguage.ParsingRequest request) throws Exception {
            final CharSequence result = request.getSource().getCharacters();
            return Truffle.getRuntime().createCallTarget(new RootNode(this) {
                @Override
                public Object execute(VirtualFrame frame) {
                    executeImpl(getContextReference0().get(this));
                    return result;
                }
            });
        }

        protected abstract ContextReference<CountingContext> getContextReference0();

        protected void useLanguage(CountingContext context, String id) {
            com.oracle.truffle.api.source.Source source = com.oracle.truffle.api.source.Source.newBuilder(id, "", "").internal(true).build();
            context.environment().parseInternal(source);
        }

        @CompilerDirectives.TruffleBoundary
<<<<<<< HEAD
        private static void executeImpl(CountingContext ctx, LanguageInfo info) {
            ctx.environment().submitThreadLocal(new Thread[]{Thread.currentThread()}, new ThreadLocalAction(false, false) {
                @Override
                protected void perform(Access access) {
                    // Empty action just to do TraceStackTraceInterval logging
                }
            });
            String msg = parseStdOutOutput.get(info.getId());
            if (msg != null) {
                write(ctx.environment().out(), msg);
            }
            msg = parseStdErrOutput.get(info.getId());
            if (msg != null) {
                write(ctx.environment().err(), msg);
            }
            assertEquals(0, ctx.disposeContextCount);
        }

        private static void write(final OutputStream out, final String content) {
            try {
                out.write(content.getBytes("UTF-8"));
                out.flush();
            } catch (IOException ioe) {
                throw new RuntimeException(ioe);
            }
=======
        private void executeImpl(CountingContext context) {
            findAction(ActionKind.ON_EXECUTE).ifPresent((c) -> c.accept(context.environment()));
            assertEquals(0, context.disposeContextCount);
>>>>>>> 84541b16
        }

        Optional<Consumer<Env>> findAction(ActionKind kind) {
            Class<?> clz = getClass();
            while (clz != null) {
                Pair<Class<?>, ActionKind> key = Pair.create(clz, kind);
                Consumer<Env> action = actions.get(key);
                if (action != null) {
                    return Optional.of(action);
                }
                if (clz == BaseLanguage.class) {
                    break;
                }
                clz = clz.getSuperclass();
            }
            return Optional.empty();
        }
    }

    public interface Service {
        enum Kind {
            IMAGE_BUILD_TIME,
            IMAGE_EXECUTION_TIME
        }

        Kind getKind();
    }

    @TruffleLanguage.Registration(id = FIRST, name = FIRST, version = "1.0", dependentLanguages = INTERNAL, contextPolicy = TruffleLanguage.ContextPolicy.SHARED, services = Service.class)
    public static final class ContextPreInitializationTestFirstLanguage extends BaseLanguage {
        @Option(category = OptionCategory.USER, stability = OptionStability.STABLE, help = "Option 1") //
        public static final OptionKey<Boolean> Option1 = new OptionKey<>(false);
        @Option(category = OptionCategory.USER, stability = OptionStability.STABLE, help = "Option 2") //
        public static final OptionKey<Boolean> Option2 = new OptionKey<>(false);
        @Option(category = OptionCategory.USER, stability = OptionStability.STABLE, help = "Service Kind") //
        public static final OptionKey<String> ServiceKind = new OptionKey<>(Service.Kind.IMAGE_BUILD_TIME.name());

        private static boolean callDependentLanguage;

        private final ContextThreadLocal<AtomicInteger> threadState;
        private final ContextLocal<AtomicInteger> state;

        public ContextPreInitializationTestFirstLanguage() {
            threadState = createContextThreadLocal((context, thread) -> new AtomicInteger());
            state = createContextLocal((context) -> new AtomicInteger());
        }

        @Override
        protected ContextReference<CountingContext> getContextReference0() {
            return CONTEXT_REF;
        }

        private static final LanguageReference<ContextPreInitializationTestFirstLanguage> REFERENCE = LanguageReference.create(ContextPreInitializationTestFirstLanguage.class);
        private static final ContextReference<CountingContext> CONTEXT_REF = ContextReference.create(ContextPreInitializationTestFirstLanguage.class);

        static ContextThreadLocal<AtomicInteger> getThreadStateReference() {
            return REFERENCE.get(null).threadState;
        }

        static ContextLocal<AtomicInteger> getStateReference() {
            return REFERENCE.get(null).state;
        }

        @Override
        protected CountingContext createContext(Env env) {
            final CountingContext ctx = super.createContext(env);
            ctx.optionValues.put(Option1, env.getOptions().get(Option1));
            ctx.optionValues.put(Option2, env.getOptions().get(Option2));
            Service service = new ServiceImpl(Service.Kind.valueOf(env.getOptions().get(ServiceKind)));
            env.registerService(service);
            ctx.register(Service.class, service);
            return ctx;
        }

        @Override
        protected void initializeContext(CountingContext context) throws Exception {
            super.initializeContext(context);
            if (callDependentLanguage) {
                useLanguage(context, INTERNAL);
            }
        }

        @Override
        protected boolean patchContext(CountingContext context, Env newEnv) {
            context.optionValues.put(Option1, newEnv.getOptions().get(Option1));
            context.optionValues.put(Option2, newEnv.getOptions().get(Option2));
            ((ServiceImpl) context.lookup(Service.class)).setKind(Service.Kind.valueOf(newEnv.getOptions().get(ServiceKind)));
            final boolean result = super.patchContext(context, newEnv);
            return result;
        }

        @Override
        protected OptionDescriptors getOptionDescriptors() {
            return new ContextPreInitializationTestFirstLanguageOptionDescriptors();
        }

        private static final class ServiceImpl implements Service {

            private Kind kind;

            ServiceImpl(Kind kind) {
                this.kind = kind;
            }

            void setKind(Kind newKind) {
                this.kind = newKind;
            }

            @Override
            public Kind getKind() {
                return kind;
            }
        }
    }

    @TruffleLanguage.Registration(id = SECOND, name = SECOND, version = "1.0", dependentLanguages = FIRST)
    public static final class ContextPreInitializationTestSecondLanguage extends BaseLanguage {
        private static boolean callDependentLanguageInCreate;
        private static boolean callDependentLanguageInPatch;
        private static boolean lookupService;

        @Override
        protected void initializeContext(CountingContext context) throws Exception {
            super.initializeContext(context);
            if (lookupService) {
                expectService(context.environment(),
                                context.environment().isPreInitialization() ? Service.Kind.IMAGE_BUILD_TIME : Service.Kind.IMAGE_EXECUTION_TIME);
            }
            if (callDependentLanguageInCreate) {
                useLanguage(context, FIRST);
            }
        }

        public static Env getCurrentContext() {
            return CONTEXT_REF.get(null).env;
        }

        @Override
        protected ContextReference<CountingContext> getContextReference0() {
            return CONTEXT_REF;
        }

        private static final ContextReference<CountingContext> CONTEXT_REF = ContextReference.create(ContextPreInitializationTestSecondLanguage.class);

        @Override
        protected boolean patchContext(CountingContext context, Env newEnv) {
            if (lookupService) {
                expectService(newEnv, Service.Kind.IMAGE_EXECUTION_TIME);
            }
            boolean res = super.patchContext(context, newEnv);
            if (res && callDependentLanguageInPatch) {
                useLanguage(context, FIRST);
            }
            return res;
        }

        private static void expectService(Env env, Service.Kind expectedServiceKind) {
            LanguageInfo firstLanguage = env.getPublicLanguages().get(FIRST);
            Service service = env.lookup(firstLanguage, Service.class);
            assertNotNull("Service not found", service);
            assertEquals(expectedServiceKind, service.getKind());
        }
    }

    @TruffleLanguage.Registration(id = INTERNAL, name = INTERNAL, version = "1.0", internal = true)
    public static final class ContextPreInitializationTestInternalLanguage extends BaseLanguage {

        @Override
        protected ContextReference<CountingContext> getContextReference0() {
            return CONTEXT_REF;
        }

        private static final ContextReference<CountingContext> CONTEXT_REF = ContextReference.create(ContextPreInitializationTestInternalLanguage.class);
    }

    private static final class TestHandler extends Handler {

        private final Set<String> importantLoggers;
        final List<LogRecord> logs = new ArrayList<>();

        TestHandler(String... importantLoggers) {
            this.importantLoggers = new HashSet<>();
            Collections.addAll(this.importantLoggers, importantLoggers);
        }

        @Override
        public void publish(LogRecord record) {
            if (importantLoggers.isEmpty() || importantLoggers.contains(record.getLoggerName())) {
                logs.add(record);
            }
        }

        @Override
        public void flush() {
        }

        @Override
        public void close() throws SecurityException {
        }
    }

    @TruffleLanguage.Registration(id = SHARED, name = SHARED, version = "1.0", contextPolicy = TruffleLanguage.ContextPolicy.SHARED)
    public static final class ContextPreInitializationTestSharedLanguage extends BaseLanguage {
        @Option(category = OptionCategory.USER, stability = OptionStability.STABLE, help = "Option 1") //
        public static final OptionKey<Boolean> Option1 = new OptionKey<>(false);
        @Option(category = OptionCategory.USER, stability = OptionStability.STABLE, help = "Option 2") //
        public static final OptionKey<Boolean> Option2 = new OptionKey<>(false);

        @Override
        protected CountingContext createContext(Env env) {
            final CountingContext ctx = super.createContext(env);
            ctx.optionValues.put(Option1, env.getOptions().get(Option1));
            ctx.optionValues.put(Option2, env.getOptions().get(Option2));
            return ctx;
        }

        @Override
        protected void initializeContext(CountingContext context) throws Exception {
            super.initializeContext(context);
        }

        @Override
        protected boolean patchContext(CountingContext context, Env newEnv) {
            context.optionValues.put(Option1, newEnv.getOptions().get(Option1));
            context.optionValues.put(Option2, newEnv.getOptions().get(Option2));
            final boolean result = super.patchContext(context, newEnv);
            return result;
        }

        @Override
        protected OptionDescriptors getOptionDescriptors() {
            return new ContextPreInitializationTestSharedLanguageOptionDescriptors();
        }

        @Override
        protected boolean areOptionsCompatible(OptionValues firstOptions, OptionValues newOptions) {
            return firstOptions.equals(newOptions);
        }

        @Override
        protected ContextReference<CountingContext> getContextReference0() {
            return CONTEXT_REF;
        }

        private static final ContextReference<CountingContext> CONTEXT_REF = ContextReference.create(ContextPreInitializationTestSharedLanguage.class);
    }

    public abstract static class BaseInstrument extends TruffleInstrument implements ContextsListener {

        private Env environment;
        private EventBinding<BaseInstrument> contextsListenerBinding;
        private EventBinding<?> verifyContextLocalBinding;

        final ContextLocal<TruffleContext> contextLocal = createContextLocal((c) -> c);

        @Override
        protected void onCreate(Env env) {
            if (getActions() != null) {
                environment = env;
                contextsListenerBinding = env.getInstrumenter().attachContextsListener(this, true);
                verifyContextLocalBinding = env.getInstrumenter().attachContextsListener(new ContextsListener() {

                    public void onLanguageContextInitialized(TruffleContext context, LanguageInfo language) {
                        assertSame(context, contextLocal.get(context));
                    }

                    public void onLanguageContextFinalized(TruffleContext context, LanguageInfo language) {
                        assertSame(context, contextLocal.get(context));

                    }

                    public void onLanguageContextCreated(TruffleContext context, LanguageInfo language) {
                        assertSame(context, contextLocal.get(context));

                    }

                    public void onContextCreated(TruffleContext context) {
                        assertSame(context, contextLocal.get(context));
                    }

                    public void onLanguageContextDisposed(TruffleContext context, LanguageInfo language) {
                        assertSame(context, contextLocal.get(context));
                    }

                    public void onContextClosed(TruffleContext context) {
                        assertSame(context, contextLocal.get(context));

                    }
                }, false);
                performAction(null, null);
            }
        }

        @Override
        protected void onDispose(Env env) {
            if (contextsListenerBinding != null) {
                verifyContextLocalBinding.dispose();
                contextsListenerBinding.dispose();
                contextsListenerBinding = null;
                environment = null;
            }
        }

        @Override
        public void onContextCreated(TruffleContext context) {
            performAction(context, null);
        }

        @Override
        public void onLanguageContextCreated(TruffleContext context, LanguageInfo language) {
            performAction(context, language);
        }

        @Override
        public void onLanguageContextInitialized(TruffleContext context, LanguageInfo language) {
            performAction(context, language);
        }

        @Override
        public void onLanguageContextFinalized(TruffleContext context, LanguageInfo language) {
            performAction(context, language);
        }

        @Override
        public void onLanguageContextDisposed(TruffleContext context, LanguageInfo language) {
            performAction(context, language);
        }

        @Override
        public void onContextClosed(TruffleContext context) {
            performAction(context, null);
        }

        private void performAction(TruffleContext context, LanguageInfo language) {
            StackTraceElement element = Thread.currentThread().getStackTrace()[2];
            Consumer<Event> action = getActions().get(element.getMethodName());
            if (action != null) {
                action.accept(new Event(environment, context, language));
            }
        }

        protected abstract Map<String, Consumer<Event>> getActions();

        static final class Event {
            final TruffleInstrument.Env env;
            final TruffleContext ctx;
            final LanguageInfo language;

            Event(TruffleInstrument.Env env, TruffleContext ctx, LanguageInfo info) {
                this.env = env;
                this.ctx = ctx;
                this.language = info;
            }
        }
    }

    @TruffleInstrument.Registration(id = ContextPreInitializationFirstInstrument.ID, name = ContextPreInitializationFirstInstrument.ID)
    public static final class ContextPreInitializationFirstInstrument extends BaseInstrument {

        static final String ID = "ContextPreInitializationFirstInstrument";

        static volatile Map<String, Consumer<Event>> actions;

        @Option(name = "", category = OptionCategory.USER, stability = OptionStability.STABLE, help = "Activates instrument") //
        static final OptionKey<Boolean> Enabled = new OptionKey<>(false);

        @Override
        protected OptionDescriptors getOptionDescriptors() {
            return new ContextPreInitializationFirstInstrumentOptionDescriptors();
        }

        @Override
        protected Map<String, Consumer<Event>> getActions() {
            return actions;
        }
    }

    @TruffleInstrument.Registration(id = ContextPreInitializationSecondInstrument.ID, name = ContextPreInitializationSecondInstrument.ID, services = Service.class)
    public static final class ContextPreInitializationSecondInstrument extends BaseInstrument {

        static final String ID = "ContextPreInitializationSecondInstrument";

        @Override
        protected Map<String, Consumer<Event>> getActions() {
            return Collections.emptyMap();
        }

        @Override
        protected void onCreate(Env env) {
            super.onCreate(env);
            env.registerService(new Service() {
                @Override
                public Service.Kind getKind() {
                    return Service.Kind.IMAGE_EXECUTION_TIME;
                }
            });
        }

    }
}<|MERGE_RESOLUTION|>--- conflicted
+++ resolved
@@ -76,14 +76,7 @@
 import java.util.logging.LogRecord;
 import java.util.stream.Collectors;
 
-<<<<<<< HEAD
-import com.oracle.truffle.api.ContextLocal;
-import com.oracle.truffle.api.ContextThreadLocal;
-import com.oracle.truffle.api.ThreadLocalAction;
-import com.oracle.truffle.api.TruffleLogger;
-=======
 import org.graalvm.collections.Pair;
->>>>>>> 84541b16
 import org.graalvm.options.OptionCategory;
 import org.graalvm.options.OptionDescriptors;
 import org.graalvm.options.OptionKey;
@@ -1925,8 +1918,6 @@
 
     @Test
     public void testThreadLocalActions() throws Exception {
-<<<<<<< HEAD
-=======
         BaseLanguage.registerAction(ContextPreInitializationTestFirstLanguage.class, ActionKind.ON_EXECUTE, (env) -> {
             env.submitThreadLocal(new Thread[]{Thread.currentThread()}, new ThreadLocalAction(false, false) {
                 @Override
@@ -1935,7 +1926,6 @@
                 }
             });
         });
->>>>>>> 84541b16
         setPatchable(FIRST);
         doContextPreinitialize(FIRST);
         List<CountingContext> contexts = new ArrayList<>(emittedContexts);
@@ -1958,8 +1948,6 @@
         assertTrue(message.isPresent());
     }
 
-<<<<<<< HEAD
-=======
     @Test
     @SuppressWarnings("try")
     public void testRestrictedPermittedLanguagesMatched() throws Exception {
@@ -2006,7 +1994,6 @@
         }
     }
 
->>>>>>> 84541b16
     private static IsSameFileResult testIsSameFileImpl(boolean allowIO, FileSystem fs) throws ReflectiveOperationException {
         String path = Paths.get(".").toAbsolutePath().toString();
         setPatchable(FIRST);
@@ -2323,37 +2310,9 @@
         }
 
         @CompilerDirectives.TruffleBoundary
-<<<<<<< HEAD
-        private static void executeImpl(CountingContext ctx, LanguageInfo info) {
-            ctx.environment().submitThreadLocal(new Thread[]{Thread.currentThread()}, new ThreadLocalAction(false, false) {
-                @Override
-                protected void perform(Access access) {
-                    // Empty action just to do TraceStackTraceInterval logging
-                }
-            });
-            String msg = parseStdOutOutput.get(info.getId());
-            if (msg != null) {
-                write(ctx.environment().out(), msg);
-            }
-            msg = parseStdErrOutput.get(info.getId());
-            if (msg != null) {
-                write(ctx.environment().err(), msg);
-            }
-            assertEquals(0, ctx.disposeContextCount);
-        }
-
-        private static void write(final OutputStream out, final String content) {
-            try {
-                out.write(content.getBytes("UTF-8"));
-                out.flush();
-            } catch (IOException ioe) {
-                throw new RuntimeException(ioe);
-            }
-=======
         private void executeImpl(CountingContext context) {
             findAction(ActionKind.ON_EXECUTE).ifPresent((c) -> c.accept(context.environment()));
             assertEquals(0, context.disposeContextCount);
->>>>>>> 84541b16
         }
 
         Optional<Consumer<Env>> findAction(ActionKind kind) {
