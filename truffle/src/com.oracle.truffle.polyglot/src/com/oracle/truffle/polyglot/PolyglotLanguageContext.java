/*
 * Copyright (c) 2017, 2021, Oracle and/or its affiliates. All rights reserved.
 * DO NOT ALTER OR REMOVE COPYRIGHT NOTICES OR THIS FILE HEADER.
 *
 * The Universal Permissive License (UPL), Version 1.0
 *
 * Subject to the condition set forth below, permission is hereby granted to any
 * person obtaining a copy of this software, associated documentation and/or
 * data (collectively the "Software"), free of charge and under any and all
 * copyright rights in the Software, and any and all patent rights owned or
 * freely licensable by each licensor hereunder covering either (i) the
 * unmodified Software as contributed to or provided by such licensor, or (ii)
 * the Larger Works (as defined below), to deal in both
 *
 * (a) the Software, and
 *
 * (b) any piece of software and/or hardware listed in the lrgrwrks.txt file if
 * one is included with the Software each a "Larger Work" to which the Software
 * is contributed by such licensors),
 *
 * without restriction, including without limitation the rights to copy, create
 * derivative works of, display, perform, and distribute the Software and make,
 * use, sell, offer for sale, import, export, have made, and have sold the
 * Software and the Larger Work(s), and to sublicense the foregoing rights on
 * either these or other terms.
 *
 * This license is subject to the following condition:
 *
 * The above copyright notice and either this complete permission notice or at a
 * minimum a reference to the UPL must be included in all copies or substantial
 * portions of the Software.
 *
 * THE SOFTWARE IS PROVIDED "AS IS", WITHOUT WARRANTY OF ANY KIND, EXPRESS OR
 * IMPLIED, INCLUDING BUT NOT LIMITED TO THE WARRANTIES OF MERCHANTABILITY,
 * FITNESS FOR A PARTICULAR PURPOSE AND NONINFRINGEMENT. IN NO EVENT SHALL THE
 * AUTHORS OR COPYRIGHT HOLDERS BE LIABLE FOR ANY CLAIM, DAMAGES OR OTHER
 * LIABILITY, WHETHER IN AN ACTION OF CONTRACT, TORT OR OTHERWISE, ARISING FROM,
 * OUT OF OR IN CONNECTION WITH THE SOFTWARE OR THE USE OR OTHER DEALINGS IN THE
 * SOFTWARE.
 */
package com.oracle.truffle.polyglot;

import static com.oracle.truffle.api.CompilerDirectives.shouldNotReachHere;
import static com.oracle.truffle.polyglot.EngineAccessor.LANGUAGE;

import java.io.PrintStream;
import java.util.ArrayList;
import java.util.Arrays;
import java.util.Collection;
import java.util.Collections;
import java.util.HashSet;
import java.util.LinkedHashMap;
import java.util.List;
import java.util.Map;
import java.util.Map.Entry;
import java.util.Set;
import java.util.concurrent.locks.ReentrantLock;
import java.util.logging.Level;

import org.graalvm.collections.EconomicSet;
import org.graalvm.collections.Equivalence;
import org.graalvm.collections.UnmodifiableEconomicSet;
import org.graalvm.polyglot.PolyglotAccess;
import org.graalvm.polyglot.Value;
import org.graalvm.polyglot.impl.AbstractPolyglotImpl;
import org.graalvm.polyglot.impl.AbstractPolyglotImpl.APIAccess;
import org.graalvm.polyglot.proxy.Proxy;

import com.oracle.truffle.api.CallTarget;
import com.oracle.truffle.api.CompilerDirectives;
import com.oracle.truffle.api.CompilerDirectives.CompilationFinal;
import com.oracle.truffle.api.CompilerDirectives.TruffleBoundary;
import com.oracle.truffle.api.TruffleLanguage.Env;
import com.oracle.truffle.api.TruffleLogger;
import com.oracle.truffle.api.dsl.Cached;
import com.oracle.truffle.api.dsl.GenerateUncached;
import com.oracle.truffle.api.dsl.Specialization;
import com.oracle.truffle.api.exception.AbstractTruffleException;
import com.oracle.truffle.api.frame.Frame;
import com.oracle.truffle.api.interop.InteropLibrary;
import com.oracle.truffle.api.interop.NodeLibrary;
import com.oracle.truffle.api.interop.UnsupportedMessageException;
import com.oracle.truffle.api.nodes.ExplodeLoop;
import com.oracle.truffle.api.nodes.LanguageInfo;
import com.oracle.truffle.api.nodes.Node;
import com.oracle.truffle.api.nodes.RootNode;
import com.oracle.truffle.api.source.Source;

final class PolyglotLanguageContext implements PolyglotImpl.VMObject {

    private static final TruffleLogger LOG = TruffleLogger.getLogger(PolyglotEngineImpl.OPTION_GROUP_ENGINE, PolyglotLanguageContext.class);

    /*
     * Lazily created when a language context is created.
     */
    final class Lazy {

        final PolyglotSourceCache sourceCache;
        final Set<PolyglotThread> activePolyglotThreads;
        final Object polyglotGuestBindings;
        final Thread.UncaughtExceptionHandler uncaughtExceptionHandler;
        final PolyglotLanguageInstance languageInstance;
        @CompilationFinal Map<String, LanguageInfo> accessibleInternalLanguages;
        @CompilationFinal Map<String, LanguageInfo> accessiblePublicLanguages;
        final Object internalFileSystemContext;
        final Object publicFileSystemContext;
        final ReentrantLock operationLock;

        private boolean multipleThreadsInitialized;

        Lazy(PolyglotLanguageInstance languageInstance, PolyglotContextConfig config) {
            /*
             * Important anything that is initialized here must be properly patched in #patch.
             */
            this.languageInstance = languageInstance;
            this.sourceCache = languageInstance.getSourceCache();
            this.activePolyglotThreads = new HashSet<>();
            this.polyglotGuestBindings = new PolyglotBindings(PolyglotLanguageContext.this);
            this.uncaughtExceptionHandler = new PolyglotUncaughtExceptionHandler();
            this.computeAccessPermissions(config);
            // file systems are patched after preinitialization internally using a delegate field
            this.publicFileSystemContext = EngineAccessor.LANGUAGE.createFileSystemContext(PolyglotLanguageContext.this, config.fileSystem);
            this.internalFileSystemContext = EngineAccessor.LANGUAGE.createFileSystemContext(PolyglotLanguageContext.this, config.internalFileSystem);
            this.operationLock = new ReentrantLock();
        }

        void computeAccessPermissions(PolyglotContextConfig config) {
            this.accessibleInternalLanguages = computeAccessibleLanguages(config, true);
            this.accessiblePublicLanguages = computeAccessibleLanguages(config, false);
        }

        private Map<String, LanguageInfo> computeAccessibleLanguages(PolyglotContextConfig config, boolean internal) {
            PolyglotLanguage thisLanguage = languageInstance.language;
            if (thisLanguage.isHost()) {
                return languageInstance.getEngine().idToInternalLanguageInfo;
            }
            boolean embedderAllAccess = config.allowedPublicLanguages.isEmpty();
            PolyglotEngineImpl engine = languageInstance.getEngine();
            UnmodifiableEconomicSet<String> configuredAccess = engine.getAPIAccess().getEvalAccess(config.polyglotAccess, thisLanguage.getId());

            EconomicSet<String> resolveLanguages;
            if (embedderAllAccess) {
                if (configuredAccess == null) {
                    if (internal) {
                        return engine.idToInternalLanguageInfo;
                    } else {
                        resolveLanguages = EconomicSet.create(Equivalence.DEFAULT, configuredAccess);
                        resolveLanguages.addAll(engine.idToInternalLanguageInfo.keySet());
                    }
                } else {
                    resolveLanguages = EconomicSet.create(Equivalence.DEFAULT, configuredAccess);
                    resolveLanguages.add(thisLanguage.getId());
                }
            } else {
                if (configuredAccess == null) {
                    // all access configuration
                    configuredAccess = config.allowedPublicLanguages;
                }
                resolveLanguages = EconomicSet.create(Equivalence.DEFAULT, configuredAccess);
                resolveLanguages.add(thisLanguage.getId());
            }

            Map<String, LanguageInfo> resolvedLanguages = new LinkedHashMap<>();
            for (String id : resolveLanguages) {
                PolyglotLanguage resolvedLanguage = engine.idToLanguage.get(id);
                if (resolvedLanguage != null) { // resolved languages might not be on the
                                                // class-path.
                    if (!internal && resolvedLanguage.cache.isInternal()) {
                        // filter internal
                        continue;
                    }
                    resolvedLanguages.put(id, resolvedLanguage.info);
                }
            }
            if (internal) {
                addDependentLanguages(engine, resolvedLanguages, thisLanguage);
            }

            // all internal languages are accessible by default
            if (internal) {
                for (Entry<String, PolyglotLanguage> entry : languageInstance.getEngine().idToLanguage.entrySet()) {
                    if (entry.getValue().cache.isInternal()) {
                        resolvedLanguages.put(entry.getKey(), entry.getValue().info);
                    }
                }
                assert assertPermissionsConsistent(resolvedLanguages, languageInstance.language, config);
            }
            return resolvedLanguages;
        }

        private boolean assertPermissionsConsistent(Map<String, LanguageInfo> resolvedLanguages, PolyglotLanguage thisLanguage, PolyglotContextConfig config) {
            for (Entry<String, PolyglotLanguage> entry : languageInstance.getEngine().idToLanguage.entrySet()) {
                boolean permitted = config.isAccessPermitted(thisLanguage, entry.getValue());
                assert permitted == resolvedLanguages.containsKey(entry.getKey()) : "inconsistent access permissions";
            }
            return true;
        }

        private void addDependentLanguages(PolyglotEngineImpl engine, Map<String, LanguageInfo> resolvedLanguages, PolyglotLanguage currentLanguage) {
            for (String dependentLanguage : currentLanguage.cache.getDependentLanguages()) {
                PolyglotLanguage dependent = engine.idToLanguage.get(dependentLanguage);
                if (dependent == null) { // dependent languages might not exist.
                    continue;
                }
                if (resolvedLanguages.containsKey(dependentLanguage)) {
                    continue; // cycle or duplicate detection
                }
                resolvedLanguages.put(dependentLanguage, dependent.info);
                addDependentLanguages(engine, resolvedLanguages, dependent);
            }
        }
    }

    final PolyglotContextImpl context;
    final PolyglotLanguage language;
    final boolean eventsEnabled;

    private volatile Thread creatingThread;
    private volatile boolean initialized;
    volatile boolean finalized;
    @CompilationFinal private volatile Value hostBindings;
    @CompilationFinal private volatile Lazy lazy;
    @CompilationFinal volatile Env env; // effectively final
    @CompilationFinal private volatile List<Object> languageServices = Collections.emptyList();

    PolyglotLanguageContext(PolyglotContextImpl context, PolyglotLanguage language) {
        this.context = context;
        this.language = language;
        this.eventsEnabled = !language.isHost();
    }

    boolean isPolyglotBindingsAccessAllowed() {
        if (context.config.polyglotAccess == PolyglotAccess.ALL) {
            return true;
        }

        UnmodifiableEconomicSet<String> accessibleLanguages = getAPIAccess().getBindingsAccess(context.config.polyglotAccess);
        if (accessibleLanguages == null) {
            return true;
        }
        return accessibleLanguages.contains(language.getId());
    }

    boolean isPolyglotEvalAllowed(String targetLanguage) {
        if (context.config.polyglotAccess == PolyglotAccess.ALL) {
            return true;
        } else if (targetLanguage != null && language.getId().equals(targetLanguage)) {
            return true;
        }
        UnmodifiableEconomicSet<String> accessibleLanguages = getAPIAccess().getEvalAccess(context.config.polyglotAccess,
                        language.getId());
        if (accessibleLanguages == null || accessibleLanguages.isEmpty()) {
            return false;
        } else if (accessibleLanguages.size() > 1 || !accessibleLanguages.iterator().next().equals(language.getId())) {
            return targetLanguage == null || accessibleLanguages.contains(targetLanguage);
        }
        return false;
    }

    Thread.UncaughtExceptionHandler getPolyglotExceptionHandler() {
        assert env != null;
        return lazy.uncaughtExceptionHandler;
    }

    Map<String, LanguageInfo> getAccessibleLanguages(boolean allowInternalAndDependent) {
        Lazy l = lazy;
        if (l != null) {
            if (allowInternalAndDependent) {
                return lazy.accessibleInternalLanguages;
            } else {
                return lazy.accessiblePublicLanguages;
            }
        } else {
            return null;
        }
    }

    PolyglotLanguageInstance getLanguageInstanceOrNull() {
        Lazy l = this.lazy;
        if (l == null) {
            return null;
        }
        return l.languageInstance;
    }

    PolyglotLanguageInstance getLanguageInstance() {
        assert env != null;
        return lazy.languageInstance;
    }

    private void checkThreadAccess(Env localEnv) {
        assert Thread.holdsLock(context);
        boolean singleThreaded = context.isSingleThreaded();
        Thread firstFailingThread = null;
        for (PolyglotThreadInfo threadInfo : context.getSeenThreads().values()) {
            if (!LANGUAGE.isThreadAccessAllowed(localEnv, threadInfo.getThread(), singleThreaded)) {
                firstFailingThread = threadInfo.getThread();
                break;
            }
        }
        if (firstFailingThread != null) {
            throw PolyglotContextImpl.throwDeniedThreadAccess(firstFailingThread, singleThreaded, Arrays.asList(language));
        }
    }

    Object getContextImpl() {
        Env localEnv = env;
        if (localEnv != null) {
            return LANGUAGE.getContext(localEnv);
        } else {
            CompilerDirectives.transferToInterpreterAndInvalidate();
            return null;
        }
    }

    Object getPublicFileSystemContext() {
        Lazy l = lazy;
        if (l != null) {
            return l.publicFileSystemContext;
        } else {
            return null;
        }
    }

    Object getInternalFileSystemContext() {
        Lazy l = lazy;
        if (l != null) {
            return l.internalFileSystemContext;
        } else {
            return null;
        }
    }

    Value getHostBindings() {
        assert initialized;
        if (this.hostBindings == null) {
            synchronized (this) {
                if (this.hostBindings == null) {
                    Object prev = language.engine.enterIfNeeded(context, true);
                    try {
                        Object scope = LANGUAGE.getScope(env);
                        assert InteropLibrary.getUncached().hasMembers(scope) : "Scope object must have members.";
                        this.hostBindings = this.asValue(scope);
                    } finally {
                        language.engine.leaveIfNeeded(prev, context);
                    }
                }
            }
        }
        return this.hostBindings;
    }

    Object getPolyglotGuestBindings() {
        assert isInitialized();
        return this.lazy.polyglotGuestBindings;
    }

    boolean isInitialized() {
        return initialized;
    }

    CallTarget parseCached(PolyglotLanguage accessingLanguage, Source source, String[] argumentNames) throws AssertionError {
        ensureInitialized(accessingLanguage);
        PolyglotSourceCache cache = lazy.sourceCache;
        assert cache != null;
        return cache.parseCached(this, source, argumentNames);
    }

    Env requireEnv() {
        Env localEnv = this.env;
        if (localEnv == null) {
            throw shouldNotReachHere("No language context is active on this thread.");
        }
        return localEnv;
    }

    @SuppressWarnings("deprecation")
    boolean finalizeContext(boolean cancelOperation, boolean notifyInstruments) {
<<<<<<< HEAD
        if (!finalized) {
            finalized = true;
            try {
                LANGUAGE.finalizeContext(env);
            } catch (Throwable t) {
                if (cancelOperation) {
                    /*
                     * finalizeContext can run guest code, and so truffle and cancel exceptions are
                     * expected. However, they must not fail the cancel operation, and so we just
                     * log them.
                     */
                    assert context.state.isClosing();
                    assert context.state.isInvalidOrClosed();
                    if (t instanceof com.oracle.truffle.api.TruffleException || t instanceof PolyglotEngineImpl.CancelExecution) {
                        context.engine.getEngineLogger().log(Level.INFO,
                                        "Exception was thrown while finalizing a polyglot context that is being cancelled. Such exceptions are expected during cancelling.", t);
                    } else {
                        throw t;
                    }
                } else {
                    throw t;
                }
            }
            if (eventsEnabled && notifyInstruments) {
                EngineAccessor.INSTRUMENT.notifyLanguageContextFinalized(context.engine, context.creatorTruffleContext, language.info);
=======
        ReentrantLock lock = lazy.operationLock;
        lock.lock();
        try {
            if (!initialized) {
                return false;
>>>>>>> 84541b16
            }
            if (!finalized) {
                finalized = true;
                try {
                    LANGUAGE.finalizeContext(env);
                } catch (Throwable t) {
                    if (cancelOperation) {
                        /*
                         * finalizeContext can run guest code, and so truffle and cancel exceptions
                         * are expected. However, they must not fail the cancel operation, and so we
                         * just log them.
                         */
                        assert context.state.isClosing();
                        assert context.state.isInvalidOrClosed();
                        if (t instanceof com.oracle.truffle.api.TruffleException || t instanceof PolyglotEngineImpl.CancelExecution) {
                            context.engine.getEngineLogger().log(Level.FINE,
                                            "Exception was thrown while finalizing a polyglot context that is being cancelled. Such exceptions are expected during cancelling.", t);
                        } else {
                            throw t;
                        }
                    } else {
                        throw t;
                    }
                }
                if (eventsEnabled && notifyInstruments) {
                    EngineAccessor.INSTRUMENT.notifyLanguageContextFinalized(context.engine, context.creatorTruffleContext, language.info);
                }
                return true;
            }
        } finally {
            lock.unlock();
        }
        return false;
    }

    @SuppressWarnings("deprecation")
    boolean dispose() {
        assert Thread.holdsLock(context);
        Env localEnv = this.env;
        if (localEnv != null) {
            if (!lazy.activePolyglotThreads.isEmpty()) {
                // this should show up as internal error so it does not use PolyglotEngineException
                throw new IllegalStateException("The language did not complete all polyglot threads but should have: " + lazy.activePolyglotThreads);
            }
            try {
                for (PolyglotThreadInfo threadInfo : context.getSeenThreads().values()) {
                    assert threadInfo != PolyglotThreadInfo.NULL;
                    final Thread thread = threadInfo.getThread();
                    if (thread == null) {
                        continue;
                    }
                    assert !threadInfo.isPolyglotThread(context) : "Polyglot threads must no longer be active in TruffleLanguage.finalizeContext, but polyglot thread " + thread.getName() +
                                    " is still active.";
                    if (!threadInfo.isCurrent() && threadInfo.isActive() && !context.state.isInvalidOrClosed()) {
                        /*
                         * No other thread than the current thread should be active here. However,
                         * we do this check only for non-invalid contexts for the following reasons.
                         * enteredCount for a thread can be incremented on the fast-path even though
                         * the thread is not allowed to enter in the end because the context is
                         * invalid and so the enter falls back to the slow path which checks the
                         * invalid flag. threadInfo.isActive() returns true in this case and we
                         * cannot tell whether it is because the thread is before the fallback to
                         * the slow path or it is already fully entered (which would be an error)
                         * without adding further checks to the fast path, and so we don't perform
                         * the check for invalid contexts. Non-invalid context can have the same
                         * problem with the enteredCount of one of its threads, but closing
                         * non-invalid context in that state is an user error.
                         */
                        throw PolyglotEngineException.illegalState("Another main thread was started while closing a polyglot context!");
                    }
                    LANGUAGE.disposeThread(localEnv, thread);
                }
                LANGUAGE.dispose(localEnv);
            } catch (Throwable t) {
                if (t instanceof com.oracle.truffle.api.TruffleException || t instanceof PolyglotEngineImpl.CancelExecution) {
                    throw new IllegalStateException("Guest language code was run during language disposal!", t);
                }
                throw t;
            }
            return true;
        }
        return false;
    }

    void notifyDisposed(boolean notifyInstruments) {
        if (eventsEnabled && notifyInstruments) {
            EngineAccessor.INSTRUMENT.notifyLanguageContextDisposed(context.engine, context.creatorTruffleContext, language.info);
        }
        language.freeInstance(lazy.languageInstance);
    }

    Object[] enterThread(PolyglotThread thread) {
        assert isInitialized();
        assert Thread.currentThread() == thread;
        synchronized (context) {
<<<<<<< HEAD
            PolyglotContextImpl prev = context.engine.enter(context, true, language.engine.getUncachedLocation(), true, false);
=======
            Object[] prev = context.engine.enter(context);
>>>>>>> 84541b16
            lazy.activePolyglotThreads.add(thread);
            return prev;
        }
    }

    void leaveAndDisposePolyglotThread(Object[] prev, PolyglotThread thread) {
        assert isInitialized();
        synchronized (context) {
            context.leaveAndDisposeThread(prev, thread);
            boolean removed = lazy.activePolyglotThreads.remove(thread);
            assert removed : "thread was not removed";
        }
        EngineAccessor.INSTRUMENT.notifyThreadFinished(context.engine, context.creatorTruffleContext, thread);
    }

    boolean isCreated() {
        return lazy != null;
    }

    void ensureCreated(PolyglotLanguage accessingLanguage) {
        ensureCreated(accessingLanguage, null);
    }

    void ensureCreated(PolyglotLanguage accessingLanguage, PolyglotLanguageInstance customInstance) {
        if (creatingThread == Thread.currentThread()) {
            throw PolyglotEngineException.illegalState(String.format("Cyclic access to language context for language %s. " +
                            "The context is currently being created.", language.getId()));
        } else if (creatingThread != null) {
            // Wait for creation
            boolean interrupted = false;
            synchronized (context) {
                while (creatingThread != null) {
                    try {
                        context.wait();
                    } catch (InterruptedException e) {
                        // Keep waiting
                        interrupted = true;
                    }
                }
            }
            if (interrupted) {
                Thread.currentThread().interrupt();
            }
        }

        if (lazy == null) {
            checkAccess(accessingLanguage);

            Map<String, Object> creatorConfig = context.creator == language ? context.creatorArguments : Collections.emptyMap();
            PolyglotContextConfig envConfig = context.config;
            PolyglotLanguageInstance lang = customInstance != null ? customInstance : language.allocateInstance(envConfig.getLanguageOptionValues(language));
            try {
                synchronized (context) {
                    if (lazy == null) {
                        if (eventsEnabled) {
                            EngineAccessor.INSTRUMENT.notifyLanguageContextCreate(context.engine, context.creatorTruffleContext, language.info);
                        }
                        boolean wasCreated = false;
                        try {
                            Env localEnv = LANGUAGE.createEnv(this, lang.spi, envConfig.out,
                                            envConfig.err,
                                            envConfig.in,
                                            creatorConfig,
                                            envConfig.getLanguageOptionValues(language),
                                            envConfig.getApplicationArguments(language));
                            Lazy localLazy = new Lazy(lang, envConfig);
                            lang.singleLanguageContext.update(this);
                            checkThreadAccess(localEnv);

                            // no more errors after this line
                            creatingThread = Thread.currentThread();
                            env = localEnv;
                            lazy = localLazy;
                            assert EngineAccessor.LANGUAGE.getLanguage(env) != null;

                            try {
                                List<Object> languageServicesCollector = new ArrayList<>();
                                Object contextImpl = LANGUAGE.createEnvContext(localEnv, languageServicesCollector);
                                language.initializeContextClass(contextImpl);
                                String errorMessage = verifyServices(language.info, languageServicesCollector, language.cache.getServices());
                                if (errorMessage != null) {
                                    throw PolyglotEngineException.illegalState(errorMessage);
                                }
                                PolyglotFastThreadLocals.notifyLanguageCreated(this);
                                this.languageServices = languageServicesCollector;
                                if (language.isHost()) {
                                    context.initializeHostContext(this, context.config);
                                }
                                wasCreated = true;
                                if (eventsEnabled) {
                                    EngineAccessor.INSTRUMENT.notifyLanguageContextCreated(context.engine, context.creatorTruffleContext, language.info);
                                }
                                context.weakReference.freeInstances.add(lang);
                                context.invokeContextLocalsFactory(context.contextLocals, lang.contextLocalLocations);
                                context.invokeContextThreadLocalFactory(lang.contextThreadLocalLocations);

                                lang = null; // commit language use
                            } catch (Throwable e) {
                                env = null;
                                lazy = null;
                                throw e;
                            } finally {
                                creatingThread = null;
                                context.notifyAll();
                            }
                        } finally {
                            if (!wasCreated && eventsEnabled) {
                                EngineAccessor.INSTRUMENT.notifyLanguageContextCreateFailed(context.engine, context.creatorTruffleContext, language.info);
                            }
                        }
                    }
                }
            } finally {
                // free not commited language instance
                if (lang != null) {
                    language.freeInstance(lang);
                }
            }
        }
    }

    void close() {
        assert Thread.holdsLock(context);
        lazy = null;
        env = null;
    }

    private static String verifyServices(LanguageInfo info, List<Object> registeredServices, Collection<String> expectedServices) {
        for (String expectedService : expectedServices) {
            boolean found = false;
            for (Object registeredService : registeredServices) {
                if (isSubType(registeredService.getClass(), expectedService)) {
                    found = true;
                    break;
                }
            }
            if (!found) {
                return String.format("Language %s declares service %s but doesn't register it", info.getName(), expectedService);
            }
        }
        return null;
    }

    private static boolean isSubType(Class<?> clazz, String serviceClass) {
        if (clazz == null) {
            return false;
        }
        if (serviceClass.equals(clazz.getName()) || serviceClass.equals(clazz.getCanonicalName())) {
            return true;
        }
        if (isSubType(clazz.getSuperclass(), serviceClass)) {
            return true;
        }
        for (Class<?> implementedInterface : clazz.getInterfaces()) {
            if (isSubType(implementedInterface, serviceClass)) {
                return true;
            }
        }
        return false;
    }

    boolean ensureInitialized(PolyglotLanguage accessingLanguage) {
        ensureCreated(accessingLanguage);
        if (initialized) {
            // fast-path exit
            return false;
        }

        boolean initialize = false;
        ReentrantLock lock = lazy.operationLock;
        lock.lock();
        try {
            initialize = !initialized;
            if (initialize) {
                if (eventsEnabled) {
                    EngineAccessor.INSTRUMENT.notifyLanguageContextInitialize(context.engine, context.creatorTruffleContext, language.info);
                }

                initialized = true; // Allow language use during initialization
                try {
                    LANGUAGE.initializeThread(env, Thread.currentThread());
                    LANGUAGE.postInitEnv(env);

                } catch (Throwable e) {
                    // language not successfully initialized, reset to avoid inconsistent
                    // language contexts
                    initialized = false;
                    try {
                        if (eventsEnabled) {
                            EngineAccessor.INSTRUMENT.notifyLanguageContextInitializeFailed(context.engine, context.creatorTruffleContext, language.info);
                        }
                    } catch (Throwable inner) {
                        e.addSuppressed(inner);
                    }
                    throw e;
                }

                if (eventsEnabled) {
                    EngineAccessor.INSTRUMENT.notifyLanguageContextInitialized(context.engine, context.creatorTruffleContext, language.info);
                }
            }
        } finally {
            lock.unlock();
        }

        if (initialize) {
            synchronized (context) {
                ensureMultiThreadingInitialized();
                for (PolyglotThreadInfo threadInfo : context.getSeenThreads().values()) {
                    final Thread thread = threadInfo.getThread();
                    if (thread == Thread.currentThread()) {
                        continue;
                    }
                    LANGUAGE.initializeThread(env, thread);
                }
            }
        }

        return initialize;

    }

    void ensureMultiThreadingInitialized() {
        assert Thread.holdsLock(context);
        Lazy l = this.lazy;
        assert l != null;

        if (!l.multipleThreadsInitialized && !context.isSingleThreaded()) {
            LANGUAGE.initializeMultiThreading(env);
            l.multipleThreadsInitialized = true;
        }
    }

    void checkAccess(PolyglotLanguage accessingLanguage) {
        // Always check context first, as it might be invalidated.
        context.checkClosed();
        if (context.disposing) {
            throw PolyglotEngineException.illegalState("The Context is already closed.");
        }
        if (!context.config.isAccessPermitted(accessingLanguage, language)) {
            throw PolyglotEngineException.illegalArgument(String.format("Access to language '%s' is not permitted. ", language.getId()));
        }
        RuntimeException initError = language.initError;
        if (initError != null) {
            throw PolyglotEngineException.illegalState(String.format("Initialization error: %s", initError.getMessage(), initError));
        }
    }

    @Override
    public PolyglotEngineImpl getEngine() {
        return context.getEngine();
    }

    boolean patch(PolyglotContextConfig newConfig) {
        if (isCreated()) {
            try {
                OptionValuesImpl newOptionValues = newConfig.getLanguageOptionValues(language);
                lazy.computeAccessPermissions(newConfig);
                Env newEnv = LANGUAGE.patchEnvContext(env, newConfig.out, newConfig.err, newConfig.in,
                                Collections.emptyMap(), newOptionValues, newConfig.getApplicationArguments(language));
                if (newEnv != null) {
                    env = newEnv;
                    lazy.languageInstance.patchFirstOptions(newOptionValues);
                    if (!this.language.isHost()) {
                        LOG.log(Level.FINE, "Successfully patched context of language: {0}", this.language.getId());
                    }
                    return true;
                }
                LOG.log(Level.FINE, "Failed to patch context of language: {0}", this.language.getId());
                return false;
            } catch (Throwable t) {
                LOG.log(Level.FINE, "Exception during patching context of language: {0}", this.language.getId());
                // The conversion to the host exception happens in the
                // PolyglotEngineImpl.createContext
                throw silenceException(RuntimeException.class, t);
            }
        } else {
            return true;
        }
    }

    @SuppressWarnings({"unchecked", "unused"})
    static <E extends Throwable> RuntimeException silenceException(Class<E> type, Throwable ex) throws E {
        throw (E) ex;
    }

    <S> S lookupService(Class<S> type) {
        for (Object languageService : languageServices) {
            if (type.isInstance(languageService)) {
                return type.cast(languageService);
            }
        }
        return null;
    }

    static final class Generic {
        private Generic() {
            throw shouldNotReachHere("no instances");
        }
    }

    @TruffleBoundary
    Value asValue(Object guestValue) {
        assert lazy != null;
        assert guestValue != null;
        assert !(guestValue instanceof Value);
        assert !(guestValue instanceof Proxy);
        PolyglotValueDispatch cache = getLanguageInstance().lookupValueCache(context, guestValue);
        return getAPIAccess().newValue(cache, this, guestValue);
    }

    public Object toGuestValue(Node node, Object receiver) {
        return context.toGuestValue(node, receiver, false);
    }

    static final class ToHostValueNode {

        final APIAccess apiAccess;
        @CompilationFinal volatile Class<?> cachedClass;
        @CompilationFinal volatile PolyglotValueDispatch cachedValue;

        private ToHostValueNode(AbstractPolyglotImpl polyglot) {
            this.apiAccess = polyglot.getAPIAccess();
        }

        Value execute(PolyglotLanguageContext languageContext, Object value) {
            Object receiver = value;
            Class<?> cachedClassLocal = cachedClass;
            PolyglotValueDispatch cache;
            if (cachedClassLocal != Generic.class) {
                if (cachedClassLocal == null) {
                    CompilerDirectives.transferToInterpreterAndInvalidate();
                    if (languageContext.context.engine.singleContextValue.isValid()) {
                        cachedClass = receiver.getClass();
                        cachedValue = cache = languageContext.lazy.languageInstance.lookupValueCache(languageContext.context, receiver);
                        return apiAccess.newValue(cachedValue, languageContext, receiver);
                    } else {
                        // TODO this needs to be rewritten to cache that uses
                        // InteropCodeCache and does not store the context in a node directly
                        CompilerDirectives.transferToInterpreterAndInvalidate();
                        cachedClass = Generic.class; // switch to generic
                        cachedValue = null;
                    }
                } else if (value.getClass() == cachedClassLocal) {
                    receiver = CompilerDirectives.inInterpreter() ? receiver : CompilerDirectives.castExact(receiver, cachedClassLocal);
                    cache = cachedValue;
                    if (cache == null) {
                        CompilerDirectives.transferToInterpreterAndInvalidate();
                        // invalid state retry next time for now do generic
                    } else {
                        return apiAccess.newValue(cache, languageContext, receiver);
                    }
                } else {
                    CompilerDirectives.transferToInterpreterAndInvalidate();
                    cachedClass = Generic.class; // switch to generic
                    cachedValue = null;
                    // fall through to generic
                }
            }
            return languageContext.asValue(value);
        }

        public static ToHostValueNode create(AbstractPolyglotImpl polyglot) {
            return new ToHostValueNode(polyglot);
        }
    }

    @SuppressWarnings("serial")
    static final class ValueMigrationException extends AbstractTruffleException {

        ValueMigrationException(String message, Node location) {
            super(message, location);
        }

    }

    @TruffleBoundary
    Value[] toHostValues(Object[] values, int startIndex) {
        Value[] args = new Value[values.length - startIndex];
        for (int i = startIndex; i < values.length; i++) {
            args[i - startIndex] = asValue(values[i]);
        }
        return args;
    }

    @TruffleBoundary
    Value[] toHostValues(Object[] values) {
        Value[] args = new Value[values.length];
        for (int i = 0; i < args.length; i++) {
            args[i] = asValue(values[i]);
        }
        return args;
    }

    @Override
    public String toString() {
        return "PolyglotLanguageContext [language=" + language + ", initialized=" + (env != null) + "]";
    }

    private class PolyglotUncaughtExceptionHandler implements Thread.UncaughtExceptionHandler {

        @Override
        public void uncaughtException(Thread t, Throwable e) {
            Env currentEnv = env;
            if (currentEnv != null && !(e instanceof ThreadDeath)) {
                try {
                    e.printStackTrace(new PrintStream(currentEnv.err()));
                } catch (Throwable exc) {
                    // Still show the original error if printing on Env.err() fails for some
                    // reason
                    e.printStackTrace();
                }
            } else {
                e.printStackTrace();
            }
        }
    }

    public Object getLanguageView(Object receiver) {
        EngineAccessor.INTEROP.checkInteropType(receiver);
        InteropLibrary lib = InteropLibrary.getFactory().getUncached(receiver);
        if (lib.hasLanguage(receiver)) {
            try {
                if (!this.isCreated()) {
                    throw PolyglotEngineException.illegalState("Language not yet created. Initialize the language first to request a language view.");
                }
                if (lib.getLanguage(receiver) == this.lazy.languageInstance.spi.getClass()) {
                    return receiver;
                }
            } catch (UnsupportedMessageException e) {
                throw shouldNotReachHere(e);
            }
        }
        return getLanguageViewNoCheck(receiver);
    }

    private boolean validLanguageView(Object result) {
        InteropLibrary lib = InteropLibrary.getFactory().getUncached(result);
        Class<?> languageClass = EngineAccessor.LANGUAGE.getLanguage(env).getClass();
        try {
            assert lib.hasLanguage(result) &&
                            lib.getLanguage(result) == languageClass : String.format("The returned language view of language '%s' must return the class '%s' for InteropLibrary.getLanguage." +
                                            "Fix the implementation of %s.getLanguageView to resolve this.", languageClass.getTypeName(), languageClass.getTypeName(), languageClass.getTypeName());
        } catch (UnsupportedMessageException e) {
            throw shouldNotReachHere(e);
        }
        return true;
    }

    private boolean validScopedView(Object result, Node location) {
        InteropLibrary lib = InteropLibrary.getFactory().getUncached(result);
        Class<?> languageClass = EngineAccessor.LANGUAGE.getLanguage(env).getClass();
        try {
            assert lib.hasLanguage(result) &&
                            lib.getLanguage(result) == languageClass : String.format("The returned scoped view of language '%s' must return the class '%s' for InteropLibrary.getLanguage." +
                                            "Fix the implementation of %s.getView to resolve this.", languageClass.getTypeName(), languageClass.getTypeName(), location.getClass().getTypeName());
        } catch (UnsupportedMessageException e) {
            throw shouldNotReachHere(e);
        }
        return true;
    }

    public Object getLanguageViewNoCheck(Object receiver) {
        Object result = EngineAccessor.LANGUAGE.getLanguageView(env, receiver);
        assert validLanguageView(result);
        return result;
    }

    public Object getScopedView(Node location, Frame frame, Object value) {
        validateLocationAndFrame(language.info, location, frame);
        Object languageView = getLanguageView(value);
        Object result = NodeLibrary.getUncached().getView(location, frame, languageView);
        assert validScopedView(result, location);
        return result;
    }

    private static void validateLocationAndFrame(LanguageInfo viewLanguage, Node location, Frame frame) {
        RootNode rootNode = location.getRootNode();
        if (rootNode == null) {
            throw PolyglotEngineException.illegalArgument(String.format("The location '%s' does not have a RootNode.", location));
        }
        LanguageInfo nodeLocation = rootNode.getLanguageInfo();
        if (nodeLocation == null) {
            throw PolyglotEngineException.illegalArgument(String.format("The location '%s' does not have a language associated.", location));
        }
        if (nodeLocation != viewLanguage) {
            throw PolyglotEngineException.illegalArgument(String.format("The view language '%s' must match the language of the location %s.", viewLanguage, nodeLocation));
        }
        if (!EngineAccessor.INSTRUMENT.isInstrumentable(location)) {
            throw PolyglotEngineException.illegalArgument(String.format("The location '%s' is not instrumentable but must be to request scoped views.", location));
        }
        if (!rootNode.getFrameDescriptor().equals(frame.getFrameDescriptor())) {
            throw PolyglotEngineException.illegalArgument(String.format("The frame provided does not originate from the location. " +
                            "Expected frame descriptor '%s' but was '%s'.", rootNode.getFrameDescriptor(), frame.getFrameDescriptor()));
        }
    }

    @GenerateUncached
    abstract static class ToGuestValueNode extends Node {

        abstract Object execute(PolyglotLanguageContext context, Object receiver);

        @Specialization(guards = "receiver == null")
        Object doNull(PolyglotLanguageContext context, @SuppressWarnings("unused") Object receiver) {
            return context.toGuestValue(this, receiver);
        }

        @Specialization(guards = {"receiver != null", "receiver.getClass() == cachedReceiver"}, limit = "3")
        Object doCached(PolyglotLanguageContext context, Object receiver, @Cached("receiver.getClass()") Class<?> cachedReceiver) {
            return context.toGuestValue(this, cachedReceiver.cast(receiver));
        }

        @Specialization(replaces = "doCached")
        @TruffleBoundary
        Object doUncached(PolyglotLanguageContext context, Object receiver) {
            return context.toGuestValue(this, receiver);
        }
    }

    static final class ToGuestValuesNode extends Node {

        @Children private volatile ToGuestValueNode[] toGuestValue;
        @CompilationFinal private volatile boolean needsCopy = false;
        @CompilationFinal private volatile boolean generic = false;

        private ToGuestValuesNode() {
        }

        public Object[] apply(PolyglotLanguageContext context, Object[] args) {
            ToGuestValueNode[] nodes = this.toGuestValue;
            if (nodes == null) {
                CompilerDirectives.transferToInterpreterAndInvalidate();
                nodes = new ToGuestValueNode[args.length];
                for (int i = 0; i < nodes.length; i++) {
                    nodes[i] = insert(PolyglotLanguageContextFactory.ToGuestValueNodeGen.create());
                }
                toGuestValue = nodes;
            }
            if (args.length == nodes.length) {
                // fast path
                if (nodes.length == 0) {
                    return args;
                } else {
                    Object[] newArgs = fastToGuestValuesUnroll(nodes, context, args);
                    return newArgs;
                }
            } else {
                if (!generic || nodes.length != 1) {
                    CompilerDirectives.transferToInterpreterAndInvalidate();
                    nodes = Arrays.copyOf(nodes, 1);
                    if (nodes[0] == null) {
                        nodes[0] = insert(PolyglotLanguageContextFactory.ToGuestValueNodeGen.create());
                    }
                    this.toGuestValue = nodes;
                    this.generic = true;
                }
                if (args.length == 0) {
                    return args;
                }
                return fastToGuestValues(nodes[0], context, args);
            }
        }

        /*
         * Specialization for constant number of arguments. Uses a profile for each argument.
         */
        @ExplodeLoop
        private Object[] fastToGuestValuesUnroll(ToGuestValueNode[] nodes, PolyglotLanguageContext context, Object[] args) {
            Object[] newArgs = needsCopy ? new Object[nodes.length] : args;
            for (int i = 0; i < nodes.length; i++) {
                Object arg = args[i];
                Object newArg = nodes[i].execute(context, arg);
                if (needsCopy) {
                    newArgs[i] = newArg;
                } else if (arg != newArg) {
                    CompilerDirectives.transferToInterpreterAndInvalidate();
                    newArgs = new Object[nodes.length];
                    System.arraycopy(args, 0, newArgs, 0, args.length);
                    newArgs[i] = newArg;
                    needsCopy = true;
                }
            }
            return newArgs;
        }

        /*
         * Specialization that supports multiple argument lengths but uses a single profile for all
         * arguments.
         */
        private Object[] fastToGuestValues(ToGuestValueNode node, PolyglotLanguageContext context, Object[] args) {
            assert toGuestValue[0] != null;
            Object[] newArgs = needsCopy ? new Object[args.length] : args;
            for (int i = 0; i < args.length; i++) {
                Object arg = args[i];
                Object newArg = node.execute(context, arg);
                if (needsCopy) {
                    newArgs[i] = newArg;
                } else if (arg != newArg) {
                    CompilerDirectives.transferToInterpreterAndInvalidate();
                    newArgs = new Object[args.length];
                    System.arraycopy(args, 0, newArgs, 0, args.length);
                    newArgs[i] = newArg;
                    needsCopy = true;
                }
            }
            return newArgs;
        }

        public static ToGuestValuesNode create() {
            return new ToGuestValuesNode();
        }

    }

}<|MERGE_RESOLUTION|>--- conflicted
+++ resolved
@@ -376,39 +376,11 @@
 
     @SuppressWarnings("deprecation")
     boolean finalizeContext(boolean cancelOperation, boolean notifyInstruments) {
-<<<<<<< HEAD
-        if (!finalized) {
-            finalized = true;
-            try {
-                LANGUAGE.finalizeContext(env);
-            } catch (Throwable t) {
-                if (cancelOperation) {
-                    /*
-                     * finalizeContext can run guest code, and so truffle and cancel exceptions are
-                     * expected. However, they must not fail the cancel operation, and so we just
-                     * log them.
-                     */
-                    assert context.state.isClosing();
-                    assert context.state.isInvalidOrClosed();
-                    if (t instanceof com.oracle.truffle.api.TruffleException || t instanceof PolyglotEngineImpl.CancelExecution) {
-                        context.engine.getEngineLogger().log(Level.INFO,
-                                        "Exception was thrown while finalizing a polyglot context that is being cancelled. Such exceptions are expected during cancelling.", t);
-                    } else {
-                        throw t;
-                    }
-                } else {
-                    throw t;
-                }
-            }
-            if (eventsEnabled && notifyInstruments) {
-                EngineAccessor.INSTRUMENT.notifyLanguageContextFinalized(context.engine, context.creatorTruffleContext, language.info);
-=======
         ReentrantLock lock = lazy.operationLock;
         lock.lock();
         try {
             if (!initialized) {
                 return false;
->>>>>>> 84541b16
             }
             if (!finalized) {
                 finalized = true;
@@ -504,11 +476,7 @@
         assert isInitialized();
         assert Thread.currentThread() == thread;
         synchronized (context) {
-<<<<<<< HEAD
-            PolyglotContextImpl prev = context.engine.enter(context, true, language.engine.getUncachedLocation(), true, false);
-=======
             Object[] prev = context.engine.enter(context);
->>>>>>> 84541b16
             lazy.activePolyglotThreads.add(thread);
             return prev;
         }
