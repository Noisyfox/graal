--- conflicted
+++ resolved
@@ -112,12 +112,7 @@
 
         @TruffleBoundary
         private static Object executeImpl(PolyglotLanguageContext languageContext, PolyglotThread thread, PolyglotThreadRunnable run) {
-<<<<<<< HEAD
-            PolyglotContextImpl prev;
-            prev = languageContext.enterThread(thread);
-=======
             Object[] prev = languageContext.enterThread(thread);
->>>>>>> 84541b16
             assert prev == null; // is this assertion correct?
             try {
                 run.execute();
