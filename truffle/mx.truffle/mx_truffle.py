#
# Copyright (c) 2018, 2021, Oracle and/or its affiliates. All rights reserved.
# DO NOT ALTER OR REMOVE COPYRIGHT NOTICES OR THIS FILE HEADER.
#
# The Universal Permissive License (UPL), Version 1.0
#
# Subject to the condition set forth below, permission is hereby granted to any
# person obtaining a copy of this software, associated documentation and/or
# data (collectively the "Software"), free of charge and under any and all
# copyright rights in the Software, and any and all patent rights owned or
# freely licensable by each licensor hereunder covering either (i) the
# unmodified Software as contributed to or provided by such licensor, or (ii)
# the Larger Works (as defined below), to deal in both
#
# (a) the Software, and
#
# (b) any piece of software and/or hardware listed in the lrgrwrks.txt file if
# one is included with the Software each a "Larger Work" to which the Software
# is contributed by such licensors),
#
# without restriction, including without limitation the rights to copy, create
# derivative works of, display, perform, and distribute the Software and make,
# use, sell, offer for sale, import, export, have made, and have sold the
# Software and the Larger Work(s), and to sublicense the foregoing rights on
# either these or other terms.
#
# This license is subject to the following condition:
#
# The above copyright notice and either this complete permission notice or at a
# minimum a reference to the UPL must be included in all copies or substantial
# portions of the Software.
#
# THE SOFTWARE IS PROVIDED "AS IS", WITHOUT WARRANTY OF ANY KIND, EXPRESS OR
# IMPLIED, INCLUDING BUT NOT LIMITED TO THE WARRANTIES OF MERCHANTABILITY,
# FITNESS FOR A PARTICULAR PURPOSE AND NONINFRINGEMENT. IN NO EVENT SHALL THE
# AUTHORS OR COPYRIGHT HOLDERS BE LIABLE FOR ANY CLAIM, DAMAGES OR OTHER
# LIABILITY, WHETHER IN AN ACTION OF CONTRACT, TORT OR OTHERWISE, ARISING FROM,
# OUT OF OR IN CONNECTION WITH THE SOFTWARE OR THE USE OR OTHER DEALINGS IN THE
# SOFTWARE.
#
import os
import re
import tempfile
import sys
import zipfile
from argparse import ArgumentParser, RawDescriptionHelpFormatter
from collections import OrderedDict
from os.path import exists, isdir, join

import mx
import mx_benchmark
import mx_gate
import mx_native
import mx_sdk
import mx_sdk_vm
import mx_unittest
import tck
from mx_gate import Task
from mx_jackpot import jackpot
from mx_javamodules import as_java_module, get_java_module_info
from mx_sigtest import sigtest
from mx_unittest import unittest

# Temporary imports and (re)definitions while porting mx from Python 2 to Python 3
if sys.version_info[0] < 3:
    from urlparse import urljoin as _urllib_urljoin
    def _decode(x):
        return x
    def _encode(x):
        return x
else:
    from urllib.parse import urljoin as _urllib_urljoin # pylint: disable=unused-import,no-name-in-module
    def _decode(x):
        return x.decode()
    def _encode(x):
        return x.encode()


_suite = mx.suite('truffle')

class JMHRunnerTruffleBenchmarkSuite(mx_benchmark.JMHRunnerBenchmarkSuite):

    def name(self):
        return "truffle"

    def group(self):
        return "Graal"

    def subgroup(self):
        return "truffle"

    def extraVmArgs(self):
        return ['-XX:-UseJVMCIClassLoader'] + super(JMHRunnerTruffleBenchmarkSuite, self).extraVmArgs()

mx_benchmark.add_bm_suite(JMHRunnerTruffleBenchmarkSuite())
#mx_benchmark.add_java_vm(mx_benchmark.DefaultJavaVm("server", "default"), priority=3)

def javadoc(args, vm=None):
    """build the Javadoc for all API packages"""
    extraArgs = mx_sdk.build_oracle_compliant_javadoc_args(_suite, 'GraalVM', 'Truffle')
    mx.javadoc(['--unified', '--exclude-packages', 'com.oracle.truffle.tck,com.oracle.truffle.tck.impl'] + extraArgs + args)
    javadoc_dir = os.sep.join([_suite.dir, 'javadoc'])
    checkLinks(javadoc_dir)

def checkLinks(javadocDir):
    href = re.compile('(?<=href=").*?(?=")')
    filesToCheck = {}
    for root, _, files in os.walk(javadocDir):
        for f in files:
            if f.endswith('.html'):
                html = os.path.join(root, f)
                content = open(html, 'r').read()
                for url in href.findall(content):
                    full = _urllib_urljoin(html, url)
                    sectionIndex = full.find('#')
                    questionIndex = full.find('?')
                    minIndex = sectionIndex
                    if minIndex < 0:
                        minIndex = len(full)
                    if 0 <= questionIndex < minIndex:
                        minIndex = questionIndex
                    path = full[0:minIndex]

                    sectionNames = filesToCheck.get(path, [])
                    if sectionIndex >= 0:
                        s = full[sectionIndex + 1:]
                        sectionNames = sectionNames + [(html, s)]
                    else:
                        sectionNames = sectionNames + [(html, None)]

                    filesToCheck[path] = sectionNames

    err = False
    for referencedfile, sections in filesToCheck.items():
        if referencedfile.startswith('javascript:') or referencedfile.startswith('http:') or referencedfile.startswith('https:') or referencedfile.startswith('mailto:'):
            continue
        if not exists(referencedfile):
            mx.warn('Referenced file ' + referencedfile + ' does not exist. Referenced from ' + sections[0][0])
            err = True
        else:
            content = open(referencedfile, 'r').read()
            for path, s in sections:
                if not s is None:
                    whereName = content.find('name="' + s + '"')
                    whereId = content.find('id="' + s + '"')
                    if whereName == -1 and whereId == -1:
                        mx.warn('There should be section ' + s + ' in ' + referencedfile + ". Referenced from " + path)
                        err = True

    if err:
        mx.abort('There are wrong references in Javadoc')

def _path_args(depNames=None):
    """
    Gets the VM args for putting the dependencies named in `depNames` on the
    class path and module path (if running on JDK9 or later).

    :param names: a Dependency, str or list containing Dependency/str objects. If None,
           then all registered dependencies are used.
    """
    jdk = mx.get_jdk()
    if jdk.javaCompliance >= '1.9':
        modules = [as_java_module(dist, jdk) for dist in _suite.dists if get_java_module_info(dist)]
        if modules:
            # Partition resources between the class path and module path
            modulepath = []
            classpath = []
            cpEntryToModule = {m.dist.path : m for m in modules}

            for e in mx.classpath(depNames).split(os.pathsep):
                if e in cpEntryToModule:
                    modulepath.append(cpEntryToModule[e].jarpath)
                else:
                    classpath.append(e)
            # The Truffle modules must be eagerly loaded as they could be referenced from
            # the main class hence the --add-modules argument
            return ['--add-modules=' + ','.join([m.name for m in modules]), '--module-path=' + os.pathsep.join(modulepath), '-cp', os.pathsep.join(classpath)]
    return ['-cp', mx.classpath(depNames)]

def _unittest_config_participant(config):
    vmArgs, mainClass, mainClassArgs = config
    # Disable DefaultRuntime warning
    vmArgs = vmArgs + ['-Dpolyglot.engine.WarnInterpreterOnly=false']
    jdk = mx.get_jdk(tag='default')
    if jdk.javaCompliance > '1.8':
        # This is required to access jdk.internal.module.Modules which
        # in turn allows us to dynamically open fields/methods to reflection.
        vmArgs = vmArgs + ['--add-exports=java.base/jdk.internal.module=ALL-UNNAMED']

        # The arguments below are only actually needed if Truffle is deployed as a
        # module. However, that's determined by the compiler suite which may not
        # be present. In that case, adding these options results in annoying
        # but harmless messages from the VM:
        #
        #  WARNING: Unknown module: org.graalvm.truffle specified to --add-opens
        #

        # Needed for com.oracle.truffle.api.dsl.test.TestHelper#instrumentSlowPath
        vmArgs = vmArgs + ['--add-opens=org.graalvm.truffle/com.oracle.truffle.api.nodes=ALL-UNNAMED']

        # This is required for the call to setAccessible in
        # TruffleTCK.testValueWithSource to work.
        vmArgs = vmArgs + ['--add-opens=org.graalvm.truffle/com.oracle.truffle.polyglot=ALL-UNNAMED', '--add-modules=ALL-MODULE-PATH']

        # Needed for object model tests.
        vmArgs = vmArgs + ['--add-opens=org.graalvm.truffle/com.oracle.truffle.object=ALL-UNNAMED']

    config = (vmArgs, mainClass, mainClassArgs)
    if _shouldRunTCKParticipant:
        config = _unittest_config_participant_tck(config)
    return config

mx_unittest.add_config_participant(_unittest_config_participant)

def sl(args):
    """run an SL program"""
    vmArgs, slArgs = mx.extract_VM_args(args)
    mx.run_java(vmArgs + _path_args(["TRUFFLE_API", "com.oracle.truffle.sl", "com.oracle.truffle.sl.launcher"]) + ["com.oracle.truffle.sl.launcher.SLMain"] + slArgs)

def _truffle_gate_runner(args, tasks):
    jdk = mx.get_jdk(tag=mx.DEFAULT_JDK_TAG)
    with Task('Jackpot check', tasks) as t:
        if t: jackpot(['--fail-on-warnings'], suite=None, nonZeroIsFatal=True)
    if jdk.javaCompliance < '9':
        with Task('Truffle Javadoc', tasks) as t:
            if t: javadoc([])
    with Task('File name length check', tasks) as t:
        if t: check_filename_length([])
    with Task('Truffle Signature Tests', tasks) as t:
        if t: sigtest(['--check', 'binary'])
    with Task('Truffle UnitTests', tasks) as t:
<<<<<<< HEAD
        if t: unittest(['--suite', 'truffle', '--enable-timing', '--verbose', '--fail-fast'])
=======
        if t: unittest(list(['--suite', 'truffle', '--enable-timing', '--verbose', '--fail-fast']))
>>>>>>> 84541b16
    if os.getenv('DISABLE_DSL_STATE_BITS_TESTS', 'false').lower() != 'true':
        with Task('Truffle DSL max state bit tests', tasks) as t:
            if t:
                _truffle_gate_state_bitwidth_tests()

# The Truffle DSL specialization state bit width computation is complicated and
# rarely used as the default maximum bit width of 32 is rarely exceeded. Therefore
# we rebuild the truffle tests with a number of max state bit width values to
# force using multiple state fields for the tests. This makes sure the tests
# do not break for rarely used combination of features and bit widths.
def _truffle_gate_state_bitwidth_tests():
    runs = [1, 2, 4, 8, 16, 64]
    for run_bits in runs:
        build_args = ['-f', '-p', '--dependencies', 'TRUFFLE_TEST', '--force-javac',
                      '-A-Atruffle.dsl.StateBitWidth={0}'.format(run_bits)]

        unittest_args = ['--suite', 'truffle', '--enable-timing', '--fail-fast', '-Dtruffle.dsl.StateBitWidth={0}'.format(run_bits),
                         'com.oracle.truffle.api.dsl.test', 'com.oracle.truffle.api.library.test', 'com.oracle.truffle.sl.test']
        try:
            mx.build(build_args)
            unittest(unittest_args)
        finally:
            mx.log('Completed Truffle DSL state bitwidth test. Reproduce with:')
            mx.log('  mx build {0}'.format(" ".join(build_args)))
            mx.log('  mx unittest {0}'.format(" ".join(unittest_args)))

mx_gate.add_gate_runner(_suite, _truffle_gate_runner)

mx.update_commands(_suite, {
    'javadoc' : [javadoc, '[SL args|@VM options]'],
    'sl' : [sl, '[SL args|@VM options]'],
})

def _is_graalvm(jdk):
    releaseFile = os.path.join(jdk.home, "release")
    if exists(releaseFile):
        with open(releaseFile) as f:
            pattern = re.compile('^GRAALVM_VERSION=*')
            for line in f.readlines():
                if pattern.match(line):
                    return True
    return False

def _collect_class_path_entries(cp_entries_filter, entries_collector, properties_collector):
    def import_visitor(suite, suite_import, predicate, collector, javaProperties, seenSuites, **extra_args):
        suite_collector(mx.suite(suite_import.name), predicate, collector, javaProperties, seenSuites)

    def suite_collector(suite, predicate, collector, javaProperties, seenSuites):
        if suite.name in seenSuites:
            return
        seenSuites.add(suite.name)
        suite.visit_imports(import_visitor, predicate=predicate, collector=collector, javaProperties=javaProperties, seenSuites=seenSuites)
        for dist in suite.dists:
            if predicate(dist):
                for distCpEntry in mx.classpath_entries(dist):
                    if hasattr(distCpEntry, "getJavaProperties"):
                        for key, value in distCpEntry.getJavaProperties().items():
                            javaProperties[key] = value
                    if distCpEntry.isJdkLibrary() or distCpEntry.isJreLibrary():
                        cpPath = distCpEntry.classpath_repr(mx.get_jdk(), resolve=True)
                    else:
                        cpPath = distCpEntry.classpath_repr(resolve=True)
                    if cpPath:
                        collector[cpPath] = None
    suite_collector(mx.primary_suite(), cp_entries_filter, entries_collector, properties_collector, set())

def _collect_class_path_entries_by_resource(requiredResources, entries_collector, properties_collector):
    """
    Collects class path for JAR distributions containing any resource from requiredResources.

    :param requiredResources: an iterable of resources. At least one of them has to exist to include the
            distribution class path entries.
    :param entries_collector: the list to add the class paths entries into.
    :properties_collector: the list to add the distribution Java properties into.
    """
    def has_resource(dist):
        if dist.isJARDistribution() and exists(dist.path):
            if isdir(dist.path):
                for requiredResource in requiredResources:
                    if exists(join(dist.path, requiredResource)):
                        return True
            else:
                with zipfile.ZipFile(dist.path, "r") as zf:
                    for requiredResource in requiredResources:
                        try:
                            zf.getinfo(requiredResource)
                        except KeyError:
                            pass
                        else:
                            return True
                    return False
        else:
            return False
    _collect_class_path_entries(has_resource, entries_collector, properties_collector)

def _collect_class_path_entries_by_name(distributionName, entries_collector, properties_collector):
    cp_filter = lambda dist: dist.isJARDistribution() and  dist.name == distributionName and exists(dist.path)
    _collect_class_path_entries(cp_filter, entries_collector, properties_collector)

def _collect_languages(entries_collector, properties_collector):
    _collect_class_path_entries_by_resource(["META-INF/truffle/language", "META-INF/services/com.oracle.truffle.api.TruffleLanguage$Provider"], entries_collector, properties_collector)

def _collect_tck_providers(entries_collector, properties_collector):
    _collect_class_path_entries_by_resource(["META-INF/services/org.graalvm.polyglot.tck.LanguageProvider"], entries_collector, properties_collector)

def _unittest_config_participant_tck(config):

    def find_path_arg(vmArgs, prefix):
        for index in reversed(range(len(vmArgs) - 1)):
            if prefix in vmArgs[index]:
                return index, vmArgs[index][len(prefix):]
        return None, None

    javaPropertiesToAdd = OrderedDict()
    providers = OrderedDict()
    _collect_tck_providers(providers, javaPropertiesToAdd)
    languages = OrderedDict()
    _collect_languages(languages, javaPropertiesToAdd)
    _collect_class_path_entries_by_name("TRUFFLE_TCK_INSTRUMENTATION", languages, javaPropertiesToAdd)
    vmArgs, mainClass, mainClassArgs = config
    cpIndex, cpValue = mx.find_classpath_arg(vmArgs)
    cpBuilder = OrderedDict()
    if cpValue:
        for cpElement in cpValue.split(os.pathsep):
            cpBuilder[cpElement] = None
    for providerCpElement in providers:
        cpBuilder[providerCpElement] = None

    if _is_graalvm(mx.get_jdk()):
        boot_cp = OrderedDict()
        _collect_class_path_entries_by_name("TRUFFLE_TCK_COMMON", boot_cp, javaPropertiesToAdd)
        tpIndex, tpValue = find_path_arg(vmArgs, '-Dtruffle.class.path.append=')
        tpBuilder = OrderedDict()
        if tpValue:
            for cpElement in tpValue.split(os.pathsep):
                tpBuilder[cpElement] = None
        for langCpElement in languages:
            tpBuilder[langCpElement] = None
        bpIndex, bpValue = find_path_arg(vmArgs, '-Xbootclasspath/a:')
        bpBuilder = OrderedDict()
        if bpValue:
            for cpElement in bpValue.split(os.pathsep):
                bpBuilder[cpElement] = None
        for bootCpElement in boot_cp:
            bpBuilder[bootCpElement] = None
            cpBuilder.pop(bootCpElement, None)
            tpBuilder.pop(bootCpElement, None)
        tpValue = '-Dtruffle.class.path.append=' + os.pathsep.join((e for e in tpBuilder))
        if tpIndex:
            vmArgs[tpIndex] = tpValue
        else:
            vmArgs.append(tpValue)
        bpValue = '-Xbootclasspath/a:' + os.pathsep.join((e for e in bpBuilder))
        if bpIndex:
            vmArgs[bpIndex] = bpValue
        else:
            vmArgs.append(bpValue)
    else:
        for langCpElement in languages:
            cpBuilder[langCpElement] = None
    cpValue = os.pathsep.join((e for e in cpBuilder))
    if cpIndex:
        vmArgs[cpIndex] = cpValue
    else:
        vmArgs.append("-cp")
        vmArgs.append(cpValue)
    for key, value in javaPropertiesToAdd.items():
        vmArgs.append("-D" + key + "=" + value)
    return (vmArgs, mainClass, mainClassArgs)

_shouldRunTCKParticipant = True

def should_add_tck_participant(shouldInstal):
    global _shouldRunTCKParticipant
    _shouldRunTCKParticipant = shouldInstal

"""
Merges META-INF/truffle/language and META-INF/truffle/instrument files.
This code is tightly coupled with the file format generated by
LanguageRegistrationProcessor and InstrumentRegistrationProcessor.
"""
class TruffleArchiveParticipant:
    providersRE = re.compile(r'(?:META-INF/versions/([1-9][0-9]*)/)?META-INF/truffle-registrations/(.+)')

    def __opened__(self, arc, srcArc, services):
        self.services = services
        self.arc = arc

    def __process__(self, arcname, contents_supplier, is_source):
        if is_source:
            return False
        m = TruffleArchiveParticipant.providersRE.match(arcname)
        if m:
            provider = m.group(2)
            for service in _decode(contents_supplier()).strip().split(os.linesep):
                assert service
                version = m.group(1)
                if version is None:
                    # Non-versioned service
                    self.services.setdefault(service, []).append(provider)
                else:
                    # Versioned service
                    services = self.services.setdefault(int(version), {})
                    services.setdefault(service, []).append(provider)
            return True
        return False

def mx_post_parse_cmd_line(opts):

    def _uses_truffle_dsl_processor(dist):
        for dep in dist.deps:
            if dep.name.startswith('TRUFFLE_DSL_PROCESSOR'):
                return True
        truffle_dsl_processors = set()
        def visit(dep, edge):
            if dep is not dist and dep.isJavaProject():
                for ap in dep.annotation_processors():
                    if ap.name.startswith('TRUFFLE_DSL_PROCESSOR'):
                        truffle_dsl_processors.add(ap)
        dist.walk_deps(visit=visit)
        return len(truffle_dsl_processors) != 0

    for d in mx.dependencies():
        if d.isJARDistribution():
            if _uses_truffle_dsl_processor(d):
                d.set_archiveparticipant(TruffleArchiveParticipant())

_tckHelpSuffix = """
    TCK options:

      --tck-configuration                  configuration {compiler|debugger|default}
          compile                          executes TCK tests with immediate comilation
          debugger                         executes TCK tests with enabled debugalot instrument
          default                          executes TCK tests
"""

def _execute_debugger_test(testFilter, logFile, testEvaluation=False, unitTestOptions=None, jvmOptions=None):
    """
    Executes given unit tests with enabled debugalot instrument.
    The 'testFilter' argument is a filter unit test pattern.
    The 'logFile' argument is a file path to store the instrument output into.
    The 'testEvaluation' argument enables evaluation testing, default is False.
    The 'unitTestOptions' argument is a list of unit test options.
    The 'jvmOptions' argument is a list of VM options.
    """
    debugalot_options = ["-Dpolyglot.debugalot=true"]
    if testEvaluation:
        debugalot_options.append("-Dpolyglot.debugalot.Eval=true")
    debugalot_options.append("-Dpolyglot.debugalot.LogFile=" + logFile)
    args = []
    if unitTestOptions is not None:
        args = args + unitTestOptions
    args = args + ["--"]
    if jvmOptions is not None:
        args = args + jvmOptions
    args = args + debugalot_options
    args = args + testFilter
    unittest(args)

def execute_tck(graalvm_home, mode='default', language_filter=None, values_filter=None, tests_filter=None, vm_args=None):
    """
    Executes Truffle TCK with all TCK providers reachable from the primary suite and all languages installed in the given GraalVM.

    :param graalvm_home: a path to GraalVM
    :param mode: a name of TCK mode,
        'default' - executes the test with default GraalVM configuration,
        'compile' - compiles the tests before execution
    :param language_filter: the language id, limits TCK tests to certain language
    :param values_filter: an iterable of value constructors language ids, limits TCK values to certain language(s)
    :param tests_filter: a substring of TCK test name or an iterable of substrings of TCK test names
    :param vm_args: iterable containing additional Java VM args
    """
    cp = OrderedDict()
    _collect_tck_providers(cp, dict())
    truffle_cp = OrderedDict()
    _collect_class_path_entries_by_name("TRUFFLE_TCK_INSTRUMENTATION", truffle_cp, dict())
    _collect_class_path_entries_by_name("TRUFFLE_SL", truffle_cp, dict())
    boot_cp = OrderedDict()
    _collect_class_path_entries_by_name("TRUFFLE_TCK_COMMON", boot_cp, dict())
    return tck.execute_tck(graalvm_home, mode=tck.Mode.for_name(mode), language_filter=language_filter, values_filter=values_filter,
        tests_filter=tests_filter, cp=cp.keys(), truffle_cp=truffle_cp.keys(), boot_cp=boot_cp, vm_args=vm_args)


def _tck(args):
    """runs TCK tests"""

    parser = ArgumentParser(prog="mx tck", description="run the TCK tests", formatter_class=RawDescriptionHelpFormatter, epilog=_tckHelpSuffix)
    parser.add_argument("--tck-configuration", help="TCK configuration", choices=["compile", "debugger", "default"], default="default")
    parsed_args, args = parser.parse_known_args(args)
    tckConfiguration = parsed_args.tck_configuration
    index = len(args)
    for arg in reversed(args):
        if arg.startswith("-"):
            break
        index = index - 1
    args_no_tests = args[0:index]
    tests = args[index:len(args)]
    if len(tests) == 0:
        tests = ["com.oracle.truffle.tck.tests"]
    index = len(args_no_tests)
    has_separator_arg = False
    for arg in reversed(args_no_tests):
        if arg.startswith("--"):
            if arg == "--":
                has_separator_arg = True
            break
        index = index - 1
    unitTestOptions = args_no_tests[0:max(index - (1 if has_separator_arg else 0), 0)]
    jvmOptions = args_no_tests[index:len(args_no_tests)]
    if tckConfiguration == "default":
        unittest(unitTestOptions + ["--"] + jvmOptions + tests)
    elif tckConfiguration == "debugger":
        with mx.SafeFileCreation(os.path.join(tempfile.gettempdir(), "debugalot")) as sfc:
            _execute_debugger_test(tests, sfc.tmpPath, False, unitTestOptions, jvmOptions)
    elif tckConfiguration == "compile":
        if not _is_graalvm(mx.get_jdk()):
            mx.abort("The 'compile' TCK configuration requires graalvm execution, run with --java-home=<path_to_graalvm>.")
        compileOptions = [
            "-Dpolyglot.engine.AllowExperimentalOptions=true",
            "-Dpolyglot.engine.Mode=latency",
            "-Dpolyglot.engine.CompilationFailureAction=Throw",
            "-Dpolyglot.engine.CompileImmediately=true",
            "-Dpolyglot.engine.BackgroundCompilation=false",
        ]
        unittest(unitTestOptions + ["--"] + jvmOptions + compileOptions + tests)


mx.update_commands(_suite, {
    'tck': [_tck, "[--tck-configuration {compile|debugger|default}] [unittest options] [--] [VM options] [filters...]", _tckHelpSuffix]
})


def check_filename_length(args):
    """check that all file name lengths are short enough for eCryptfs"""
    # For eCryptfs, see https://bugs.launchpad.net/ecryptfs/+bug/344878
    parser = ArgumentParser(prog="mx check-filename-length", description="Check file name length")
    parser.parse_known_args(args)
    max_length = 143
    too_long = []
    for _, _, filenames in os.walk('.'):
        for filename in filenames:
            if len(filename) > max_length:
                too_long.append(filename)
    if too_long:
        mx.log_error("The following file names are too long for eCryptfs: ")
        for x in too_long:
            mx.log_error(x)
        mx.abort("File names that are too long where found. Ensure all file names are under %d characters long." % max_length)

COPYRIGHT_HEADER_UPL = """\
/*
 * Copyright (c) 2012, 2021, Oracle and/or its affiliates. All rights reserved.
 * DO NOT ALTER OR REMOVE COPYRIGHT NOTICES OR THIS FILE HEADER.
 *
 * The Universal Permissive License (UPL), Version 1.0
 *
 * Subject to the condition set forth below, permission is hereby granted to any
 * person obtaining a copy of this software, associated documentation and/or
 * data (collectively the "Software"), free of charge and under any and all
 * copyright rights in the Software, and any and all patent rights owned or
 * freely licensable by each licensor hereunder covering either (i) the
 * unmodified Software as contributed to or provided by such licensor, or (ii)
 * the Larger Works (as defined below), to deal in both
 *
 * (a) the Software, and
 *
 * (b) any piece of software and/or hardware listed in the lrgrwrks.txt file if
 * one is included with the Software each a "Larger Work" to which the Software
 * is contributed by such licensors),
 *
 * without restriction, including without limitation the rights to copy, create
 * derivative works of, display, perform, and distribute the Software and make,
 * use, sell, offer for sale, import, export, have made, and have sold the
 * Software and the Larger Work(s), and to sublicense the foregoing rights on
 * either these or other terms.
 *
 * This license is subject to the following condition:
 *
 * The above copyright notice and either this complete permission notice or at a
 * minimum a reference to the UPL must be included in all copies or substantial
 * portions of the Software.
 *
 * THE SOFTWARE IS PROVIDED "AS IS", WITHOUT WARRANTY OF ANY KIND, EXPRESS OR
 * IMPLIED, INCLUDING BUT NOT LIMITED TO THE WARRANTIES OF MERCHANTABILITY,
 * FITNESS FOR A PARTICULAR PURPOSE AND NONINFRINGEMENT. IN NO EVENT SHALL THE
 * AUTHORS OR COPYRIGHT HOLDERS BE LIABLE FOR ANY CLAIM, DAMAGES OR OTHER
 * LIABILITY, WHETHER IN AN ACTION OF CONTRACT, TORT OR OTHERWISE, ARISING FROM,
 * OUT OF OR IN CONNECTION WITH THE SOFTWARE OR THE USE OR OTHER DEALINGS IN THE
 * SOFTWARE.
 */
// Checkstyle: stop
//@formatter:off
{0}
"""
PTRN_SUPPRESS_WARNINGS = re.compile("^@SuppressWarnings.*$", re.MULTILINE)
PTRN_LOCALCTXT_CAST = re.compile(r"\(\([a-zA-Z_]*Context\)_localctx\)")
PTRN_TOKEN_CAST = re.compile(r"\(Token\)_errHandler.recoverInline\(this\)")

def create_dsl_parser(args=None, out=None):
    """create the DSL expression parser using antlr"""
    create_parser("com.oracle.truffle.dsl.processor", "com.oracle.truffle.dsl.processor.expression", "Expression", COPYRIGHT_HEADER_UPL, args, out)

def create_sl_parser(args=None, out=None):
    """create the SimpleLanguage parser using antlr"""
    create_parser("com.oracle.truffle.sl", "com.oracle.truffle.sl.parser", "SimpleLanguage", COPYRIGHT_HEADER_UPL, args, out)

def create_parser(grammar_project, grammar_package, grammar_name, copyright_template, args=None, out=None, postprocess=None):
    """create the DSL expression parser using antlr"""
    grammar_dir = os.path.join(mx.project(grammar_project).source_dirs()[0], *grammar_package.split(".")) + os.path.sep
    mx.run_java(mx.get_runtime_jvm_args(['ANTLR4_COMPLETE']) + ["org.antlr.v4.Tool", "-package", grammar_package, "-no-listener"] + args + [grammar_dir + grammar_name + ".g4"], out=out)
    for filename in [grammar_dir + grammar_name + "Lexer.java", grammar_dir + grammar_name + "Parser.java"]:
        with open(filename, 'r') as content_file:
            content = content_file.read()
        # remove first line
        content = "\n".join(content.split("\n")[1:])
        # modify SuppressWarnings to remove useless entries
        content = PTRN_SUPPRESS_WARNINGS.sub('@SuppressWarnings("all")', content)
        # remove useless casts
        content = PTRN_LOCALCTXT_CAST.sub('_localctx', content)
        content = PTRN_TOKEN_CAST.sub('_errHandler.recoverInline(this)', content)
        # add copyright header
        content = copyright_template.format(content)
        # user provided post-processing hook:
        if postprocess is not None:
            content = postprocess(content)
        with open(filename, 'w') as content_file:
            content_file.write(content)


class LibffiBuilderProject(mx.AbstractNativeProject, mx_native.NativeDependency):  # pylint: disable=too-many-ancestors
    """Project for building libffi from source.

    The build is performed by:
        1. Extracting the sources,
        2. Applying the platform dependent patches, and
        3. Invoking the platform dependent builder that we delegate to.
    """

    def __init__(self, suite, name, deps, workingSets, **kwargs):
        subDir = 'src'
        srcDirs = ['patches']
        d = mx.join(suite.dir, subDir, name)
        super(LibffiBuilderProject, self).__init__(suite, name, subDir, srcDirs, deps, workingSets, d, **kwargs)

        self.out_dir = self.get_output_root()
        if mx.get_os() == 'windows':
            self.delegate = mx_native.DefaultNativeProject(suite, name, subDir, [], [], None,
                                                           mx.join(self.out_dir, 'libffi-3.3'),
                                                           'static_lib',
                                                           deliverable='ffi',
                                                           cflags=['-MD', '-O2', '-DFFI_BUILDING_DLL'])
            self.delegate._source = dict(tree=['include',
                                               'src',
                                               mx.join('src', 'x86')],
                                         files={'.h': [mx.join('include', 'ffi.h'),
                                                       mx.join('include', 'ffitarget.h'),
                                                       mx.join('src', 'fficonfig.h'),
                                                       mx.join('src', 'ffi_common.h')],
                                                '.c': [mx.join('src', 'closures.c'),
                                                       mx.join('src', 'prep_cif.c'),
                                                       mx.join('src', 'raw_api.c'),
                                                       mx.join('src', 'types.c'),
                                                       mx.join('src', 'x86', 'ffiw64.c')],
                                                '.S': [mx.join('src', 'x86', 'win64_intel.S')]})
        else:
            class LibtoolNativeProject(mx.NativeProject,  # pylint: disable=too-many-ancestors
                                       mx_native.NativeDependency):
                include_dirs = property(lambda self: [mx.join(self.getOutput(), 'include')])
                libs = property(lambda self: [next(self.getArchivableResults(single=True))[0]])

                def getArchivableResults(self, use_relpath=True, single=False):
                    for file_path, archive_path in super(LibtoolNativeProject, self).getArchivableResults(use_relpath):
                        path_in_lt_objdir = mx.basename(mx.dirname(file_path)) == '.libs'
                        yield file_path, mx.basename(archive_path) if path_in_lt_objdir else archive_path
                        if single:
                            assert path_in_lt_objdir, 'the first build result must be from LT_OBJDIR'
                            break

            self.delegate = LibtoolNativeProject(suite, name, subDir, [], [], None,
                                                 ['.libs/libffi.a',
                                                  'include/ffi.h',
                                                  'include/ffitarget.h'],
                                                 mx.join(self.out_dir, 'libffi-build'),
                                                 mx.join(self.out_dir, 'libffi-3.3'))
            self.delegate.buildEnv = dict(
                SOURCES=mx.basename(self.delegate.dir),
                OUTPUT=mx.basename(self.delegate.getOutput()),
                CONFIGURE_ARGS=' '.join([
                    '--disable-dependency-tracking',
                    '--disable-shared',
                    '--with-pic',
                    'CFLAGS="{}"'.format(' '.join(
                        ['-g', '-O3'] + (['-m64'] if mx.get_os() == 'solaris' else [])
                    )),
                    'CPPFLAGS="-DNO_JAVA_RAW_API"',
                ])
            )

        self.include_dirs = self.delegate.include_dirs
        self.libs = self.delegate.libs

    def resolveDeps(self):
        super(LibffiBuilderProject, self).resolveDeps()
        self.delegate.resolveDeps()
        self.buildDependencies += self.delegate.buildDependencies

    @property
    def sources(self):
        assert len(self.deps) == 1, '{} must depend only on its sources'.format(self.name)
        return self.deps[0]

    @property
    def patches(self):
        """A list of patches that will be applied during a build."""
        os_arch_dir = mx.join(self.source_dirs()[0], '{}-{}'.format(mx.get_os(), mx.get_arch()))
        if mx.exists(os_arch_dir):
            return [mx.join(os_arch_dir, patch) for patch in os.listdir(os_arch_dir)]

        others_dir = mx.join(self.source_dirs()[0], 'others')
        return [mx.join(others_dir, patch) for patch in os.listdir(others_dir)]

    def getBuildTask(self, args):
        return LibffiBuildTask(args, self)

    def getArchivableResults(self, use_relpath=True, single=False):
        return self.delegate.getArchivableResults(use_relpath, single)


class LibffiBuildTask(mx.AbstractNativeBuildTask):
    def __init__(self, args, project):
        super(LibffiBuildTask, self).__init__(args, project)
        self.delegate = project.delegate.getBuildTask(args)

    def __str__(self):
        return 'Building {}'.format(self.subject.name)

    def needsBuild(self, newestInput):
        is_needed, reason = super(LibffiBuildTask, self).needsBuild(newestInput)
        if is_needed:
            return True, reason

        output = self.newestOutput()
        newest_patch = mx.TimeStampFile.newest(self.subject.patches)
        if newest_patch and output.isOlderThan(newest_patch):
            return True, '{} is older than {}'.format(output, newest_patch)

        return False, 'all files are up to date'

    def newestOutput(self):
        output = self.delegate.newestOutput()
        return None if output and not output.exists() else output

    def build(self):
        assert not mx.exists(self.subject.out_dir), '{} must be cleaned before build'.format(self.subject.name)

        mx.log('Extracting {}...'.format(self.subject.sources))
        mx.Extractor.create(self.subject.sources.get_path(False)).extract(self.subject.out_dir)

        mx.log('Applying patches...')
        git_apply = ['git', 'apply', '--whitespace=nowarn', '--unsafe-paths', '--directory',
                     os.path.relpath(self.subject.delegate.dir, self.subject.suite.vc_dir)]
        for patch in self.subject.patches:
            mx.run(git_apply + [patch], cwd=self.subject.suite.vc_dir)

        self.delegate.logBuild()
        self.delegate.build()

    def clean(self, forBuild=False):
        mx.rmtree(self.subject.out_dir, ignore_errors=True)


mx_sdk_vm.register_graalvm_component(mx_sdk_vm.GraalVmJreComponent(
    suite=_suite,
    name='Truffle',
    short_name='tfl',
    dir_name='truffle',
    license_files=[],
    third_party_license_files=[],
    dependencies=['Graal SDK'],
    jar_distributions=[
        'truffle:TRUFFLE_DSL_PROCESSOR',
        'truffle:TRUFFLE_TCK',
    ],
    jvmci_parent_jars=[
        'truffle:TRUFFLE_API',
        'truffle:LOCATOR',
    ],
    stability="supported",
))


mx_sdk_vm.register_graalvm_component(mx_sdk_vm.GraalVMSvmMacro(
    suite=_suite,
    name='Truffle Macro',
    short_name='tflm',
    dir_name='truffle',
    license_files=[],
    third_party_license_files=[],
    dependencies=['Truffle'],
    support_distributions=['truffle:TRUFFLE_GRAALVM_SUPPORT'],
    stability="supported",
))


mx_sdk_vm.register_graalvm_component(mx_sdk_vm.GraalVmLanguage(
    suite=_suite,
    name='Truffle NFI',
    short_name='nfi',
    dir_name='nfi',
    license_files=[],
    third_party_license_files=[],
    dependencies=['Truffle'],
    truffle_jars=['truffle:TRUFFLE_NFI', 'truffle:TRUFFLE_NFI_LIBFFI'],
    support_distributions=['truffle:TRUFFLE_NFI_GRAALVM_SUPPORT'],
    support_libraries_distributions=['truffle:TRUFFLE_NFI_NATIVE_GRAALVM_SUPPORT'],
    installable=False,
    stability="supported",
))


mx.update_commands(_suite, {
    'check-filename-length' : [check_filename_length, ""],
    'create-dsl-parser' : [create_dsl_parser, "create the DSL expression parser using antlr"],
    'create-sl-parser' : [create_sl_parser, "create the SimpleLanguage parser using antlr"],
})

mx_gate.add_jacoco_includes(['org.graalvm.*', 'com.oracle.truffle.*'])<|MERGE_RESOLUTION|>--- conflicted
+++ resolved
@@ -229,11 +229,7 @@
     with Task('Truffle Signature Tests', tasks) as t:
         if t: sigtest(['--check', 'binary'])
     with Task('Truffle UnitTests', tasks) as t:
-<<<<<<< HEAD
-        if t: unittest(['--suite', 'truffle', '--enable-timing', '--verbose', '--fail-fast'])
-=======
         if t: unittest(list(['--suite', 'truffle', '--enable-timing', '--verbose', '--fail-fast']))
->>>>>>> 84541b16
     if os.getenv('DISABLE_DSL_STATE_BITS_TESTS', 'false').lower() != 'true':
         with Task('Truffle DSL max state bit tests', tasks) as t:
             if t:
