--- conflicted
+++ resolved
@@ -531,7 +531,6 @@
         return info;
     }
 
-    @SuppressWarnings("deprecation")
     @Deprecated
     BreakpointInfo setTagBreakpoint(int ignoreCount, com.oracle.truffle.api.instrument.StandardSyntaxTag tag, boolean oneShot) throws IOException {
         final BreakpointInfo info = new TagBreakpointInfo(tag, ignoreCount, oneShot);
@@ -578,18 +577,13 @@
     }
 
     final class TagBreakpointInfo extends BreakpointInfo {
-        @SuppressWarnings("deprecation") private final com.oracle.truffle.api.instrument.StandardSyntaxTag tag;
-
-        @SuppressWarnings("deprecation")
+        private final com.oracle.truffle.api.instrument.StandardSyntaxTag tag;
+
         private TagBreakpointInfo(com.oracle.truffle.api.instrument.StandardSyntaxTag tag, int ignoreCount, boolean oneShot) {
             super(ignoreCount, oneShot);
             this.tag = tag;
         }
 
-<<<<<<< HEAD
-        @SuppressWarnings("deprecation")
-=======
->>>>>>> ea26abda
         @Override
         protected void activate() throws IOException {
             breakpoint = db.setTagBreakpoint(ignoreCount, tag, oneShot);
