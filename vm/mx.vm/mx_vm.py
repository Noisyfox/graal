#
# ----------------------------------------------------------------------------------------------------
#
# Copyright (c) 2018, 2021, Oracle and/or its affiliates. All rights reserved.
# DO NOT ALTER OR REMOVE COPYRIGHT NOTICES OR THIS FILE HEADER.
#
# This code is free software; you can redistribute it and/or modify it
# under the terms of the GNU General Public License version 2 only, as
# published by the Free Software Foundation.  Oracle designates this
# particular file as subject to the "Classpath" exception as provided
# by Oracle in the LICENSE file that accompanied this code.
#
# This code is distributed in the hope that it will be useful, but WITHOUT
# ANY WARRANTY; without even the implied warranty of MERCHANTABILITY or
# FITNESS FOR A PARTICULAR PURPOSE.  See the GNU General Public License
# version 2 for more details (a copy is included in the LICENSE file that
# accompanied this code).
#
# You should have received a copy of the GNU General Public License version
# 2 along with this work; if not, write to the Free Software Foundation,
# Inc., 51 Franklin St, Fifth Floor, Boston, MA 02110-1301 USA.
#
# Please contact Oracle, 500 Oracle Parkway, Redwood Shores, CA 94065 USA
# or visit www.oracle.com if you need additional information or have any
# questions.
#
# ----------------------------------------------------------------------------------------------------
from __future__ import print_function


import mx
import mx_gate
import mx_jardistribution
import mx_sdk_vm, mx_sdk_vm_impl
import mx_vm_benchmark
import mx_vm_gate

import os
from os.path import basename, isdir, join, relpath

_suite = mx.suite('vm')
""":type: mx.SourceSuite | mx.Suite"""


mx_sdk_vm.register_graalvm_component(mx_sdk_vm.GraalVmJdkComponent(
    suite=_suite,
    name='Component installer',
    short_name='gu',
    dir_name='installer',
    license_files=[],
    third_party_license_files=[],
    dependencies=['sdk'],
    jar_distributions=[
        'vm:INSTALLER',
        'truffle:TruffleJSON'
    ],
    support_distributions=['vm:INSTALLER_GRAALVM_SUPPORT'],
    launcher_configs=[
        mx_sdk_vm.LauncherConfig(
            destination="bin/<exe:gu>",
            jar_distributions=[
                'vm:INSTALLER',
                'truffle:TruffleJSON'
            ],
            dir_jars=True,
            main_class="org.graalvm.component.installer.ComponentInstaller",
            build_args=[],
            # Please see META-INF/native-image in the project for custom build options for native-image
            is_sdk_launcher=True,
            custom_launcher_script="mx.vm/gu.cmd" if mx.is_windows() else None,
        ),
    ],
    stability="supported",
))


mx_sdk_vm.register_graalvm_component(mx_sdk_vm.GraalVmComponent(
    suite=_suite,
    name='GraalVM license files',
    short_name='gvm',
    dir_name='.',
    license_files=['LICENSE.txt'],
    third_party_license_files=['THIRD_PARTY_LICENSE.txt'],
    dependencies=[],
    support_distributions=['vm:VM_GRAALVM_SUPPORT'],
    stability="supported",
))


mx_sdk_vm.register_graalvm_component(mx_sdk_vm.GraalVmJreComponent(
    suite=_suite,
    name='Polybench Launcher',
    short_name='pbm',
    license_files=[],
    third_party_license_files=[],
    dir_name='polybench',
    launcher_configs=[mx_sdk_vm.LauncherConfig(
        destination='bin/<exe:polybench>',
        jar_distributions=['vm:POLYBENCH'],
        main_class='org.graalvm.polybench.PolyBenchLauncher',
        build_args=[
            '-H:-ParseRuntimeOptions',
            '-H:Features=org.graalvm.launcher.PolyglotLauncherFeature',
            '--tool:all',
        ],
        is_main_launcher=True,
        default_symlinks=True,
        is_sdk_launcher=True,
        is_polyglot=True,
    )],
))

mx_sdk_vm.register_graalvm_component(mx_sdk_vm.GraalVmTool(
    suite=_suite,
    name='Polybench Instruments',
    short_name='pbi',
    dir_name='pbi',
    license_files=[],
    third_party_license_files=[],
    dependencies=['Truffle', 'Polybench Launcher'],
    truffle_jars=['vm:POLYBENCH_INSTRUMENTS'],
    support_distributions=['vm:POLYBENCH_INSTRUMENTS_SUPPORT'],
))

mx_sdk_vm.register_graalvm_component(mx_sdk_vm.GraalVmLanguage(
    suite=_suite,
    name='Polyglot Microbenchmark Harness',
    short_name='pmh',
    dir_name='pmh',
    license_files=[],
    third_party_license_files=[],
    dependencies=['Truffle', 'Polybench Launcher'],
    truffle_jars=['vm:PMH'],
    support_distributions=['vm:PMH_SUPPORT'],
    installable=False,
))


polybench_benchmark_methods = ["_run"]


# pylint: disable=line-too-long
<<<<<<< HEAD
ce_components = ['bpolyglot', 'cmp', 'cov', 'dap', 'gu', 'gvm', 'ins', 'insight', 'insightheap', 'js', 'lg', 'libpoly', 'llrc', 'llrl', 'llrn', 'lsp', 'nfi', 'poly', 'polynative', 'pro', 'rgx', 'sdk', 'spolyglot', 'svm', 'svmnfi', 'svml', 'tfl', 'tflm', 'vvm']
ce_complete_components = ['bpolyglot', 'bnative-image-configure', 'cmp', 'cov', 'dap', 'ejvm', 'gu', 'gvm', 'gwa', 'ins', 'insight', 'insightheap', 'java', 'js', 'lg', 'libpoly', 'llp', 'llrc', 'llrl', 'llrn', 'lsp', 'nfi', 'ni', 'nic', 'nil', 'njs', 'poly', 'polynative', 'pro', 'pyn', 'pynl', 'rby', 'rbyl', 'rgx', 'sdk', 'spolyglot', 'svm', 'svmnfi', 'svml', 'tfl', 'tflm', 'vvm']
=======
ce_components = ['bpolyglot', 'cmp', 'cov', 'dap', 'gu', 'gvm', 'icu4j', 'ins', 'insight', 'insightheap', 'js', 'lg', 'libpoly', 'llrc', 'llrl', 'llrn', 'lsp', 'nfi', 'poly', 'polynative', 'pro', 'rgx', 'sdk', 'spolyglot', 'svm', 'svmnfi', 'svml', 'tfl', 'tflm', 'vvm']
ce_win_complete_components = ['bnative-image-configure', 'bpolyglot', 'cmp', 'cov', 'dap', 'ejvm', 'gu', 'gvm', 'gwa', 'icu4j', 'ins', 'insight', 'insightheap', 'java', 'js', 'lg', 'libpoly', 'lsp', 'nfi', 'ni', 'nic', 'nil', 'njs', 'poly', 'polynative', 'pro', 'rgx', 'sdk', 'spolyglot', 'svm', 'svmnfi', 'tfl', 'tflm', 'vvm']
ce_aarch64_complete_components = ce_win_complete_components + ['llp', 'llrc', 'llrl', 'llrn', 'rby', 'rbyl', 'svml']
ce_darwin_complete_components = ce_aarch64_complete_components + ['pyn', 'R', 'bRMain', 'pynl']
ce_complete_components = ce_darwin_complete_components + ['ellvm']
>>>>>>> e7d7572e
ce_ruby_components = ['cmp', 'cov', 'dap', 'gvm', 'ins', 'insight', 'insightheap', 'lg', 'llp', 'llrc', 'llrn', 'lsp', 'nfi', 'pro', 'rby', 'rbyl', 'rgx', 'sdk', 'svm', 'svmnfi', 'tfl', 'tflm', 'vvm']
ce_python_components = ['bgraalvm-native-binutil', 'bgraalvm-native-clang', 'bgraalvm-native-clang++', 'bgraalvm-native-ld', 'bgu', 'sjsvm', 'blli', 'bnative-image', 'bnative-image-configure', 'bpolybench', 'bpolyglot', 'cmp', 'cov', 'dap', 'dis', 'gu', 'gvm', 'icu4j', 'ins', 'insight', 'insightheap', 'js', 'lg', 'libpoly', 'llp', 'llrc', 'llrl', 'llrn', 'lsp', 'nfi', 'ni', 'nic', 'nil', 'nju', 'njucp', 'pbm', 'pmh', 'poly', 'polynative', 'pro', 'pyn', 'pynl', 'rgx', 'sdk', 'snative-image-agent', 'snative-image-diagnostics-agent', 'spolyglot', 'svm', 'svml', 'svmnfi', 'tfl', 'tflm', 'vvm']
ce_fastr_components = ce_components + ['R', 'llp', 'bRMain']
<<<<<<< HEAD
ce_no_native_components = ['bgu', 'bjs', 'blli', 'bgraalvm-native-clang', 'bgraalvm-native-clang++', 'bgraalvm-native-ld', 'bgraalvm-native-binutil', 'bnative-image', 'bnative-image-configure', 'bpolyglot', 'cmp', 'cov', 'dap', 'gu', 'gvm', 'ins', 'insight', 'insightheap', 'js', 'lsp', 'nfi', 'ni', 'nic', 'nil', 'polynative', 'pro', 'rgx', 'sdk', 'llrc', 'llrn', 'llrl', 'snative-image-agent', 'snative-image-diagnostics-agent', 'spolyglot', 'svm', 'svmnfi', 'svml', 'tfl', 'tflm', 'libpoly', 'poly', 'vvm']
=======
ce_no_native_components = ['bgu', 'sjsvm', 'blli', 'bgraalvm-native-clang', 'bgraalvm-native-clang++', 'bgraalvm-native-ld', 'bgraalvm-native-binutil', 'bnative-image', 'bnative-image-configure', 'bpolyglot', 'cmp', 'cov', 'dap', 'gu', 'gvm', 'icu4j', 'ins', 'insight', 'insightheap', 'js', 'lsp', 'nfi', 'ni', 'nic', 'nil', 'polynative', 'pro', 'rgx', 'sdk', 'llrc', 'llrn', 'llrl', 'snative-image-agent', 'snative-image-diagnostics-agent', 'spolyglot', 'svm', 'svmnfi', 'svml', 'tfl', 'tflm', 'libpoly', 'poly', 'vvm']
>>>>>>> e7d7572e

mx_sdk_vm.register_vm_config('ce', ['insight', 'insightheap', 'cmp', 'cov', 'dap', 'gu', 'gvm', 'icu4j', 'ins', 'js', 'lg', 'libpoly', 'lsp', 'nfi', 'poly', 'bpolyglot', 'polynative', 'pro', 'rgx', 'sdk', 'spolyglot', 'svm', 'svmnfi', 'tfl', 'tflm', 'vvm'], _suite, env_file='ce-win')
mx_sdk_vm.register_vm_config('ce', ce_components, _suite, env_file='ce-aarch64')
mx_sdk_vm.register_vm_config('ce', ce_components, _suite, env_file='ce-darwin')
mx_sdk_vm.register_vm_config('ce', ce_components, _suite)
mx_sdk_vm.register_vm_config('ce', ce_components + ['njs'], _suite, dist_name='ce', env_file='ce-nodejs')
mx_sdk_vm.register_vm_config('ce', ce_ruby_components, _suite, dist_name='ce-ruby', env_file='ce-ruby')
mx_sdk_vm.register_vm_config('ce', ce_win_complete_components, _suite, dist_name='ce-win-complete')
mx_sdk_vm.register_vm_config('ce', ce_aarch64_complete_components, _suite, dist_name='ce-aarch64-complete')
mx_sdk_vm.register_vm_config('ce', ce_darwin_complete_components, _suite, dist_name='ce-darwin-complete')
mx_sdk_vm.register_vm_config('ce', ce_complete_components, _suite, dist_name='ce-complete')
mx_sdk_vm.register_vm_config('ce-python', ce_python_components, _suite)
mx_sdk_vm.register_vm_config('ce-fastr', ce_fastr_components, _suite)
mx_sdk_vm.register_vm_config('ce-no_native', ce_no_native_components, _suite)
mx_sdk_vm.register_vm_config('libgraal', ['bgu', 'cmp', 'dis', 'gu', 'gvm', 'lg', 'nfi', 'poly', 'polynative', 'sdk', 'svm', 'svmnfi', 'svml', 'tfl', 'tflm', 'bpolyglot'], _suite)
mx_sdk_vm.register_vm_config('toolchain-only', ['sdk', 'tfl', 'tflm', 'nfi', 'cmp', 'svm', 'svmnfi', 'llp', 'llrc', 'llrn'], _suite)
mx_sdk_vm.register_vm_config('libgraal-bash', ['bgraalvm-native-clang', 'bgraalvm-native-clang++', 'bgraalvm-native-ld', 'bgraalvm-native-binutil', 'bgu', 'cmp', 'gu', 'gvm', 'lg', 'nfi', 'poly', 'polynative', 'sdk', 'svm', 'svmnfi', 'svml', 'tfl', 'tflm', 'bpolyglot'], _suite, env_file=False)
mx_sdk_vm.register_vm_config('toolchain-only-bash', ['bgraalvm-native-clang', 'bgraalvm-native-clang++', 'bgraalvm-native-ld', 'bgraalvm-native-binutil', 'tfl', 'tflm', 'gu', 'svm', 'svmnfi', 'gvm', 'polynative', 'llp', 'nfi', 'svml', 'bgu', 'sdk', 'llrc', 'llrn', 'cmp'], _suite, env_file=False)
mx_sdk_vm.register_vm_config('ce', ['bgraalvm-native-binutil', 'bgraalvm-native-clang', 'bgraalvm-native-clang++', 'bgraalvm-native-ld', 'java', 'libpoly', 'sespresso', 'spolyglot', 'ejvm', 'sjsvm', 'blli', 'bnative-image', 'btruffleruby', 'pynl', 'bgraalpython', 'pyn', 'bwasm', 'cmp', 'gwa', 'icu4j', 'js', 'lg', 'llp', 'nfi', 'ni', 'nil', 'pbm', 'pmh', 'pbi', 'rby', 'rbyl', 'rgx', 'sdk', 'llrc', 'llrn', 'llrl', 'snative-image-agent', 'snative-image-diagnostics-agent', 'svm', 'svmnfi', 'tfl', 'tflm'], _suite, env_file='polybench-ce')
mx_sdk_vm.register_vm_config('ce', ['pbm', 'pmh', 'pbi', 'ni', 'icu4j', 'js', 'lg', 'nfi', 'tfl', 'svm', 'nil', 'rgx', 'sdk', 'cmp', 'tflm', 'svmnfi', 'bnative-image', 'sjsvm', 'snative-image-agent', 'snative-image-diagnostics-agent'], _suite, env_file='polybench-nfi-ce')
mx_sdk_vm.register_vm_config('ce', ['bgraalvm-native-binutil', 'bgraalvm-native-clang', 'bgraalvm-native-clang++', 'bgraalvm-native-ld', 'blli', 'bnative-image', 'cmp', 'lg', 'llrc', 'llrl', 'llrn', 'nfi', 'ni', 'nil', 'pbm', 'pbi', 'sdk', 'snative-image-agent', 'snative-image-diagnostics-agent', 'svm', 'svmnfi', 'tfl', 'tflm'], _suite, env_file='polybench-sulong-ce')

if mx.get_os() == 'windows':
    mx_sdk_vm.register_vm_config('svm', ['bnative-image', 'bnative-image-configure', 'bpolyglot', 'cmp', 'gvm', 'nfi', 'ni', 'nil', 'nju', 'njucp', 'nic', 'poly', 'polynative', 'rgx', 'sdk', 'snative-image-agent', 'snative-image-diagnostics-agent', 'svm', 'svmnfi', 'tfl', 'tflm'], _suite, env_file=False)
else:
    mx_sdk_vm.register_vm_config('svm', ['bnative-image', 'bnative-image-configure', 'bpolyglot', 'cmp', 'gu', 'gvm', 'nfi', 'ni', 'nil', 'nju', 'njucp', 'nic', 'poly', 'polynative', 'rgx', 'sdk', 'snative-image-agent', 'snative-image-diagnostics-agent', 'svm', 'svmnfi', 'svml', 'tfl', 'tflm'], _suite, env_file=False)
# pylint: enable=line-too-long


mx_gate.add_gate_runner(_suite, mx_vm_gate.gate_body)


def mx_post_parse_cmd_line(args):
    mx_vm_benchmark.register_graalvm_vms()


def mx_register_dynamic_suite_constituents(register_project, register_distribution):
    """
    :type register_project: (mx.Project) -> None
    :type register_distribution: (mx.Distribution) -> None
    """
    if mx_sdk_vm_impl.has_component('FastR'):
        fastr_release_env = mx.get_env('FASTR_RELEASE', None)
        if fastr_release_env != 'true':
            mx.abort(('When including FastR, please set FASTR_RELEASE to \'true\' (env FASTR_RELEASE=true mx ...). Got FASTR_RELEASE={}. '
                      'For local development, you may also want to disable recommended packages build (FASTR_NO_RECOMMENDED=true) and '
                      'capturing of system libraries (export FASTR_CAPTURE_DEPENDENCIES set to an empty value). '
                      'See building.md in FastR documentation for more details.').format(fastr_release_env))
    if register_project:
        register_project(GraalVmSymlinks())

        benchmark_dist = _suite.dependency("POLYBENCH_BENCHMARKS")

        def _add_project_to_dist(destination, name, source='dependency:{name}/*'):
            if destination not in benchmark_dist.layout:
                benchmark_dist.layout[destination] = []
            benchmark_dist.layout[destination].append(source.format(name=name))
            benchmark_dist.buildDependencies.append(name)

        if mx_sdk_vm_impl.has_component('GraalWasm'):
            import mx_wasm

            class GraalVmWatProject(mx_wasm.WatProject):
                def getSourceDir(self):
                    return self.subDir

                def isBenchmarkProject(self):
                    return self.name.startswith("benchmarks.")

            register_project(GraalVmWatProject(
                suite=_suite,
                name='benchmarks.interpreter.wasm',
                deps=[],
                workingSets=None,
                subDir=join(_suite.dir, 'benchmarks', 'interpreter'),
                theLicense=None,
                testProject=True,
                defaultBuild=False,
            ))
            # add wasm to the layout of the benchmark distribution
            _add_project_to_dist('./interpreter/', 'benchmarks.interpreter.wasm')

        if mx_sdk_vm_impl.has_component('LLVM Runtime Native'):
            register_project(mx.NativeProject(
                suite=_suite,
                name='benchmarks.interpreter.llvm.native',
                results=['interpreter/'],
                buildEnv={
                    'NATIVE_LLVM_CC': '<toolchainGetToolPath:native,CC>',
                },
                buildDependencies=[
                    'sulong:SULONG_BOOTSTRAP_TOOLCHAIN',
                ],
                vpath=True,
                deps=[],
                workingSets=None,
                d=join(_suite.dir, 'benchmarks', 'interpreter'),
                subDir=None,
                srcDirs=[''],
                output=None,
                theLicense=None,
                testProject=True,
                defaultBuild=False,
            ))
            # add bitcode to the layout of the benchmark distribution
            _add_project_to_dist('./', 'benchmarks.interpreter.llvm.native')

        if mx_sdk_vm_impl.has_component('Java on Truffle'):
            java_benchmarks = join(_suite.dir, 'benchmarks', 'interpreter', 'java')
            for f in os.listdir(java_benchmarks):
                if isdir(join(java_benchmarks, f)) and not f.startswith("."):
                    main_class = basename(f)
                    simple_name = main_class.split(".")[-1]

                    project_name = 'benchmarks.interpreter.espresso.' + simple_name.lower()
                    register_project(mx.JavaProject(
                        suite=_suite,
                        subDir=None,
                        srcDirs=[join(_suite.dir, 'benchmarks', 'interpreter', 'java', main_class)],
                        deps=[],
                        name=project_name,
                        d=join(_suite.dir, 'benchmarks', 'interpreter', 'java', main_class),
                        javaCompliance='1.8+',
                        checkstyleProj=project_name,
                        workingSets=None,
                        theLicense=None,
                        testProject=True,
                        defaultBuild=False,
                    ))

                    dist_name = 'POLYBENCH_ESPRESSO_' + simple_name.upper()
                    register_distribution(mx_jardistribution.JARDistribution(
                        suite=_suite,
                        subDir=None,
                        srcDirs=[''],
                        sourcesPath=[],
                        deps=[project_name],
                        mainClass=main_class,
                        name=dist_name,
                        path=simple_name + '.jar',
                        platformDependent=False,
                        distDependencies=[],
                        javaCompliance='1.8+',
                        excludedLibs=[],
                        workingSets=None,
                        theLicense=None,
                        testProject=True,
                        defaultBuild=False,
                    ))
                    # add jars to the layout of the benchmark distribution
                    _add_project_to_dist('./interpreter/{}.jar'.format(simple_name), dist_name,
                        source='dependency:{name}/polybench-espresso-' + simple_name.lower() + '.jar')


class GraalVmSymlinks(mx.Project):
    def __init__(self, **kw_args):
        super(GraalVmSymlinks, self).__init__(_suite, 'vm-symlinks', subDir=None, srcDirs=[], deps=['sdk:' + mx_sdk_vm_impl.graalvm_dist_name()], workingSets=None, d=_suite.dir, theLicense=None, testProject=False, **kw_args)
        self.links = []
        sdk_suite = mx.suite('sdk')
        for link_name in 'latest_graalvm', 'latest_graalvm_home':
            self.links += [(relpath(join(sdk_suite.dir, link_name), _suite.dir), join(_suite.dir, link_name))]

    def getArchivableResults(self, use_relpath=True, single=False):
        raise mx.abort("Project '{}' cannot be archived".format(self.name))

    def getBuildTask(self, args):
        return GraalVmSymLinksBuildTask(args, 1, self)


class GraalVmSymLinksBuildTask(mx.ProjectBuildTask):
    """
    For backward compatibility, maintain `latest_graalvm` and `latest_graalvm_home` symlinks in the `vm` suite
    """
    def needsBuild(self, newestInput):
        sup = super(GraalVmSymLinksBuildTask, self).needsBuild(newestInput)
        if sup[0]:
            return sup
        if mx.get_os() != 'windows':
            for src, dest in self.subject.links:
                if not os.path.lexists(dest):
                    return True, '{} does not exist'.format(dest)
                link_file = mx.TimeStampFile(dest, False)
                if newestInput and link_file.isOlderThan(newestInput):
                    return True, '{} is older than {}'.format(dest, newestInput)
                if src != os.readlink(dest):
                    return True, '{} points to the wrong file'.format(dest)
        return False, None

    def build(self):
        if mx.get_os() == 'windows':
            mx.warn('Skip adding symlinks to the latest GraalVM (Platform Windows)')
            return
        self.rm_links()
        self.add_links()

    def clean(self, forBuild=False):
        self.rm_links()

    def add_links(self):
        for src, dest in self.subject.links:
            os.symlink(src, dest)

    def rm_links(self):
        if mx.get_os() == 'windows':
            return
        for _, dest in self.subject.links:
            if os.path.lexists(dest):
                os.unlink(dest)

    def __str__(self):
        return "Generating GraalVM symlinks in the vm suite"<|MERGE_RESOLUTION|>--- conflicted
+++ resolved
@@ -140,24 +140,15 @@
 
 
 # pylint: disable=line-too-long
-<<<<<<< HEAD
-ce_components = ['bpolyglot', 'cmp', 'cov', 'dap', 'gu', 'gvm', 'ins', 'insight', 'insightheap', 'js', 'lg', 'libpoly', 'llrc', 'llrl', 'llrn', 'lsp', 'nfi', 'poly', 'polynative', 'pro', 'rgx', 'sdk', 'spolyglot', 'svm', 'svmnfi', 'svml', 'tfl', 'tflm', 'vvm']
-ce_complete_components = ['bpolyglot', 'bnative-image-configure', 'cmp', 'cov', 'dap', 'ejvm', 'gu', 'gvm', 'gwa', 'ins', 'insight', 'insightheap', 'java', 'js', 'lg', 'libpoly', 'llp', 'llrc', 'llrl', 'llrn', 'lsp', 'nfi', 'ni', 'nic', 'nil', 'njs', 'poly', 'polynative', 'pro', 'pyn', 'pynl', 'rby', 'rbyl', 'rgx', 'sdk', 'spolyglot', 'svm', 'svmnfi', 'svml', 'tfl', 'tflm', 'vvm']
-=======
 ce_components = ['bpolyglot', 'cmp', 'cov', 'dap', 'gu', 'gvm', 'icu4j', 'ins', 'insight', 'insightheap', 'js', 'lg', 'libpoly', 'llrc', 'llrl', 'llrn', 'lsp', 'nfi', 'poly', 'polynative', 'pro', 'rgx', 'sdk', 'spolyglot', 'svm', 'svmnfi', 'svml', 'tfl', 'tflm', 'vvm']
 ce_win_complete_components = ['bnative-image-configure', 'bpolyglot', 'cmp', 'cov', 'dap', 'ejvm', 'gu', 'gvm', 'gwa', 'icu4j', 'ins', 'insight', 'insightheap', 'java', 'js', 'lg', 'libpoly', 'lsp', 'nfi', 'ni', 'nic', 'nil', 'njs', 'poly', 'polynative', 'pro', 'rgx', 'sdk', 'spolyglot', 'svm', 'svmnfi', 'tfl', 'tflm', 'vvm']
 ce_aarch64_complete_components = ce_win_complete_components + ['llp', 'llrc', 'llrl', 'llrn', 'rby', 'rbyl', 'svml']
 ce_darwin_complete_components = ce_aarch64_complete_components + ['pyn', 'R', 'bRMain', 'pynl']
 ce_complete_components = ce_darwin_complete_components + ['ellvm']
->>>>>>> e7d7572e
 ce_ruby_components = ['cmp', 'cov', 'dap', 'gvm', 'ins', 'insight', 'insightheap', 'lg', 'llp', 'llrc', 'llrn', 'lsp', 'nfi', 'pro', 'rby', 'rbyl', 'rgx', 'sdk', 'svm', 'svmnfi', 'tfl', 'tflm', 'vvm']
 ce_python_components = ['bgraalvm-native-binutil', 'bgraalvm-native-clang', 'bgraalvm-native-clang++', 'bgraalvm-native-ld', 'bgu', 'sjsvm', 'blli', 'bnative-image', 'bnative-image-configure', 'bpolybench', 'bpolyglot', 'cmp', 'cov', 'dap', 'dis', 'gu', 'gvm', 'icu4j', 'ins', 'insight', 'insightheap', 'js', 'lg', 'libpoly', 'llp', 'llrc', 'llrl', 'llrn', 'lsp', 'nfi', 'ni', 'nic', 'nil', 'nju', 'njucp', 'pbm', 'pmh', 'poly', 'polynative', 'pro', 'pyn', 'pynl', 'rgx', 'sdk', 'snative-image-agent', 'snative-image-diagnostics-agent', 'spolyglot', 'svm', 'svml', 'svmnfi', 'tfl', 'tflm', 'vvm']
 ce_fastr_components = ce_components + ['R', 'llp', 'bRMain']
-<<<<<<< HEAD
-ce_no_native_components = ['bgu', 'bjs', 'blli', 'bgraalvm-native-clang', 'bgraalvm-native-clang++', 'bgraalvm-native-ld', 'bgraalvm-native-binutil', 'bnative-image', 'bnative-image-configure', 'bpolyglot', 'cmp', 'cov', 'dap', 'gu', 'gvm', 'ins', 'insight', 'insightheap', 'js', 'lsp', 'nfi', 'ni', 'nic', 'nil', 'polynative', 'pro', 'rgx', 'sdk', 'llrc', 'llrn', 'llrl', 'snative-image-agent', 'snative-image-diagnostics-agent', 'spolyglot', 'svm', 'svmnfi', 'svml', 'tfl', 'tflm', 'libpoly', 'poly', 'vvm']
-=======
 ce_no_native_components = ['bgu', 'sjsvm', 'blli', 'bgraalvm-native-clang', 'bgraalvm-native-clang++', 'bgraalvm-native-ld', 'bgraalvm-native-binutil', 'bnative-image', 'bnative-image-configure', 'bpolyglot', 'cmp', 'cov', 'dap', 'gu', 'gvm', 'icu4j', 'ins', 'insight', 'insightheap', 'js', 'lsp', 'nfi', 'ni', 'nic', 'nil', 'polynative', 'pro', 'rgx', 'sdk', 'llrc', 'llrn', 'llrl', 'snative-image-agent', 'snative-image-diagnostics-agent', 'spolyglot', 'svm', 'svmnfi', 'svml', 'tfl', 'tflm', 'libpoly', 'poly', 'vvm']
->>>>>>> e7d7572e
 
 mx_sdk_vm.register_vm_config('ce', ['insight', 'insightheap', 'cmp', 'cov', 'dap', 'gu', 'gvm', 'icu4j', 'ins', 'js', 'lg', 'libpoly', 'lsp', 'nfi', 'poly', 'bpolyglot', 'polynative', 'pro', 'rgx', 'sdk', 'spolyglot', 'svm', 'svmnfi', 'tfl', 'tflm', 'vvm'], _suite, env_file='ce-win')
 mx_sdk_vm.register_vm_config('ce', ce_components, _suite, env_file='ce-aarch64')
