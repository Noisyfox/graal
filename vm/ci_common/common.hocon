--- conflicted
+++ resolved
@@ -251,11 +251,7 @@
   targets: [deploy, post-merge]
 }
 
-<<<<<<< HEAD
-deploy_daily_vm_windows-jdk16: ${vm_windows-jdk16} {
-=======
 deploy_daily_vm_windows-jdk17: ${vm_windows-jdk17} {
->>>>>>> 84541b16
   targets: [deploy, post-merge]
 }
 
