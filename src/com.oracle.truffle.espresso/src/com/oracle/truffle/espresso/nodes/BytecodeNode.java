/*
 * Copyright (c) 2018, 2020, Oracle and/or its affiliates. All rights reserved.
 * DO NOT ALTER OR REMOVE COPYRIGHT NOTICES OR THIS FILE HEADER.
 *
 * This code is free software; you can redistribute it and/or modify it
 * under the terms of the GNU General Public License version 2 only, as
 * published by the Free Software Foundation.
 *
 * This code is distributed in the hope that it will be useful, but WITHOUT
 * ANY WARRANTY; without even the implied warranty of MERCHANTABILITY or
 * FITNESS FOR A PARTICULAR PURPOSE.  See the GNU General Public License
 * version 2 for more details (a copy is included in the LICENSE file that
 * accompanied this code).
 *
 * You should have received a copy of the GNU General Public License version
 * 2 along with this work; if not, write to the Free Software Foundation,
 * Inc., 51 Franklin St, Fifth Floor, Boston, MA 02110-1301 USA.
 *
 * Please contact Oracle, 500 Oracle Parkway, Redwood Shores, CA 94065 USA
 * or visit www.oracle.com if you need additional information or have any
 * questions.
 */
package com.oracle.truffle.espresso.nodes;

import static com.oracle.truffle.espresso.bytecode.Bytecodes.AALOAD;
import static com.oracle.truffle.espresso.bytecode.Bytecodes.AASTORE;
import static com.oracle.truffle.espresso.bytecode.Bytecodes.ACONST_NULL;
import static com.oracle.truffle.espresso.bytecode.Bytecodes.ALOAD;
import static com.oracle.truffle.espresso.bytecode.Bytecodes.ALOAD_0;
import static com.oracle.truffle.espresso.bytecode.Bytecodes.ALOAD_1;
import static com.oracle.truffle.espresso.bytecode.Bytecodes.ALOAD_2;
import static com.oracle.truffle.espresso.bytecode.Bytecodes.ALOAD_3;
import static com.oracle.truffle.espresso.bytecode.Bytecodes.ANEWARRAY;
import static com.oracle.truffle.espresso.bytecode.Bytecodes.ARETURN;
import static com.oracle.truffle.espresso.bytecode.Bytecodes.ARRAYLENGTH;
import static com.oracle.truffle.espresso.bytecode.Bytecodes.ASTORE;
import static com.oracle.truffle.espresso.bytecode.Bytecodes.ASTORE_0;
import static com.oracle.truffle.espresso.bytecode.Bytecodes.ASTORE_1;
import static com.oracle.truffle.espresso.bytecode.Bytecodes.ASTORE_2;
import static com.oracle.truffle.espresso.bytecode.Bytecodes.ASTORE_3;
import static com.oracle.truffle.espresso.bytecode.Bytecodes.ATHROW;
import static com.oracle.truffle.espresso.bytecode.Bytecodes.BALOAD;
import static com.oracle.truffle.espresso.bytecode.Bytecodes.BASTORE;
import static com.oracle.truffle.espresso.bytecode.Bytecodes.BIPUSH;
import static com.oracle.truffle.espresso.bytecode.Bytecodes.BREAKPOINT;
import static com.oracle.truffle.espresso.bytecode.Bytecodes.CALOAD;
import static com.oracle.truffle.espresso.bytecode.Bytecodes.CASTORE;
import static com.oracle.truffle.espresso.bytecode.Bytecodes.CHECKCAST;
import static com.oracle.truffle.espresso.bytecode.Bytecodes.D2F;
import static com.oracle.truffle.espresso.bytecode.Bytecodes.D2I;
import static com.oracle.truffle.espresso.bytecode.Bytecodes.D2L;
import static com.oracle.truffle.espresso.bytecode.Bytecodes.DADD;
import static com.oracle.truffle.espresso.bytecode.Bytecodes.DALOAD;
import static com.oracle.truffle.espresso.bytecode.Bytecodes.DASTORE;
import static com.oracle.truffle.espresso.bytecode.Bytecodes.DCMPG;
import static com.oracle.truffle.espresso.bytecode.Bytecodes.DCMPL;
import static com.oracle.truffle.espresso.bytecode.Bytecodes.DCONST_0;
import static com.oracle.truffle.espresso.bytecode.Bytecodes.DCONST_1;
import static com.oracle.truffle.espresso.bytecode.Bytecodes.DDIV;
import static com.oracle.truffle.espresso.bytecode.Bytecodes.DLOAD;
import static com.oracle.truffle.espresso.bytecode.Bytecodes.DLOAD_0;
import static com.oracle.truffle.espresso.bytecode.Bytecodes.DLOAD_1;
import static com.oracle.truffle.espresso.bytecode.Bytecodes.DLOAD_2;
import static com.oracle.truffle.espresso.bytecode.Bytecodes.DLOAD_3;
import static com.oracle.truffle.espresso.bytecode.Bytecodes.DMUL;
import static com.oracle.truffle.espresso.bytecode.Bytecodes.DNEG;
import static com.oracle.truffle.espresso.bytecode.Bytecodes.DREM;
import static com.oracle.truffle.espresso.bytecode.Bytecodes.DRETURN;
import static com.oracle.truffle.espresso.bytecode.Bytecodes.DSTORE;
import static com.oracle.truffle.espresso.bytecode.Bytecodes.DSTORE_0;
import static com.oracle.truffle.espresso.bytecode.Bytecodes.DSTORE_1;
import static com.oracle.truffle.espresso.bytecode.Bytecodes.DSTORE_2;
import static com.oracle.truffle.espresso.bytecode.Bytecodes.DSTORE_3;
import static com.oracle.truffle.espresso.bytecode.Bytecodes.DSUB;
import static com.oracle.truffle.espresso.bytecode.Bytecodes.DUP;
import static com.oracle.truffle.espresso.bytecode.Bytecodes.DUP2;
import static com.oracle.truffle.espresso.bytecode.Bytecodes.DUP2_X1;
import static com.oracle.truffle.espresso.bytecode.Bytecodes.DUP2_X2;
import static com.oracle.truffle.espresso.bytecode.Bytecodes.DUP_X1;
import static com.oracle.truffle.espresso.bytecode.Bytecodes.DUP_X2;
import static com.oracle.truffle.espresso.bytecode.Bytecodes.F2D;
import static com.oracle.truffle.espresso.bytecode.Bytecodes.F2I;
import static com.oracle.truffle.espresso.bytecode.Bytecodes.F2L;
import static com.oracle.truffle.espresso.bytecode.Bytecodes.FADD;
import static com.oracle.truffle.espresso.bytecode.Bytecodes.FALOAD;
import static com.oracle.truffle.espresso.bytecode.Bytecodes.FASTORE;
import static com.oracle.truffle.espresso.bytecode.Bytecodes.FCMPG;
import static com.oracle.truffle.espresso.bytecode.Bytecodes.FCMPL;
import static com.oracle.truffle.espresso.bytecode.Bytecodes.FCONST_0;
import static com.oracle.truffle.espresso.bytecode.Bytecodes.FCONST_1;
import static com.oracle.truffle.espresso.bytecode.Bytecodes.FCONST_2;
import static com.oracle.truffle.espresso.bytecode.Bytecodes.FDIV;
import static com.oracle.truffle.espresso.bytecode.Bytecodes.FLOAD;
import static com.oracle.truffle.espresso.bytecode.Bytecodes.FLOAD_0;
import static com.oracle.truffle.espresso.bytecode.Bytecodes.FLOAD_1;
import static com.oracle.truffle.espresso.bytecode.Bytecodes.FLOAD_2;
import static com.oracle.truffle.espresso.bytecode.Bytecodes.FLOAD_3;
import static com.oracle.truffle.espresso.bytecode.Bytecodes.FMUL;
import static com.oracle.truffle.espresso.bytecode.Bytecodes.FNEG;
import static com.oracle.truffle.espresso.bytecode.Bytecodes.FREM;
import static com.oracle.truffle.espresso.bytecode.Bytecodes.FRETURN;
import static com.oracle.truffle.espresso.bytecode.Bytecodes.FSTORE;
import static com.oracle.truffle.espresso.bytecode.Bytecodes.FSTORE_0;
import static com.oracle.truffle.espresso.bytecode.Bytecodes.FSTORE_1;
import static com.oracle.truffle.espresso.bytecode.Bytecodes.FSTORE_2;
import static com.oracle.truffle.espresso.bytecode.Bytecodes.FSTORE_3;
import static com.oracle.truffle.espresso.bytecode.Bytecodes.FSUB;
import static com.oracle.truffle.espresso.bytecode.Bytecodes.GETFIELD;
import static com.oracle.truffle.espresso.bytecode.Bytecodes.GETSTATIC;
import static com.oracle.truffle.espresso.bytecode.Bytecodes.GOTO;
import static com.oracle.truffle.espresso.bytecode.Bytecodes.GOTO_W;
import static com.oracle.truffle.espresso.bytecode.Bytecodes.I2B;
import static com.oracle.truffle.espresso.bytecode.Bytecodes.I2C;
import static com.oracle.truffle.espresso.bytecode.Bytecodes.I2D;
import static com.oracle.truffle.espresso.bytecode.Bytecodes.I2F;
import static com.oracle.truffle.espresso.bytecode.Bytecodes.I2L;
import static com.oracle.truffle.espresso.bytecode.Bytecodes.I2S;
import static com.oracle.truffle.espresso.bytecode.Bytecodes.IADD;
import static com.oracle.truffle.espresso.bytecode.Bytecodes.IALOAD;
import static com.oracle.truffle.espresso.bytecode.Bytecodes.IAND;
import static com.oracle.truffle.espresso.bytecode.Bytecodes.IASTORE;
import static com.oracle.truffle.espresso.bytecode.Bytecodes.ICONST_0;
import static com.oracle.truffle.espresso.bytecode.Bytecodes.ICONST_1;
import static com.oracle.truffle.espresso.bytecode.Bytecodes.ICONST_2;
import static com.oracle.truffle.espresso.bytecode.Bytecodes.ICONST_3;
import static com.oracle.truffle.espresso.bytecode.Bytecodes.ICONST_4;
import static com.oracle.truffle.espresso.bytecode.Bytecodes.ICONST_5;
import static com.oracle.truffle.espresso.bytecode.Bytecodes.ICONST_M1;
import static com.oracle.truffle.espresso.bytecode.Bytecodes.IDIV;
import static com.oracle.truffle.espresso.bytecode.Bytecodes.IFEQ;
import static com.oracle.truffle.espresso.bytecode.Bytecodes.IFGE;
import static com.oracle.truffle.espresso.bytecode.Bytecodes.IFGT;
import static com.oracle.truffle.espresso.bytecode.Bytecodes.IFLE;
import static com.oracle.truffle.espresso.bytecode.Bytecodes.IFLT;
import static com.oracle.truffle.espresso.bytecode.Bytecodes.IFNE;
import static com.oracle.truffle.espresso.bytecode.Bytecodes.IFNONNULL;
import static com.oracle.truffle.espresso.bytecode.Bytecodes.IFNULL;
import static com.oracle.truffle.espresso.bytecode.Bytecodes.IF_ACMPEQ;
import static com.oracle.truffle.espresso.bytecode.Bytecodes.IF_ACMPNE;
import static com.oracle.truffle.espresso.bytecode.Bytecodes.IF_ICMPEQ;
import static com.oracle.truffle.espresso.bytecode.Bytecodes.IF_ICMPGE;
import static com.oracle.truffle.espresso.bytecode.Bytecodes.IF_ICMPGT;
import static com.oracle.truffle.espresso.bytecode.Bytecodes.IF_ICMPLE;
import static com.oracle.truffle.espresso.bytecode.Bytecodes.IF_ICMPLT;
import static com.oracle.truffle.espresso.bytecode.Bytecodes.IF_ICMPNE;
import static com.oracle.truffle.espresso.bytecode.Bytecodes.IINC;
import static com.oracle.truffle.espresso.bytecode.Bytecodes.ILOAD;
import static com.oracle.truffle.espresso.bytecode.Bytecodes.ILOAD_0;
import static com.oracle.truffle.espresso.bytecode.Bytecodes.ILOAD_1;
import static com.oracle.truffle.espresso.bytecode.Bytecodes.ILOAD_2;
import static com.oracle.truffle.espresso.bytecode.Bytecodes.ILOAD_3;
import static com.oracle.truffle.espresso.bytecode.Bytecodes.IMUL;
import static com.oracle.truffle.espresso.bytecode.Bytecodes.INEG;
import static com.oracle.truffle.espresso.bytecode.Bytecodes.INSTANCEOF;
import static com.oracle.truffle.espresso.bytecode.Bytecodes.INVOKEDYNAMIC;
import static com.oracle.truffle.espresso.bytecode.Bytecodes.INVOKEINTERFACE;
import static com.oracle.truffle.espresso.bytecode.Bytecodes.INVOKESPECIAL;
import static com.oracle.truffle.espresso.bytecode.Bytecodes.INVOKESTATIC;
import static com.oracle.truffle.espresso.bytecode.Bytecodes.INVOKEVIRTUAL;
import static com.oracle.truffle.espresso.bytecode.Bytecodes.IOR;
import static com.oracle.truffle.espresso.bytecode.Bytecodes.IREM;
import static com.oracle.truffle.espresso.bytecode.Bytecodes.IRETURN;
import static com.oracle.truffle.espresso.bytecode.Bytecodes.ISHL;
import static com.oracle.truffle.espresso.bytecode.Bytecodes.ISHR;
import static com.oracle.truffle.espresso.bytecode.Bytecodes.ISTORE;
import static com.oracle.truffle.espresso.bytecode.Bytecodes.ISTORE_0;
import static com.oracle.truffle.espresso.bytecode.Bytecodes.ISTORE_1;
import static com.oracle.truffle.espresso.bytecode.Bytecodes.ISTORE_2;
import static com.oracle.truffle.espresso.bytecode.Bytecodes.ISTORE_3;
import static com.oracle.truffle.espresso.bytecode.Bytecodes.ISUB;
import static com.oracle.truffle.espresso.bytecode.Bytecodes.IUSHR;
import static com.oracle.truffle.espresso.bytecode.Bytecodes.IXOR;
import static com.oracle.truffle.espresso.bytecode.Bytecodes.JSR;
import static com.oracle.truffle.espresso.bytecode.Bytecodes.JSR_W;
import static com.oracle.truffle.espresso.bytecode.Bytecodes.L2D;
import static com.oracle.truffle.espresso.bytecode.Bytecodes.L2F;
import static com.oracle.truffle.espresso.bytecode.Bytecodes.L2I;
import static com.oracle.truffle.espresso.bytecode.Bytecodes.LADD;
import static com.oracle.truffle.espresso.bytecode.Bytecodes.LALOAD;
import static com.oracle.truffle.espresso.bytecode.Bytecodes.LAND;
import static com.oracle.truffle.espresso.bytecode.Bytecodes.LASTORE;
import static com.oracle.truffle.espresso.bytecode.Bytecodes.LCMP;
import static com.oracle.truffle.espresso.bytecode.Bytecodes.LCONST_0;
import static com.oracle.truffle.espresso.bytecode.Bytecodes.LCONST_1;
import static com.oracle.truffle.espresso.bytecode.Bytecodes.LDC;
import static com.oracle.truffle.espresso.bytecode.Bytecodes.LDC2_W;
import static com.oracle.truffle.espresso.bytecode.Bytecodes.LDC_W;
import static com.oracle.truffle.espresso.bytecode.Bytecodes.LDIV;
import static com.oracle.truffle.espresso.bytecode.Bytecodes.LLOAD;
import static com.oracle.truffle.espresso.bytecode.Bytecodes.LLOAD_0;
import static com.oracle.truffle.espresso.bytecode.Bytecodes.LLOAD_1;
import static com.oracle.truffle.espresso.bytecode.Bytecodes.LLOAD_2;
import static com.oracle.truffle.espresso.bytecode.Bytecodes.LLOAD_3;
import static com.oracle.truffle.espresso.bytecode.Bytecodes.LMUL;
import static com.oracle.truffle.espresso.bytecode.Bytecodes.LNEG;
import static com.oracle.truffle.espresso.bytecode.Bytecodes.LOOKUPSWITCH;
import static com.oracle.truffle.espresso.bytecode.Bytecodes.LOR;
import static com.oracle.truffle.espresso.bytecode.Bytecodes.LREM;
import static com.oracle.truffle.espresso.bytecode.Bytecodes.LRETURN;
import static com.oracle.truffle.espresso.bytecode.Bytecodes.LSHL;
import static com.oracle.truffle.espresso.bytecode.Bytecodes.LSHR;
import static com.oracle.truffle.espresso.bytecode.Bytecodes.LSTORE;
import static com.oracle.truffle.espresso.bytecode.Bytecodes.LSTORE_0;
import static com.oracle.truffle.espresso.bytecode.Bytecodes.LSTORE_1;
import static com.oracle.truffle.espresso.bytecode.Bytecodes.LSTORE_2;
import static com.oracle.truffle.espresso.bytecode.Bytecodes.LSTORE_3;
import static com.oracle.truffle.espresso.bytecode.Bytecodes.LSUB;
import static com.oracle.truffle.espresso.bytecode.Bytecodes.LUSHR;
import static com.oracle.truffle.espresso.bytecode.Bytecodes.LXOR;
import static com.oracle.truffle.espresso.bytecode.Bytecodes.MONITORENTER;
import static com.oracle.truffle.espresso.bytecode.Bytecodes.MONITOREXIT;
import static com.oracle.truffle.espresso.bytecode.Bytecodes.MULTIANEWARRAY;
import static com.oracle.truffle.espresso.bytecode.Bytecodes.NEW;
import static com.oracle.truffle.espresso.bytecode.Bytecodes.NEWARRAY;
import static com.oracle.truffle.espresso.bytecode.Bytecodes.NOP;
import static com.oracle.truffle.espresso.bytecode.Bytecodes.POP;
import static com.oracle.truffle.espresso.bytecode.Bytecodes.POP2;
import static com.oracle.truffle.espresso.bytecode.Bytecodes.PUTFIELD;
import static com.oracle.truffle.espresso.bytecode.Bytecodes.PUTSTATIC;
import static com.oracle.truffle.espresso.bytecode.Bytecodes.QUICK;
import static com.oracle.truffle.espresso.bytecode.Bytecodes.RET;
import static com.oracle.truffle.espresso.bytecode.Bytecodes.RETURN;
import static com.oracle.truffle.espresso.bytecode.Bytecodes.SALOAD;
import static com.oracle.truffle.espresso.bytecode.Bytecodes.SASTORE;
import static com.oracle.truffle.espresso.bytecode.Bytecodes.SIPUSH;
import static com.oracle.truffle.espresso.bytecode.Bytecodes.SWAP;
import static com.oracle.truffle.espresso.bytecode.Bytecodes.TABLESWITCH;
import static com.oracle.truffle.espresso.bytecode.Bytecodes.WIDE;

import java.util.Arrays;
import java.util.Objects;
import java.util.Set;
import java.util.concurrent.locks.Lock;

import com.oracle.truffle.api.CompilerAsserts;
import com.oracle.truffle.api.CompilerDirectives;
import com.oracle.truffle.api.CompilerDirectives.CompilationFinal;
import com.oracle.truffle.api.CompilerDirectives.TruffleBoundary;
import com.oracle.truffle.api.frame.FrameDescriptor;
import com.oracle.truffle.api.frame.FrameInstance;
import com.oracle.truffle.api.frame.FrameSlot;
import com.oracle.truffle.api.frame.FrameSlotTypeException;
import com.oracle.truffle.api.frame.FrameUtil;
import com.oracle.truffle.api.frame.VirtualFrame;
import com.oracle.truffle.api.instrumentation.InstrumentableNode;
import com.oracle.truffle.api.instrumentation.ProbeNode;
import com.oracle.truffle.api.instrumentation.StandardTags.StatementTag;
import com.oracle.truffle.api.instrumentation.Tag;
import com.oracle.truffle.api.nodes.CustomNodeCount;
import com.oracle.truffle.api.nodes.ExplodeLoop;
import com.oracle.truffle.api.nodes.LoopNode;
import com.oracle.truffle.api.nodes.Node;
import com.oracle.truffle.api.profiles.BranchProfile;
import com.oracle.truffle.api.source.Source;
import com.oracle.truffle.api.source.SourceSection;
import com.oracle.truffle.espresso.bytecode.BytecodeLookupSwitch;
import com.oracle.truffle.espresso.bytecode.BytecodeStream;
import com.oracle.truffle.espresso.bytecode.BytecodeTableSwitch;
import com.oracle.truffle.espresso.bytecode.Bytecodes;
import com.oracle.truffle.espresso.bytecode.MapperBCI;
import com.oracle.truffle.espresso.classfile.RuntimeConstantPool;
import com.oracle.truffle.espresso.classfile.attributes.BootstrapMethodsAttribute;
import com.oracle.truffle.espresso.classfile.attributes.LineNumberTableAttribute;
import com.oracle.truffle.espresso.classfile.constantpool.ClassConstant;
import com.oracle.truffle.espresso.classfile.constantpool.DoubleConstant;
import com.oracle.truffle.espresso.classfile.constantpool.FloatConstant;
import com.oracle.truffle.espresso.classfile.constantpool.IntegerConstant;
import com.oracle.truffle.espresso.classfile.constantpool.InvokeDynamicConstant;
import com.oracle.truffle.espresso.classfile.constantpool.LongConstant;
import com.oracle.truffle.espresso.classfile.constantpool.MethodHandleConstant;
import com.oracle.truffle.espresso.classfile.constantpool.MethodRefConstant;
import com.oracle.truffle.espresso.classfile.constantpool.MethodTypeConstant;
import com.oracle.truffle.espresso.classfile.constantpool.NameAndTypeConstant;
import com.oracle.truffle.espresso.classfile.constantpool.PoolConstant;
import com.oracle.truffle.espresso.classfile.constantpool.StringConstant;
import com.oracle.truffle.espresso.descriptors.Signatures;
import com.oracle.truffle.espresso.descriptors.Symbol;
import com.oracle.truffle.espresso.descriptors.Symbol.Signature;
import com.oracle.truffle.espresso.descriptors.Symbol.Type;
import com.oracle.truffle.espresso.impl.Field;
import com.oracle.truffle.espresso.impl.Klass;
import com.oracle.truffle.espresso.impl.Method;
import com.oracle.truffle.espresso.meta.EspressoError;
import com.oracle.truffle.espresso.meta.ExceptionHandler;
import com.oracle.truffle.espresso.meta.JavaKind;
import com.oracle.truffle.espresso.meta.Meta;
import com.oracle.truffle.espresso.nodes.quick.CheckCastNodeGen;
import com.oracle.truffle.espresso.nodes.quick.InstanceOfNodeGen;
import com.oracle.truffle.espresso.nodes.quick.QuickNode;
import com.oracle.truffle.espresso.nodes.quick.invoke.InlinedGetterNode;
import com.oracle.truffle.espresso.nodes.quick.invoke.InlinedSetterNode;
import com.oracle.truffle.espresso.nodes.quick.invoke.InvokeDynamicCallSiteNode;
import com.oracle.truffle.espresso.nodes.quick.invoke.InvokeHandleNode;
import com.oracle.truffle.espresso.nodes.quick.invoke.InvokeInterfaceNodeGen;
import com.oracle.truffle.espresso.nodes.quick.invoke.InvokeSpecialNode;
import com.oracle.truffle.espresso.nodes.quick.invoke.InvokeStaticNode;
import com.oracle.truffle.espresso.nodes.quick.invoke.InvokeVirtualNodeGen;
import com.oracle.truffle.espresso.runtime.EspressoContext;
import com.oracle.truffle.espresso.runtime.EspressoException;
import com.oracle.truffle.espresso.runtime.EspressoExitException;
import com.oracle.truffle.espresso.runtime.ReturnAddress;
import com.oracle.truffle.espresso.runtime.StaticObject;
import com.oracle.truffle.espresso.substitutions.Target_java_lang_Thread;
import com.oracle.truffle.espresso.vm.InterpreterToVM;
import com.oracle.truffle.object.DebugCounter;

/**
 * Bytecode interpreter loop.
 *
 *
 * Calling convention uses strict Java primitive types although internally the VM basic types are
 * used with conversions at the boundaries.
 *
 * <h3>Operand stack</h3>
 * <p>
 * The operand stack is implemented in a PE-friendly way, with the {@code top} of the stack index
 * being a local variable. With ad-hoc implementation there's no explicit pop operation. Each
 * bytecode is first processed/executed without growing or shrinking the stack and only then the
 * {@code top} of the stack index is adjusted depending on the bytecode stack offset.
 */
public final class BytecodeNode extends EspressoMethodNode implements CustomNodeCount {

    private static final DebugCounter EXECUTED_BYTECODES_COUNT = DebugCounter.create("Executed bytecodes");
    private static final DebugCounter QUICKENED_BYTECODES = DebugCounter.create("Quickened bytecodes");
    private static final DebugCounter QUICKENED_INVOKES = DebugCounter.create("Quickened invokes (excluding INDY)");

    @Children private QuickNode[] nodes = QuickNode.EMPTY_ARRAY;

    @CompilationFinal(dimensions = 1) //
    private final FrameSlot[] locals;

    @CompilationFinal(dimensions = 1) //
    private final FrameSlot[] stackSlots;

    private final FrameSlot monitorSlot;
    private final FrameSlot bciSlot;

    @CompilationFinal(dimensions = 1) //
    private final int[] stackOverflowErrorInfo;

    @CompilationFinal(dimensions = 2) //
    private int[][] jsrBci = null;

    private final BytecodeStream bs;

    @Child private volatile InstrumentationSupport instrumentation;

    private final BranchProfile unbalancedMonitorProfile = BranchProfile.create();

    @TruffleBoundary
    public BytecodeNode(Method method, FrameDescriptor frameDescriptor, FrameSlot monitorSlot, FrameSlot bciSlot) {
        super(method);
        CompilerAsserts.neverPartOfCompilation();
        this.bs = new BytecodeStream(method.getCode());
        FrameSlot[] slots = frameDescriptor.getSlots().toArray(new FrameSlot[0]);

        this.locals = Arrays.copyOfRange(slots, 0, method.getMaxLocals());
        this.stackSlots = Arrays.copyOfRange(slots, method.getMaxLocals(), method.getMaxLocals() + method.getMaxStackSize());
        this.monitorSlot = monitorSlot;
        this.bciSlot = bciSlot;
        this.stackOverflowErrorInfo = getMethod().getSOEHandlerInfo();
    }

    public BytecodeNode(BytecodeNode copy) {
        this(copy.getMethod(), copy.getRootNode().getFrameDescriptor(), copy.monitorSlot, copy.bciSlot);
        System.err.println("Copying node for " + getMethod());
    }

    public SourceSection getSourceSectionAtBCI(int bci) {
        Source s = getSource();
        if (s == null) {
            return null;
        }
        LineNumberTableAttribute table = getMethod().getLineNumberTable();
        if (table == LineNumberTableAttribute.EMPTY) {
            return null;
        }
        int line = table.getLineNumber(bci);
        return s.createSection(line);
    }

    @ExplodeLoop
    private void initArguments(final VirtualFrame frame) {
        boolean hasReceiver = !getMethod().isStatic();
        int argCount = Signatures.parameterCount(getMethod().getParsedSignature(), false);

        CompilerAsserts.partialEvaluationConstant(argCount);
        CompilerAsserts.partialEvaluationConstant(locals.length);

        Object[] frameArguments = frame.getArguments();
        Object[] arguments;
        if (hasReceiver) {
            arguments = copyOfRange(frameArguments, 1, argCount + 1);
        } else {
            arguments = frameArguments;
        }

        assert arguments.length == argCount;

        int n = 0;
        if (hasReceiver) {
            assert !StaticObject.isEspressoNull(frameArguments[0]) : "null receiver in init arguments !";
            setLocalObject(frame, n, (StaticObject) frameArguments[0]);
            n += JavaKind.Object.getSlotCount();
        }
        for (int i = 0; i < argCount; ++i) {
            JavaKind expectedkind = Signatures.parameterKind(getMethod().getParsedSignature(), i);
            // @formatter:off
            switch (expectedkind) {
                case Boolean : setLocalInt(frame, n, ((boolean) arguments[i]) ? 1 : 0); break;
                case Byte    : setLocalInt(frame, n, ((byte) arguments[i]));            break;
                case Short   : setLocalInt(frame, n, ((short) arguments[i]));           break;
                case Char    : setLocalInt(frame, n, ((char) arguments[i]));            break;
                case Int     : setLocalInt(frame, n, (int) arguments[i]);               break;
                case Float   : setLocalFloat(frame, n, (float) arguments[i]);           break;
                case Long    : setLocalLong(frame, n, (long) arguments[i]);             break;
                case Double  : setLocalDouble(frame, n, (double) arguments[i]);         break;
                case Object  : setLocalObject(frame, n, (StaticObject) arguments[i]);   break;
                default      :
                    CompilerDirectives.transferToInterpreter();
                    throw EspressoError.shouldNotReachHere("unexpected kind");
            }
            // @formatter:on
            n += expectedkind.getSlotCount();
        }
        setBCI(frame, 0);
        if (monitorSlot != null) {
            frame.setObject(monitorSlot, new MonitorStack());
        }
    }

    private void setBCI(VirtualFrame frame, int bci) {
        frame.setInt(bciSlot, bci);
    }

    public int peekInt(VirtualFrame frame, int slot) {
        return (int) FrameUtil.getLongSafe(frame, stackSlots[slot]);
    }

    // Exposed to InstanceOfNode.
    public StaticObject peekObject(VirtualFrame frame, int slot) {
        Object result = FrameUtil.getObjectSafe(frame, stackSlots[slot]);
        assert result instanceof StaticObject;
        return (StaticObject) result;
    }

    /**
     * Read and clear the operand stack slot.
     */
    public StaticObject peekAndReleaseObject(VirtualFrame frame, int slot) {
        Object result = FrameUtil.getObjectSafe(frame, stackSlots[slot]);
        // nulls-out the slot, use peekObject to read only
        putObject(frame, slot, null);
        assert result instanceof StaticObject;
        return (StaticObject) result;
    }

    // Boxed value.
    public Object peekValue(VirtualFrame frame, int slot) {
        return frame.getValue(stackSlots[slot]);
    }

    public float peekFloat(VirtualFrame frame, int slot) {
        return Float.intBitsToFloat((int) FrameUtil.getLongSafe(frame, stackSlots[slot]));
    }

    public long peekLong(VirtualFrame frame, int slot) {
        return FrameUtil.getLongSafe(frame, stackSlots[slot]);
    }

    public double peekDouble(VirtualFrame frame, int slot) {
        return Double.longBitsToDouble(FrameUtil.getLongSafe(frame, stackSlots[slot]));
    }

    /**
     * Read and clear the operand stack slot.
     */
    private Object peekAndReleaseReturnAddressOrObject(VirtualFrame frame, int slot) {
        Object result = FrameUtil.getObjectSafe(frame, stackSlots[slot]);
        putObjectOrReturnAddress(frame, slot, null);
        assert result instanceof StaticObject || result instanceof ReturnAddress;
        return result;
    }

    private void putReturnAddress(VirtualFrame frame, int slot, int targetBCI) {
        frame.setObject(stackSlots[slot], ReturnAddress.create(targetBCI));
    }

    public void putObject(VirtualFrame frame, int slot, StaticObject value) {
        frame.setObject(stackSlots[slot], value);
    }

    private void putObjectOrReturnAddress(VirtualFrame frame, int slot, Object value) {
        assert value instanceof StaticObject || value instanceof ReturnAddress || value == null;
        frame.setObject(stackSlots[slot], value);
    }

    public void putInt(VirtualFrame frame, int slot, int value) {
        frame.setLong(stackSlots[slot], value);
    }

    public void putFloat(VirtualFrame frame, int slot, float value) {
        frame.setLong(stackSlots[slot], Float.floatToRawIntBits(value));
    }

    public void putLong(VirtualFrame frame, int slot, long value) {
        frame.setLong(stackSlots[slot + 1], value);
    }

    public void putDouble(VirtualFrame frame, int slot, double value) {
        frame.setLong(stackSlots[slot + 1], Double.doubleToRawLongBits(value));
    }

    // region Local accessors

    private void setLocalObject(VirtualFrame frame, int slot, StaticObject value) {
        frame.setObject(locals[slot], value);
    }

    private void setLocalObjectOrReturnAddress(VirtualFrame frame, int slot, Object value) {
        frame.setObject(locals[slot], value);
    }

    private void setLocalInt(VirtualFrame frame, int slot, int value) {
        frame.setLong(locals[slot], value);
    }

    private void setLocalFloat(VirtualFrame frame, int slot, float value) {
        frame.setLong(locals[slot], Float.floatToRawIntBits(value));
    }

    private void setLocalLong(VirtualFrame frame, int slot, long value) {
        frame.setLong(locals[slot], value);
    }

    private void setLocalDouble(VirtualFrame frame, int slot, double value) {
        frame.setLong(locals[slot], Double.doubleToRawLongBits(value));
    }

    private int getLocalInt(VirtualFrame frame, int slot) {
        return (int) FrameUtil.getLongSafe(frame, locals[slot]);
    }

    private StaticObject getLocalObject(VirtualFrame frame, int slot) {
        Object result = FrameUtil.getObjectSafe(frame, locals[slot]);
        assert result instanceof StaticObject;
        return (StaticObject) result;
    }

    private int getLocalReturnAddress(VirtualFrame frame, int slot) {
        Object result = FrameUtil.getObjectSafe(frame, locals[slot]);
        assert result instanceof ReturnAddress;
        return ((ReturnAddress) result).getBci();
    }

    private float getLocalFloat(VirtualFrame frame, int slot) {
        return Float.intBitsToFloat((int) FrameUtil.getLongSafe(frame, locals[slot]));
    }

    private long getLocalLong(VirtualFrame frame, int slot) {
        return FrameUtil.getLongSafe(frame, locals[slot]);
    }

    private double getLocalDouble(VirtualFrame frame, int slot) {
        return Double.longBitsToDouble(FrameUtil.getLongSafe(frame, locals[slot]));
    }

    // region Local accessors

    @Override
    @ExplodeLoop(kind = ExplodeLoop.LoopExplosionKind.MERGE_EXPLODE)
    public Object execute(VirtualFrame frame) {

        int curBCI = 0;
        int top = 0;
        initArguments(frame);
        InstrumentationSupport instrument = this.instrumentation;
        int statementIndex = -1;
        int nextStatementIndex = 0;

        if (instrument != null) {
            instrument.notifyEntry(frame);
        }

        loop: while (true) {
            int curOpcode;
            EXECUTED_BYTECODES_COUNT.inc();
            try {
                curOpcode = bs.currentBC(curBCI);
                CompilerAsserts.partialEvaluationConstant(top);
                CompilerAsserts.partialEvaluationConstant(curBCI);
                CompilerAsserts.partialEvaluationConstant(curOpcode);

                CompilerAsserts.partialEvaluationConstant(statementIndex);
                CompilerAsserts.partialEvaluationConstant(nextStatementIndex);

                if (Bytecodes.canTrap(curOpcode)) {
                    setBCI(frame, curBCI);
                }

                if (instrument != null) {
                    instrument.notifyStatement(frame, statementIndex, nextStatementIndex);
                    statementIndex = nextStatementIndex;
                }

                // @formatter:off
                switchLabel:
                switch (curOpcode) {
                    case NOP: break;
                    case ACONST_NULL: putObject(frame, top, StaticObject.NULL); break;

                    case ICONST_M1: // fall through
                    case ICONST_0: // fall through
                    case ICONST_1: // fall through
                    case ICONST_2: // fall through
                    case ICONST_3: // fall through
                    case ICONST_4: // fall through
                    case ICONST_5: putInt(frame, top, curOpcode - ICONST_0); break;

                    case LCONST_0: // fall through
                    case LCONST_1: putLong(frame, top, curOpcode - LCONST_0); break;

                    case FCONST_0: // fall through
                    case FCONST_1: // fall through
                    case FCONST_2: putFloat(frame, top, curOpcode - FCONST_0); break;

                    case DCONST_0: // fall through
                    case DCONST_1: putDouble(frame, top, curOpcode - DCONST_0); break;

                    case BIPUSH: putInt(frame, top, bs.readByte(curBCI)); break;
                    case SIPUSH: putInt(frame, top, bs.readShort(curBCI)); break;
                    case LDC: // fall through
                    case LDC_W: // fall through
                    case LDC2_W: putPoolConstant(frame, top, bs.readCPI(curBCI), curOpcode); break;

                    case ILOAD: putInt(frame, top, getLocalInt(frame, bs.readLocalIndex(curBCI))); break;
                    case LLOAD: putLong(frame, top, getLocalLong(frame, bs.readLocalIndex(curBCI))); break;
                    case FLOAD: putFloat(frame, top, getLocalFloat(frame, bs.readLocalIndex(curBCI))); break;
                    case DLOAD: putDouble(frame, top, getLocalDouble(frame, bs.readLocalIndex(curBCI))); break;
                    case ALOAD: putObject(frame, top, getLocalObject(frame, bs.readLocalIndex(curBCI))); break;

                    case ILOAD_0: // fall through
                    case ILOAD_1: // fall through
                    case ILOAD_2: // fall through
                    case ILOAD_3: putInt(frame, top, getLocalInt(frame, curOpcode - ILOAD_0)); break;
                    case LLOAD_0: // fall through
                    case LLOAD_1: // fall through
                    case LLOAD_2: // fall through
                    case LLOAD_3: putLong(frame, top, getLocalLong(frame, curOpcode - LLOAD_0)); break;
                    case FLOAD_0: // fall through
                    case FLOAD_1: // fall through
                    case FLOAD_2: // fall through
                    case FLOAD_3: putFloat(frame, top, getLocalFloat(frame, curOpcode - FLOAD_0)); break;
                    case DLOAD_0: // fall through
                    case DLOAD_1: // fall through
                    case DLOAD_2: // fall through
                    case DLOAD_3: putDouble(frame, top, getLocalDouble(frame, curOpcode - DLOAD_0)); break;
                    case ALOAD_0: // fall through
                    case ALOAD_1: // fall through
                    case ALOAD_2: // fall through
                    case ALOAD_3: putObject(frame, top, getLocalObject(frame, curOpcode - ALOAD_0)); break;

                    case IALOAD: putInt(frame, top - 2, getInterpreterToVM().getArrayInt(peekInt(frame, top - 1), nullCheck(peekAndReleaseObject(frame, top - 2)))); break;
                    case LALOAD: putLong(frame, top - 2, getInterpreterToVM().getArrayLong(peekInt(frame, top - 1), nullCheck(peekAndReleaseObject(frame, top - 2)))); break;
                    case FALOAD: putFloat(frame, top - 2, getInterpreterToVM().getArrayFloat(peekInt(frame, top - 1), nullCheck(peekAndReleaseObject(frame, top - 2)))); break;
                    case DALOAD: putDouble(frame, top - 2, getInterpreterToVM().getArrayDouble(peekInt(frame, top - 1), nullCheck(peekAndReleaseObject(frame, top - 2)))); break;
                    case AALOAD: putObject(frame, top - 2, getInterpreterToVM().getArrayObject(peekInt(frame, top - 1), nullCheck(peekAndReleaseObject(frame, top - 2)))); break;
                    case BALOAD: putInt(frame, top - 2, getInterpreterToVM().getArrayByte(peekInt(frame, top - 1), nullCheck(peekAndReleaseObject(frame, top - 2)))); break;
                    case CALOAD: putInt(frame, top - 2, getInterpreterToVM().getArrayChar(peekInt(frame, top - 1), nullCheck(peekAndReleaseObject(frame, top - 2)))); break;
                    case SALOAD: putInt(frame, top - 2, getInterpreterToVM().getArrayShort(peekInt(frame, top - 1), nullCheck(peekAndReleaseObject(frame, top - 2)))); break;

                    case ISTORE: setLocalInt(frame, bs.readLocalIndex(curBCI), peekInt(frame, top - 1)); break;
                    case LSTORE: setLocalLong(frame, bs.readLocalIndex(curBCI), peekLong(frame, top - 1)); break;
                    case FSTORE: setLocalFloat(frame, bs.readLocalIndex(curBCI), peekFloat(frame, top - 1)); break;
                    case DSTORE: setLocalDouble(frame, bs.readLocalIndex(curBCI), peekDouble(frame, top - 1)); break;
                    case ASTORE: setLocalObjectOrReturnAddress(frame, bs.readLocalIndex(curBCI), peekAndReleaseReturnAddressOrObject(frame, top - 1)); break;

                    case ISTORE_0: // fall through
                    case ISTORE_1: // fall through
                    case ISTORE_2: // fall through
                    case ISTORE_3: setLocalInt(frame, curOpcode - ISTORE_0, peekInt(frame, top - 1)); break;
                    case LSTORE_0: // fall through
                    case LSTORE_1: // fall through
                    case LSTORE_2: // fall through
                    case LSTORE_3: setLocalLong(frame, curOpcode - LSTORE_0, peekLong(frame, top - 1)); break;
                    case FSTORE_0: // fall through
                    case FSTORE_1: // fall through
                    case FSTORE_2: // fall through
                    case FSTORE_3: setLocalFloat(frame, curOpcode - FSTORE_0, peekFloat(frame, top - 1)); break;
                    case DSTORE_0: // fall through
                    case DSTORE_1: // fall through
                    case DSTORE_2: // fall through
                    case DSTORE_3: setLocalDouble(frame, curOpcode - DSTORE_0, peekDouble(frame, top - 1)); break;
                    case ASTORE_0: // fall through
                    case ASTORE_1: // fall through
                    case ASTORE_2: // fall through
                    case ASTORE_3: setLocalObjectOrReturnAddress(frame, curOpcode - ASTORE_0, peekAndReleaseReturnAddressOrObject(frame, top - 1)); break;

                    case IASTORE: getInterpreterToVM().setArrayInt(peekInt(frame, top - 1), peekInt(frame, top - 2), nullCheck(peekAndReleaseObject(frame, top - 3))); break;
                    case LASTORE: getInterpreterToVM().setArrayLong(peekLong(frame, top - 1), peekInt(frame, top - 3), nullCheck(peekAndReleaseObject(frame, top - 4))); break;
                    case FASTORE: getInterpreterToVM().setArrayFloat(peekFloat(frame, top - 1), peekInt(frame, top - 2), nullCheck(peekAndReleaseObject(frame, top - 3))); break;
                    case DASTORE: getInterpreterToVM().setArrayDouble(peekDouble(frame, top - 1), peekInt(frame, top - 3), nullCheck(peekAndReleaseObject(frame, top - 4))); break;
                    case AASTORE: getInterpreterToVM().setArrayObject(peekAndReleaseObject(frame, top - 1), peekInt(frame, top - 2), nullCheck(peekAndReleaseObject(frame, top - 3))); break;
                    case BASTORE: getInterpreterToVM().setArrayByte((byte) peekInt(frame, top - 1), peekInt(frame, top - 2), nullCheck(peekAndReleaseObject(frame, top - 3))); break;
                    case CASTORE: getInterpreterToVM().setArrayChar((char) peekInt(frame, top - 1), peekInt(frame, top - 2), nullCheck(peekAndReleaseObject(frame, top - 3))); break;
                    case SASTORE: getInterpreterToVM().setArrayShort((short) peekInt(frame, top - 1), peekInt(frame, top - 2), nullCheck(peekAndReleaseObject(frame, top - 3))); break;

                    case POP2:
                        putObject(frame, top - 1, null);
                        putObject(frame, top - 2, null);
                        break;
                    case POP:
                        putObject(frame, top - 1, null);
                        break;

                    // TODO(peterssen): Stack shuffling is expensive.
                    case DUP: dup1(frame, top); break;
                    case DUP_X1: dupx1(frame, top); break;
                    case DUP_X2: dupx2(frame, top); break;
                    case DUP2: dup2(frame, top); break;
                    case DUP2_X1: dup2x1(frame, top); break;
                    case DUP2_X2: dup2x2(frame, top); break;
                    case SWAP: swapSingle(frame, top); break;

                    case IADD: putInt(frame, top - 2, peekInt(frame, top - 1) + peekInt(frame, top - 2)); break;
                    case LADD: putLong(frame, top - 4, peekLong(frame, top - 1) + peekLong(frame, top - 3)); break;
                    case FADD: putFloat(frame, top - 2, peekFloat(frame, top - 1) + peekFloat(frame, top - 2)); break;
                    case DADD: putDouble(frame, top - 4, peekDouble(frame, top - 1) + peekDouble(frame, top - 3)); break;

                    case ISUB: putInt(frame, top - 2, -peekInt(frame, top - 1) + peekInt(frame, top - 2)); break;
                    case LSUB: putLong(frame, top - 4, -peekLong(frame, top - 1) + peekLong(frame, top - 3)); break;
                    case FSUB: putFloat(frame, top - 2, -peekFloat(frame, top - 1) + peekFloat(frame, top - 2)); break;
                    case DSUB: putDouble(frame, top - 4, -peekDouble(frame, top - 1) + peekDouble(frame, top - 3)); break;

                    case IMUL: putInt(frame, top - 2, peekInt(frame, top - 1) * peekInt(frame, top - 2)); break;
                    case LMUL: putLong(frame, top - 4, peekLong(frame, top - 1) * peekLong(frame, top - 3)); break;
                    case FMUL: putFloat(frame, top - 2, peekFloat(frame, top - 1) * peekFloat(frame, top - 2)); break;
                    case DMUL: putDouble(frame, top - 4, peekDouble(frame, top - 1) * peekDouble(frame, top - 3)); break;

                    case IDIV: putInt(frame, top - 2, divInt(checkNonZero(peekInt(frame, top - 1)), peekInt(frame, top - 2))); break;
                    case LDIV: putLong(frame, top - 4, divLong(checkNonZero(peekLong(frame, top - 1)), peekLong(frame, top - 3))); break;
                    case FDIV: putFloat(frame, top - 2, divFloat(peekFloat(frame, top - 1), peekFloat(frame, top - 2))); break;
                    case DDIV: putDouble(frame, top - 4, divDouble(peekDouble(frame, top - 1), peekDouble(frame, top - 3))); break;

                    case IREM: putInt(frame, top - 2, remInt(checkNonZero(peekInt(frame, top - 1)), peekInt(frame, top - 2))); break;
                    case LREM: putLong(frame, top - 4, remLong(checkNonZero(peekLong(frame, top - 1)), peekLong(frame, top - 3))); break;
                    case FREM: putFloat(frame, top - 2, remFloat(peekFloat(frame, top - 1), peekFloat(frame, top - 2))); break;
                    case DREM: putDouble(frame, top - 4, remDouble(peekDouble(frame, top - 1), peekDouble(frame, top - 3))); break;

                    case INEG: putInt(frame, top - 1, -peekInt(frame, top - 1)); break;
                    case LNEG: putLong(frame, top - 2, -peekLong(frame, top - 1)); break;
                    case FNEG: putFloat(frame, top - 1, -peekFloat(frame, top - 1)); break;
                    case DNEG: putDouble(frame, top - 2, -peekDouble(frame, top - 1)); break;

                    case ISHL: putInt(frame, top - 2, shiftLeftInt(peekInt(frame, top - 1), peekInt(frame, top - 2))); break;
                    case LSHL: putLong(frame, top - 3, shiftLeftLong(peekInt(frame, top - 1), peekLong(frame, top - 2))); break;
                    case ISHR: putInt(frame, top - 2, shiftRightSignedInt(peekInt(frame, top - 1), peekInt(frame, top - 2))); break;
                    case LSHR: putLong(frame, top - 3, shiftRightSignedLong(peekInt(frame, top - 1), peekLong(frame, top - 2))); break;
                    case IUSHR: putInt(frame, top - 2, shiftRightUnsignedInt(peekInt(frame, top - 1), peekInt(frame, top - 2))); break;
                    case LUSHR: putLong(frame, top - 3, shiftRightUnsignedLong(peekInt(frame, top - 1), peekLong(frame, top - 2))); break;

                    case IAND: putInt(frame, top - 2, peekInt(frame, top - 1) & peekInt(frame, top - 2)); break;
                    case LAND: putLong(frame, top - 4, peekLong(frame, top - 1) & peekLong(frame, top - 3)); break;

                    case IOR: putInt(frame, top - 2, peekInt(frame, top - 1) | peekInt(frame, top - 2)); break;
                    case LOR: putLong(frame, top - 4, peekLong(frame, top - 1) | peekLong(frame, top - 3)); break;

                    case IXOR: putInt(frame, top - 2, peekInt(frame, top - 1) ^ peekInt(frame, top - 2)); break;
                    case LXOR: putLong(frame, top - 4, peekLong(frame, top - 1) ^ peekLong(frame, top - 3)); break;

                    case IINC: setLocalInt(frame, bs.readLocalIndex(curBCI), getLocalInt(frame, bs.readLocalIndex(curBCI)) + bs.readIncrement(curBCI)); break;

                    case I2L: putLong(frame, top - 1, peekInt(frame, top - 1)); break;
                    case I2F: putFloat(frame, top - 1, peekInt(frame, top - 1)); break;
                    case I2D: putDouble(frame, top - 1, peekInt(frame, top - 1)); break;

                    case L2I: putInt(frame, top - 2, (int) peekLong(frame, top - 1)); break;
                    case L2F: putFloat(frame, top - 2, peekLong(frame, top - 1)); break;
                    case L2D: putDouble(frame, top - 2, peekLong(frame, top - 1)); break;

                    case F2I: putInt(frame, top - 1, (int) peekFloat(frame, top - 1)); break;
                    case F2L: putLong(frame, top - 1, (long) peekFloat(frame, top - 1)); break;
                    case F2D: putDouble(frame, top - 1, peekFloat(frame, top - 1)); break;

                    case D2I: putInt(frame, top - 2, (int) peekDouble(frame, top - 1)); break;
                    case D2L: putLong(frame, top - 2, (long) peekDouble(frame, top - 1)); break;
                    case D2F: putFloat(frame, top - 2, (float) peekDouble(frame, top - 1)); break;

                    case I2B: putInt(frame, top - 1, (byte) peekInt(frame, top - 1)); break;
                    case I2C: putInt(frame, top - 1, (char) peekInt(frame, top - 1)); break;
                    case I2S: putInt(frame, top - 1, (short) peekInt(frame, top - 1)); break;

                    case LCMP: putInt(frame, top - 4, compareLong(peekLong(frame, top - 1), peekLong(frame, top - 3))); break;
                    case FCMPL: putInt(frame, top - 2, compareFloatLess(peekFloat(frame, top - 1), peekFloat(frame, top - 2))); break;
                    case FCMPG: putInt(frame, top - 2, compareFloatGreater(peekFloat(frame, top - 1), peekFloat(frame, top - 2))); break;
                    case DCMPL: putInt(frame, top - 4, compareDoubleLess(peekDouble(frame, top - 1), peekDouble(frame, top - 3))); break;
                    case DCMPG: putInt(frame, top - 4, compareDoubleGreater(peekDouble(frame, top - 1), peekDouble(frame, top - 3))); break;

                    case IFEQ: // fall through
                    case IFNE: // fall through
                    case IFLT: // fall through
                    case IFGE: // fall through
                    case IFGT: // fall through
                    case IFLE: // fall through
                    case IF_ICMPEQ: // fall through
                    case IF_ICMPNE: // fall through
                    case IF_ICMPLT: // fall through
                    case IF_ICMPGE: // fall through
                    case IF_ICMPGT: // fall through
                    case IF_ICMPLE: // fall through
                    case IF_ACMPEQ: // fall through
                    case IF_ACMPNE: // fall through

                    // TODO(peterssen): Order shuffled.
                    case GOTO: // fall through
                    case GOTO_W: // fall through
                    case IFNULL: // fall through

                    // @formatter:on
                    case IFNONNULL:

                        if (takeBranch(frame, top, curOpcode)) {
                            int targetBCI = bs.readBranchDest(curBCI);
                            CompilerAsserts.partialEvaluationConstant(targetBCI);
                            checkBackEdge(curBCI, targetBCI, top, curOpcode);
                            if (instrument != null) {
                                nextStatementIndex = instrument.getStatementIndexAfterJump(statementIndex, curBCI, targetBCI);
                            }
                            top += Bytecodes.stackEffectOf(curOpcode);
                            curBCI = targetBCI;
                            continue loop;
                        }
                        break switchLabel;

                    case JSR: // fall through
                    case JSR_W: {
                        putReturnAddress(frame, top, bs.nextBCI(curBCI));
                        int targetBCI = bs.readBranchDest(curBCI);
                        CompilerAsserts.partialEvaluationConstant(targetBCI);
                        checkBackEdge(curBCI, targetBCI, top, curOpcode);
                        if (instrument != null) {
                            nextStatementIndex = instrument.getStatementIndexAfterJump(statementIndex, curBCI, targetBCI);
                        }
                        top += Bytecodes.stackEffectOf(curOpcode);
                        curBCI = targetBCI;
                        continue loop;
                    }
                    case RET: {
                        int targetBCI = getLocalReturnAddress(frame, bs.readLocalIndex(curBCI));
                        if (jsrBci == null) {
                            CompilerDirectives.transferToInterpreterAndInvalidate();
                            jsrBci = new int[bs.endBCI()][];
                        }
                        if (jsrBci[curBCI] == null) {
                            CompilerDirectives.transferToInterpreterAndInvalidate();
                            jsrBci[curBCI] = new int[]{targetBCI};
                        }
                        for (int jsr : jsrBci[curBCI]) {
                            if (jsr == targetBCI) {
                                CompilerAsserts.partialEvaluationConstant(jsr);
                                targetBCI = jsr;
                                CompilerAsserts.partialEvaluationConstant(targetBCI);
                                checkBackEdge(curBCI, targetBCI, top, curOpcode);
                                if (instrument != null) {
                                    nextStatementIndex = instrument.getStatementIndexAfterJump(statementIndex, curBCI, targetBCI);
                                }
                                top += Bytecodes.stackEffectOf(curOpcode);
                                curBCI = targetBCI;
                                continue loop;
                            }
                        }
                        CompilerDirectives.transferToInterpreterAndInvalidate();
                        jsrBci[curBCI] = Arrays.copyOf(jsrBci[curBCI], jsrBci[curBCI].length + 1);
                        jsrBci[curBCI][jsrBci[curBCI].length - 1] = targetBCI;
                        CompilerAsserts.partialEvaluationConstant(targetBCI);
                        checkBackEdge(curBCI, targetBCI, top, curOpcode);
                        if (instrument != null) {
                            nextStatementIndex = instrument.getStatementIndexAfterJump(statementIndex, curBCI, targetBCI);
                        }
                        top += Bytecodes.stackEffectOf(curOpcode);
                        curBCI = targetBCI;
                        continue loop;
                    }

                    case TABLESWITCH: {
                        int index = peekInt(frame, top - 1);
                        BytecodeTableSwitch switchHelper = bs.getBytecodeTableSwitch();
                        int low = switchHelper.lowKey(curBCI);
                        int high = switchHelper.highKey(curBCI);
                        assert low <= high;

                        // Interpreter uses direct lookup.
                        if (CompilerDirectives.inInterpreter()) {
                            int targetBCI;
                            if (low <= index && index <= high) {
                                targetBCI = switchHelper.targetAt(curBCI, index - low);
                            } else {
                                targetBCI = switchHelper.defaultTarget(curBCI);
                            }
                            CompilerAsserts.partialEvaluationConstant(targetBCI);
                            checkBackEdge(curBCI, targetBCI, top, curOpcode);
                            if (instrument != null) {
                                nextStatementIndex = instrument.getStatementIndexAfterJump(statementIndex, curBCI, targetBCI);
                            }
                            top += Bytecodes.stackEffectOf(curOpcode);
                            curBCI = targetBCI;
                            continue loop;
                        }

                        // i could overflow if high == Integer.MAX_VALUE.
                        // This loops take that into account.
                        for (int i = low; i != high + 1; ++i) {
                            if (i == index) {
                                // Key found.
                                int targetBCI = switchHelper.targetAt(curBCI, i - low);
                                CompilerAsserts.partialEvaluationConstant(targetBCI);
                                checkBackEdge(curBCI, targetBCI, top, curOpcode);
                                if (instrument != null) {
                                    nextStatementIndex = instrument.getStatementIndexAfterJump(statementIndex, curBCI, targetBCI);
                                }
                                top += Bytecodes.stackEffectOf(curOpcode);
                                curBCI = targetBCI;
                                continue loop;
                            }
                        }

                        // Key not found.
                        int targetBCI = switchHelper.defaultTarget(curBCI);
                        CompilerAsserts.partialEvaluationConstant(targetBCI);
                        checkBackEdge(curBCI, targetBCI, top, curOpcode);
                        if (instrument != null) {
                            nextStatementIndex = instrument.getStatementIndexAfterJump(statementIndex, curBCI, targetBCI);
                        }
                        top += Bytecodes.stackEffectOf(curOpcode);
                        curBCI = targetBCI;
                        continue loop;
                    }
                    case LOOKUPSWITCH: {
                        int key = peekInt(frame, top - 1);
                        BytecodeLookupSwitch switchHelper = bs.getBytecodeLookupSwitch();
                        int low = 0;
                        int high = switchHelper.numberOfCases(curBCI) - 1;
                        while (low <= high) {
                            int mid = (low + high) >>> 1;
                            int midVal = switchHelper.keyAt(curBCI, mid);
                            if (midVal < key) {
                                low = mid + 1;
                            } else if (midVal > key) {
                                high = mid - 1;
                            } else {
                                // Key found.
                                int targetBCI = curBCI + switchHelper.offsetAt(curBCI, mid);
                                CompilerAsserts.partialEvaluationConstant(targetBCI);
                                checkBackEdge(curBCI, targetBCI, top, curOpcode);
                                if (instrument != null) {
                                    nextStatementIndex = instrument.getStatementIndexAfterJump(statementIndex, curBCI, targetBCI);
                                }
                                top += Bytecodes.stackEffectOf(curOpcode);
                                curBCI = targetBCI;
                                continue loop;
                            }
                        }

                        // Key not found.
                        int targetBCI = switchHelper.defaultTarget(curBCI);
                        CompilerAsserts.partialEvaluationConstant(targetBCI);
                        checkBackEdge(curBCI, targetBCI, top, curOpcode);
                        if (instrument != null) {
                            nextStatementIndex = instrument.getStatementIndexAfterJump(statementIndex, curBCI, targetBCI);
                        }
                        top += Bytecodes.stackEffectOf(curOpcode);
                        curBCI = targetBCI;
                        continue loop;
                    }
                    // @formatter:off
                    case IRETURN: return notifyReturn(frame, statementIndex, exitMethodAndReturn(peekInt(frame, top - 1)));
                    case LRETURN: return notifyReturn(frame, statementIndex, exitMethodAndReturnObject(peekLong(frame, top - 1)));
                    case FRETURN: return notifyReturn(frame, statementIndex, exitMethodAndReturnObject(peekFloat(frame, top - 1)));
                    case DRETURN: return notifyReturn(frame, statementIndex, exitMethodAndReturnObject(peekDouble(frame, top - 1)));
                    case ARETURN: return notifyReturn(frame, statementIndex, exitMethodAndReturnObject(peekObject(frame, top - 1)));
                    case RETURN: return notifyReturn(frame, statementIndex, exitMethodAndReturn());

                    // TODO(peterssen): Order shuffled.
                    case GETSTATIC: // fall through
                    case GETFIELD: top += getField(frame, top, resolveField(curOpcode, bs.readCPI(curBCI)), curOpcode, statementIndex); break;
                    case PUTSTATIC: // fall through
                    case PUTFIELD: top += putField(frame, top, resolveField(curOpcode, bs.readCPI(curBCI)), curOpcode, statementIndex); break;

                    case INVOKEVIRTUAL: // fall through
                    case INVOKESPECIAL: // fall through
                    case INVOKESTATIC: // fall through

                    case INVOKEINTERFACE: top += quickenInvoke(frame, top, curBCI, curOpcode); break;

                    case NEW: putObject(frame, top, InterpreterToVM.newObject(resolveType(curOpcode, bs.readCPI(curBCI)), true)); break;
                    case NEWARRAY: putObject(frame, top - 1, InterpreterToVM.allocatePrimitiveArray(bs.readByte(curBCI), peekInt(frame, top - 1))); break;
                    case ANEWARRAY: putObject(frame, top - 1, allocateArray(resolveType(curOpcode, bs.readCPI(curBCI)), peekInt(frame, top - 1))); break;
                    case ARRAYLENGTH: putInt(frame, top - 1, InterpreterToVM.arrayLength(nullCheck(peekAndReleaseObject(frame, top - 1)))); break;

<<<<<<< HEAD
                        case MONITORENTER:
                            final StaticObject monitor = nullCheck(peekAndReleaseObject(frame, top - 1));
                            if (instrument != null) {
                                final int index = statementIndex;

                                monitorEnter(frame, monitor, new Runnable() {
                                    @Override
                                    public void run() {
                                        instrument.notifyMonitorContended(frame, index, monitor);
                                    }
                                }, new Runnable() {
                                    @Override
                                    public void run() {
                                        instrument.notifyMonitorContendedEntered(frame, index, monitor);
                                    }
                                });
                            } else {
                                monitorEnter(frame, monitor);
                            }
                            break;
                        case MONITOREXIT:  monitorExit(frame, nullCheck(peekAndReleaseObject(frame, top - 1))); break;
=======
                    case ATHROW: throw Meta.throwException(nullCheck(peekAndReleaseObject(frame, top - 1)));
>>>>>>> f2ed9cbc

                    case CHECKCAST: top += quickenCheckCast(frame, top, curBCI, curOpcode); break;
                    case INSTANCEOF: top += quickenInstanceOf(frame, top, curBCI, curOpcode); break;

                    case MONITORENTER: monitorEnter(frame, nullCheck(peekAndReleaseObject(frame, top - 1))); break;
                    case MONITOREXIT:  monitorExit(frame, nullCheck(peekAndReleaseObject(frame, top - 1))); break;

                    case WIDE:
                        CompilerDirectives.transferToInterpreter();
                        throw EspressoError.shouldNotReachHere("BytecodeStream.currentBC() should never return this bytecode.");
                    case MULTIANEWARRAY: top += allocateMultiArray(frame, top, resolveType(curOpcode, bs.readCPI(curBCI)), bs.readUByte(curBCI + 3)); break;

                    case BREAKPOINT:
                        CompilerDirectives.transferToInterpreter();
                        throw EspressoError.unimplemented(Bytecodes.nameOf(curOpcode) + " not supported.");

                    case INVOKEDYNAMIC: top += quickenInvokeDynamic(frame, top, curBCI, curOpcode); break;
                    case QUICK: top += nodes[bs.readCPI(curBCI)].execute(frame); break;

                    default:
                        CompilerDirectives.transferToInterpreter();
                        throw EspressoError.shouldNotReachHere(Bytecodes.nameOf(curOpcode));
                }
                // @formatter:on
            } catch (EspressoException | StackOverflowError | OutOfMemoryError e) {
                CompilerAsserts.partialEvaluationConstant(curBCI);
                // Handle both guest and host StackOverflowError.
                if (e == getContext().getStackOverflow() || e instanceof StackOverflowError) {
                    // Always deopt on SOE.
                    CompilerDirectives.transferToInterpreter();
                    EspressoException wrappedStackOverflowError = null;
                    if (e == getContext().getStackOverflow()) {
                        wrappedStackOverflowError = (EspressoException) e;
                    } else {
                        wrappedStackOverflowError = getContext().getStackOverflow();
                    }
                    /*
                     * Stack Overflow management. All calls to stack manipulation are manually
                     * inlined to prevent another SOE.
                     *
                     * Note: no need to check for the stacktrace being null, as we reset the frames
                     * at each apparition of a host SOE.
                     */
                    if (stackOverflowErrorInfo != null) {
                        for (int i = 0; i < stackOverflowErrorInfo.length; i += 3) {
                            if (curBCI >= stackOverflowErrorInfo[i] && curBCI < stackOverflowErrorInfo[i + 1]) {
                                top = 0;
                                putObject(frame, 0, wrappedStackOverflowError.getExceptionObject());
                                top++;
                                int targetBCI = stackOverflowErrorInfo[i + 2];
                                checkBackEdge(curBCI, targetBCI, top, NOP);
                                if (instrument != null) {
                                    nextStatementIndex = instrument.getStatementIndexAfterJump(statementIndex, curBCI, targetBCI);
                                }
                                curBCI = targetBCI;
                                continue loop; // skip bs.next()
                            }
                        }
                    }

                    throw wrappedStackOverflowError;

                } else /* EspressoException or OutOfMemoryError */ {

                    EspressoException wrappedException;
                    if (e instanceof EspressoException) {
                        wrappedException = (EspressoException) e;
                    } else {
                        assert e instanceof OutOfMemoryError;
                        CompilerDirectives.transferToInterpreter();
                        wrappedException = getContext().getOutOfMemory();
                    }

                    ExceptionHandler[] handlers = getMethod().getExceptionHandlers();
                    ExceptionHandler handler = null;
                    for (ExceptionHandler toCheck : handlers) {
                        if (curBCI >= toCheck.getStartBCI() && curBCI < toCheck.getEndBCI()) {
                            Klass catchType = null;
                            if (!toCheck.isCatchAll()) {
                                // exception handlers are similar to instanceof bytecodes, so we
                                // pass instanceof
                                catchType = resolveType(Bytecodes.INSTANCEOF, (char) toCheck.catchTypeCPI());
                            }
                            if (catchType == null || InterpreterToVM.instanceOf(wrappedException.getExceptionObject(), catchType)) {
                                // the first found exception handler is our exception handler
                                handler = toCheck;
                                break;
                            }
                        }
                    }
                    if (handler != null) {
                        top = 0;
                        putObject(frame, 0, wrappedException.getExceptionObject());
                        top++;
                        int targetBCI = handler.getHandlerBCI();
                        checkBackEdge(curBCI, targetBCI, top, NOP);
                        if (instrument != null) {
                            nextStatementIndex = instrument.getStatementIndexAfterJump(statementIndex, curBCI, targetBCI);
                        }
                        curBCI = targetBCI;
                        continue loop; // skip bs.next()
                    } else {
                        throw wrappedException;
                    }
                }
            } catch (EspressoExitException e) {
                if (monitorSlot != null) {
                    getMonitorStack(frame).abort();
                }
                throw e;
            }
            top += Bytecodes.stackEffectOf(curOpcode);
            int targetBCI = bs.nextBCI(curBCI);
            if (instrument != null) {
                nextStatementIndex = instrument.getNextStatementIndex(statementIndex, targetBCI);
            }
            curBCI = targetBCI;
        }
    }

    int readBCI(FrameInstance frameInstance) {
        try {
            assert bciSlot != null;
            return frameInstance.getFrame(FrameInstance.FrameAccess.READ_ONLY).getInt(bciSlot);
        } catch (FrameSlotTypeException e) {
            CompilerDirectives.transferToInterpreter();
            throw EspressoError.shouldNotReachHere(e);
        }
    }

    private void monitorExit(VirtualFrame frame, StaticObject monitor) {
        unregisterMonitor(frame, monitor);
        InterpreterToVM.monitorExit(monitor);
    }

    private void unregisterMonitor(VirtualFrame frame, StaticObject monitor) {
        getMonitorStack(frame).exit(monitor, this);
    }

    void synchronizedMethodMonitorEnter(VirtualFrame frame, StaticObject monitor) {
        Runnable monitorContendedEnterCallback = instrumentation == null ? null : new Runnable() {
            @Override
            public void run() {
                instrumentation.notifyMonitorContended(frame, 0, monitor);
            }
        };
        Runnable monitorContendedEnteredCallback = instrumentation == null ? null : new Runnable() {
            @Override
            public void run() {
                instrumentation.notifyMonitorContendedEntered(frame, 0, monitor);
            }
        };
        InterpreterToVM.monitorEnter(monitor, monitorContendedEnterCallback, monitorContendedEnteredCallback);
    }

    private void monitorEnter(VirtualFrame frame, StaticObject monitor, Runnable monitorContendedEnterCallback, Runnable monitorContendedEnteredCallback) {
        registerMonitor(frame, monitor);
        InterpreterToVM.monitorEnter(monitor, monitorContendedEnterCallback, monitorContendedEnteredCallback);
    }

    private void monitorEnter(VirtualFrame frame, StaticObject monitor) {
        monitorEnter(frame, monitor, null, null);
    }

    private void registerMonitor(VirtualFrame frame, StaticObject monitor) {
        getMonitorStack(frame).enter(monitor);
    }

    private MonitorStack getMonitorStack(VirtualFrame frame) {
        Object frameResult = FrameUtil.getObjectSafe(frame, monitorSlot);
        assert frameResult instanceof MonitorStack;
        return (MonitorStack) frameResult;
    }

    private static final class MonitorStack {
        private static final int DEFAULT_CAPACITY = 4;

        private StaticObject[] monitors = new StaticObject[DEFAULT_CAPACITY];
        private int top = 0;
        private int capacity = DEFAULT_CAPACITY;

        private void enter(StaticObject monitor) {
            if (top >= capacity) {
                monitors = Arrays.copyOf(monitors, capacity <<= 1);
            }
            monitors[top++] = monitor;
        }

        private void exit(StaticObject monitor, BytecodeNode node) {
            if (top > 0 && monitor == monitors[top - 1]) {
                // Balanced locking: simply pop.
                monitors[--top] = null;
            } else {
                node.unbalancedMonitorProfile.enter();
                // Unbalanced locking: do the linear search.
                int i = top - 1;
                for (; i >= 0; i--) {
                    if (monitors[i] == monitor) {
                        System.arraycopy(monitors, i + 1, monitors, i, top - 1 - i);
                        monitors[--top] = null;
                        return;
                    }
                }
                // monitor not found. Not against the specs.
            }
        }

        private void abort() {
            for (int i = 0; i < top; i++) {
                StaticObject monitor = monitors[i];
                try {
                    InterpreterToVM.monitorExit(monitor);
                } catch (Throwable e) {
                    /* ignore */
                }
            }
        }
    }

    private Object notifyReturn(VirtualFrame frame, int statementIndex, Object toReturn) {
        if (instrumentation != null) {
            instrumentation.notifyReturn(frame, statementIndex, toReturn);
        }
        return toReturn;
    }

    public InstrumentableNode materializeInstrumentableNodes(Set<Class<? extends Tag>> materializedTags) {
        InstrumentationSupport info = this.instrumentation;
        if (info == null && materializedTags.contains(StatementTag.class)) {
            Lock lock = getLock();
            lock.lock();
            try {
                info = this.instrumentation;
                // double checked locking
                if (info == null) {
                    this.instrumentation = info = insert(new InstrumentationSupport(getMethod()));
                    // the debug info contains instrumentable nodes so we need to notify for
                    // instrumentation updates.
                    notifyInserted(info);
                }
            } finally {
                lock.unlock();
            }
        }
        return this;
    }

    private boolean takeBranch(VirtualFrame frame, int top, int opcode) {
        assert Bytecodes.isBranch(opcode);
        // @formatter:off
        switch (opcode) {
            case IFEQ      : return peekInt(frame, top - 1) == 0;
            case IFNE      : return peekInt(frame, top - 1) != 0;
            case IFLT      : return peekInt(frame, top - 1)  < 0;
            case IFGE      : return peekInt(frame, top - 1) >= 0;
            case IFGT      : return peekInt(frame, top - 1)  > 0;
            case IFLE      : return peekInt(frame, top - 1) <= 0;
            case IF_ICMPEQ : return peekInt(frame, top - 1) == peekInt(frame, top - 2);
            case IF_ICMPNE : return peekInt(frame, top - 1) != peekInt(frame, top - 2);
            case IF_ICMPLT : return peekInt(frame, top - 1)  > peekInt(frame, top - 2);
            case IF_ICMPGE : return peekInt(frame, top - 1) <= peekInt(frame, top - 2);
            case IF_ICMPGT : return peekInt(frame, top - 1)  < peekInt(frame, top - 2);
            case IF_ICMPLE : return peekInt(frame, top - 1) >= peekInt(frame, top - 2);
            case IF_ACMPEQ : return peekAndReleaseObject(frame, top - 1) == peekAndReleaseObject(frame, top - 2);
            case IF_ACMPNE : return peekAndReleaseObject(frame, top - 1) != peekAndReleaseObject(frame, top - 2);
            case GOTO      : // fall though
            case GOTO_W    : return true; // unconditional
            case IFNULL    : return StaticObject.isNull(peekAndReleaseObject(frame, top - 1));
            case IFNONNULL : return StaticObject.notNull(peekAndReleaseObject(frame, top - 1));
            default        :
                CompilerDirectives.transferToInterpreter();
                throw EspressoError.shouldNotReachHere("non-branching bytecode");
        }
        // @formatter:on
    }

    private int checkBackEdge(int curBCI, int targetBCI, int top, int opcode) {
        int newTop = top + Bytecodes.stackEffectOf(opcode);
        if (targetBCI <= curBCI) {
            checkStopping(curBCI, targetBCI);
            if (CompilerDirectives.inInterpreter()) {
                LoopNode.reportLoopCount(this, 1);
            }
        }
        return newTop;
    }

    private void checkStopping(int curBCI, int targetBCI) {
        if (getContext().shouldCheckDeprecationStatus()) {
            if (targetBCI <= curBCI) {
                Target_java_lang_Thread.checkDeprecatedState(getMeta(), getContext().getCurrentThread());
            }
        }
    }

    private JavaKind peekKind(VirtualFrame frame, int slot) {
        if (frame.isObject(stackSlots[slot])) {
            return JavaKind.Object;
        }
        if (frame.isLong(stackSlots[slot])) {
            return JavaKind.Long;
        }
        CompilerDirectives.transferToInterpreter();
        throw EspressoError.shouldNotReachHere();
    }

    // region Operand stack shuffling

    private void dup1(VirtualFrame frame, int top) {
        // value1 -> value1, value1
        JavaKind k1 = peekKind(frame, top - 1);
        Object v1 = peekValue(frame, top - 1);
        putKindUnsafe1(frame, top, v1, k1);
    }

    private void dupx1(VirtualFrame frame, int top) {
        // value2, value1 -> value1, value2, value1
        JavaKind k1 = peekKind(frame, top - 1);
        JavaKind k2 = peekKind(frame, top - 2);
        Object v1 = peekValue(frame, top - 1);
        Object v2 = peekValue(frame, top - 2);
        putKindUnsafe1(frame, top - 2, v1, k1);
        putKindUnsafe1(frame, top - 1, v2, k2);
        putKindUnsafe1(frame, top, v1, k1);
    }

    private void dupx2(VirtualFrame frame, int top) {
        // value3, value2, value1 -> value1, value3, value2, value1
        JavaKind k1 = peekKind(frame, top - 1);
        JavaKind k2 = peekKind(frame, top - 2);
        JavaKind k3 = peekKind(frame, top - 3);
        Object v1 = peekValue(frame, top - 1);
        Object v2 = peekValue(frame, top - 2);
        Object v3 = peekValue(frame, top - 3);
        putKindUnsafe1(frame, top - 3, v1, k1);
        putKindUnsafe1(frame, top - 2, v3, k3);
        putKindUnsafe1(frame, top - 1, v2, k2);
        putKindUnsafe1(frame, top, v1, k1);
    }

    private void dup2(VirtualFrame frame, int top) {
        // {value2, value1} -> {value2, value1}, {value2, value1}
        JavaKind k1 = peekKind(frame, top - 1);
        JavaKind k2 = peekKind(frame, top - 2);
        Object v1 = peekValue(frame, top - 1);
        Object v2 = peekValue(frame, top - 2);
        putKindUnsafe1(frame, top, v2, k2);
        putKindUnsafe1(frame, top + 1, v1, k1);
    }

    private void swapSingle(VirtualFrame frame, int top) {
        // value2, value1 -> value1, value2
        JavaKind k1 = peekKind(frame, top - 1);
        JavaKind k2 = peekKind(frame, top - 2);
        Object v1 = peekValue(frame, top - 1);
        Object v2 = peekValue(frame, top - 2);
        putKindUnsafe1(frame, top - 1, v2, k2);
        putKindUnsafe1(frame, top - 2, v1, k1);
    }

    private void dup2x1(VirtualFrame frame, int top) {
        // value3, {value2, value1} -> {value2, value1}, value3, {value2, value1}
        JavaKind k1 = peekKind(frame, top - 1);
        JavaKind k2 = peekKind(frame, top - 2);
        JavaKind k3 = peekKind(frame, top - 3);
        Object v1 = peekValue(frame, top - 1);
        Object v2 = peekValue(frame, top - 2);
        Object v3 = peekValue(frame, top - 3);
        putKindUnsafe1(frame, top - 3, v2, k2);
        putKindUnsafe1(frame, top - 2, v1, k1);
        putKindUnsafe1(frame, top - 1, v3, k3);
        putKindUnsafe1(frame, top - 0, v2, k2);
        putKindUnsafe1(frame, top + 1, v1, k1);
    }

    private void dup2x2(VirtualFrame frame, int top) {
        // {value4, value3}, {value2, value1} -> {value2, value1}, {value4, value3}, {value2,
        // value1}
        JavaKind k1 = peekKind(frame, top - 1);
        JavaKind k2 = peekKind(frame, top - 2);
        JavaKind k3 = peekKind(frame, top - 3);
        JavaKind k4 = peekKind(frame, top - 4);
        Object v1 = peekValue(frame, top - 1);
        Object v2 = peekValue(frame, top - 2);
        Object v3 = peekValue(frame, top - 3);
        Object v4 = peekValue(frame, top - 4);
        putKindUnsafe1(frame, top - 4, v2, k2);
        putKindUnsafe1(frame, top - 3, v1, k1);
        putKindUnsafe1(frame, top - 2, v4, k4);
        putKindUnsafe1(frame, top - 1, v3, k3);
        putKindUnsafe1(frame, top + 0, v2, k2);
        putKindUnsafe1(frame, top + 1, v1, k1);
    }

    // endregion Operand stack shuffling

    @ExplodeLoop
    @SuppressWarnings("unused")
    private ExceptionHandler resolveExceptionHandlers(int bci, StaticObject ex) {
        CompilerAsserts.partialEvaluationConstant(bci);
        ExceptionHandler[] handlers = getMethod().getExceptionHandlers();
        ExceptionHandler resolved = null;
        for (ExceptionHandler toCheck : handlers) {
            if (bci >= toCheck.getStartBCI() && bci < toCheck.getEndBCI()) {
                Klass catchType = null;
                if (!toCheck.isCatchAll()) {
                    // exception handlers are similar to instanceof bytecodes, so we pass instanceof
                    catchType = resolveType(Bytecodes.INSTANCEOF, (char) toCheck.catchTypeCPI());
                }
                if (catchType == null || InterpreterToVM.instanceOf(ex, catchType)) {
                    // the first found exception handler is our exception handler
                    resolved = toCheck;
                    break;
                }
            }
        }
        return resolved;
    }

    @ExplodeLoop
    private static Object[] copyOfRange(Object[] src, int from, int toExclusive) {
        int len = toExclusive - from;
        Object[] dst = new Object[len];
        for (int i = 0; i < len; ++i) {
            dst[i] = src[i + from];
        }
        return dst;
    }

    private void putPoolConstant(final VirtualFrame frame, int top, char cpi, int opcode) {
        assert opcode == LDC || opcode == LDC_W || opcode == LDC2_W;
        RuntimeConstantPool pool = getConstantPool();
        PoolConstant constant = pool.at(cpi);
        if (constant instanceof IntegerConstant) {
            assert opcode == LDC || opcode == LDC_W;
            putInt(frame, top, ((IntegerConstant) constant).value());
        } else if (constant instanceof LongConstant) {
            assert opcode == LDC2_W;
            putLong(frame, top, ((LongConstant) constant).value());
        } else if (constant instanceof DoubleConstant) {
            assert opcode == LDC2_W;
            putDouble(frame, top, ((DoubleConstant) constant).value());
        } else if (constant instanceof FloatConstant) {
            assert opcode == LDC || opcode == LDC_W;
            putFloat(frame, top, ((FloatConstant) constant).value());
        } else if (constant instanceof StringConstant) {
            assert opcode == LDC || opcode == LDC_W;
            StaticObject internedString = pool.resolvedStringAt(cpi);
            putObject(frame, top, internedString);
        } else if (constant instanceof ClassConstant) {
            assert opcode == LDC || opcode == LDC_W;
            Klass klass = pool.resolvedKlassAt(getMethod().getDeclaringKlass(), cpi);
            putObject(frame, top, klass.mirror());
        } else if (constant instanceof MethodHandleConstant) {
            assert opcode == LDC || opcode == LDC_W;
            StaticObject methodHandle = pool.resolvedMethodHandleAt(getMethod().getDeclaringKlass(), cpi);
            putObject(frame, top, methodHandle);
        } else if (constant instanceof MethodTypeConstant) {
            assert opcode == LDC || opcode == LDC_W;
            StaticObject methodType = pool.resolvedMethodTypeAt(getMethod().getDeclaringKlass(), cpi);
            putObject(frame, top, methodType);
        } else {
            CompilerDirectives.transferToInterpreter();
            throw EspressoError.unimplemented(constant.toString());
        }
    }

    protected RuntimeConstantPool getConstantPool() {
        return getMethod().getRuntimeConstantPool();
    }

    @TruffleBoundary
    private BootstrapMethodsAttribute getBootstrapMethods() {
        return (BootstrapMethodsAttribute) (getMethod().getDeclaringKlass()).getAttribute(BootstrapMethodsAttribute.NAME);
    }

    // region Bytecode quickening

    private char addQuickNode(QuickNode node) {
        CompilerAsserts.neverPartOfCompilation();
        Objects.requireNonNull(node);
        nodes = Arrays.copyOf(nodes, nodes.length + 1);
        int nodeIndex = nodes.length - 1; // latest empty slot
        nodes[nodeIndex] = insert(node);
        return (char) nodeIndex;
    }

    private void patchBci(int bci, byte opcode, char nodeIndex) {
        CompilerAsserts.neverPartOfCompilation();
        assert Bytecodes.isQuickened(opcode);
        byte[] code = getMethod().getCode();

        int oldBC = code[bci];
        assert Bytecodes.lengthOf(oldBC) >= 3 : "cannot patch slim bc";
        code[bci] = opcode;
        code[bci + 1] = (byte) ((nodeIndex >> 8) & 0xFF);
        code[bci + 2] = (byte) ((nodeIndex) & 0xFF);

        // NOP-padding.
        for (int i = 3; i < Bytecodes.lengthOf(oldBC); ++i) {
            code[bci + i] = (byte) NOP;
        }
    }

    private QuickNode injectQuick(int curBCI, QuickNode quick) {
        QUICKENED_BYTECODES.inc();
        CompilerAsserts.neverPartOfCompilation();
        int nodeIndex = addQuickNode(quick);
        patchBci(curBCI, (byte) QUICK, (char) nodeIndex);
        return quick;
    }

    private int quickenCheckCast(final VirtualFrame frame, int top, int curBCI, int opcode) {
        CompilerDirectives.transferToInterpreterAndInvalidate();
        assert opcode == CHECKCAST;
        QuickNode quick;
        synchronized (this) {
            if (bs.currentBC(curBCI) == QUICK) {
                quick = nodes[bs.readCPI(curBCI)];
            } else {
                Klass typeToCheck;
                typeToCheck = resolveType(opcode, bs.readCPI(curBCI));
                quick = injectQuick(curBCI, CheckCastNodeGen.create(typeToCheck, top, curBCI));
            }
        }
        return quick.execute(frame) - Bytecodes.stackEffectOf(opcode);
    }

    private int quickenInstanceOf(final VirtualFrame frame, int top, int curBCI, int opcode) {
        CompilerDirectives.transferToInterpreterAndInvalidate();
        assert opcode == INSTANCEOF;
        QuickNode quick;
        synchronized (this) {
            if (bs.currentBC(curBCI) == QUICK) {
                quick = nodes[bs.readCPI(curBCI)];
            } else {
                Klass typeToCheck;
                typeToCheck = resolveType(opcode, bs.readCPI(curBCI));
                quick = injectQuick(curBCI, InstanceOfNodeGen.create(typeToCheck, top, curBCI));
            }
        }
        return quick.execute(frame) - Bytecodes.stackEffectOf(opcode);
    }

    private int quickenInvoke(final VirtualFrame frame, int top, int curBCI, int opcode) {
        QUICKENED_INVOKES.inc();
        CompilerDirectives.transferToInterpreterAndInvalidate();
        assert Bytecodes.isInvoke(opcode);
        QuickNode quick;
        synchronized (this) {
            if (bs.currentBC(curBCI) == QUICK) {
                quick = nodes[bs.readCPI(curBCI)];
            } else {
                // During resolution of the symbolic reference to the method, any of the exceptions
                // pertaining to method resolution (&sect;5.4.3.3) can be thrown.
                Method resolutionSeed = resolveMethod(opcode, bs.readCPI(curBCI));
                QuickNode invoke = dispatchQuickened(top, curBCI, opcode, resolutionSeed, getContext().InlineFieldAccessors);
                quick = injectQuick(curBCI, invoke);
            }
        }
        // Perform the call outside of the lock.
        return quick.execute(frame) - Bytecodes.stackEffectOf(opcode);
    }

    /**
     * Revert speculative quickening e.g. revert inlined fields accessors to a normal invoke.
     * INVOKEVIRTUAL -> QUICK (InlinedGetter/SetterNode) -> QUICK (InvokeVirtualNode)
     */
    public int reQuickenInvoke(final VirtualFrame frame, int top, int curBCI, int opcode, Method resolutionSeed) {
        CompilerDirectives.transferToInterpreterAndInvalidate();
        assert Bytecodes.isInvoke(opcode);
        QuickNode invoke = null;
        synchronized (this) {
            assert bs.currentBC(curBCI) == QUICK;
            invoke = dispatchQuickened(top, curBCI, opcode, resolutionSeed, false);
            char cpi = bs.readCPI(curBCI);
            nodes[cpi] = nodes[cpi].replace(invoke);
        }
        // Perform the call outside of the lock.
        return invoke.execute(frame);
    }

    private QuickNode dispatchQuickened(int top, int curBCI, int opcode, Method resolutionSeed, boolean allowFieldAccessInlining) {
        assert !allowFieldAccessInlining || getContext().InlineFieldAccessors;
        QuickNode invoke;
        Method resolved = resolutionSeed;
        switch (opcode) {
            case INVOKESTATIC:
                // Otherwise, if the resolved method is an instance method, the invokestatic
                // instruction throws an IncompatibleClassChangeError.
                if (!resolved.isStatic()) {
                    CompilerDirectives.transferToInterpreter();
                    throw Meta.throwException(getMeta().java_lang_IncompatibleClassChangeError);
                }
                break;
            case INVOKEINTERFACE:
                // Otherwise, if the resolved method is static or private, the invokeinterface
                // instruction throws an IncompatibleClassChangeError.
                if (resolved.isStatic() || resolved.isPrivate()) {
                    CompilerDirectives.transferToInterpreter();
                    throw Meta.throwException(getMeta().java_lang_IncompatibleClassChangeError);
                }
                break;
            case INVOKEVIRTUAL:
                // Otherwise, if the resolved method is a class (static) method, the invokevirtual
                // instruction throws an IncompatibleClassChangeError.
                if (resolved.isStatic()) {
                    CompilerDirectives.transferToInterpreter();
                    throw Meta.throwException(getMeta().java_lang_IncompatibleClassChangeError);
                }
                break;
            case INVOKESPECIAL:
                // Otherwise, if the resolved method is an instance initialization method, and the
                // class in which it is declared is not the class symbolically referenced by the
                // instruction, a NoSuchMethodError is thrown.
                if (resolved.isConstructor()) {
                    if (resolved.getDeclaringKlass().getName() != getConstantPool().methodAt(bs.readCPI(curBCI)).getHolderKlassName(getConstantPool())) {
                        CompilerDirectives.transferToInterpreter();
                        throw Meta.throwException(getMeta().java_lang_NoSuchMethodError);
                    }
                }
                // Otherwise, if the resolved method is a class (static) method, the invokespecial
                // instruction throws an IncompatibleClassChangeError.
                if (resolved.isStatic()) {
                    CompilerDirectives.transferToInterpreter();
                    throw Meta.throwException(getMeta().java_lang_IncompatibleClassChangeError);
                }
                // If all of the following are true, let C be the direct superclass of the current
                // class:
                //
                // * The resolved method is not an instance initialization method (&sect;2.9).
                //
                // * If the symbolic reference names a class (not an interface), then that class is
                // a superclass of the current class.
                //
                // * The ACC_SUPER flag is set for the class file (&sect;4.1). In Java SE 8 and
                // above, the Java Virtual Machine considers the ACC_SUPER flag to be set in every
                // class file, regardless of the actual value of the flag in the class file and the
                // version of the class file.
                if (!resolved.isConstructor()) {
                    Klass declaringKlass = getMethod().getDeclaringKlass();
                    Klass symbolicRef = ((MethodRefConstant.Indexes) getConstantPool().methodAt(bs.readCPI(curBCI))).getResolvedHolderKlass(declaringKlass, getConstantPool());
                    if (!symbolicRef.isInterface() && symbolicRef != declaringKlass && declaringKlass.getSuperKlass() != null && symbolicRef != declaringKlass.getSuperKlass() &&
                                    symbolicRef.isAssignableFrom(declaringKlass)) {
                        resolved = declaringKlass.getSuperKlass().lookupMethod(resolved.getName(), resolved.getRawSignature(), declaringKlass);
                    }
                }
                break;
            default:
                CompilerDirectives.transferToInterpreter();
                throw EspressoError.unimplemented("Quickening for " + Bytecodes.nameOf(opcode));
        }

        if (allowFieldAccessInlining && resolved.isInlinableGetter()) {
            invoke = InlinedGetterNode.create(resolved, top, opcode, curBCI);
        } else if (allowFieldAccessInlining && resolved.isInlinableSetter()) {
            invoke = InlinedSetterNode.create(resolved, top, opcode, curBCI);
        } else if (resolved.isMethodHandleIntrinsic()) {
            invoke = new InvokeHandleNode(resolved, getMethod().getDeclaringKlass(), top, curBCI);
        } else if (opcode == INVOKEINTERFACE && resolved.getITableIndex() < 0) {
            // Can happen in old classfiles that calls j.l.Object on interfaces.
            invoke = InvokeVirtualNodeGen.create(resolved, top, curBCI);
        } else if (opcode == INVOKEVIRTUAL && (resolved.isFinalFlagSet() || resolved.getDeclaringKlass().isFinalFlagSet() || resolved.isPrivate())) {
            invoke = new InvokeSpecialNode(resolved, top, curBCI);
        } else {
            // @formatter:off
            switch (opcode) {
                case INVOKESTATIC    : invoke = new InvokeStaticNode(resolved, top, curBCI);          break;
                case INVOKEINTERFACE : invoke = InvokeInterfaceNodeGen.create(resolved, top, curBCI); break;
                case INVOKEVIRTUAL   : invoke = InvokeVirtualNodeGen.create(resolved, top, curBCI);   break;
                case INVOKESPECIAL   : invoke = new InvokeSpecialNode(resolved, top, curBCI);         break;
                default              :
                    CompilerDirectives.transferToInterpreter();
                    throw EspressoError.unimplemented("Quickening for " + Bytecodes.nameOf(opcode));
            }
            // @formatter:on
        }
        return invoke;
    }

    private int quickenInvokeDynamic(final VirtualFrame frame, int top, int curBCI, int opcode) {
        CompilerDirectives.transferToInterpreterAndInvalidate();
        assert (Bytecodes.INVOKEDYNAMIC == opcode);
        RuntimeConstantPool pool = null;
        InvokeDynamicConstant inDy = null;
        QuickNode quick = null;
        synchronized (this) {
            if (bs.currentBC(curBCI) == QUICK) {
                // Check if someone did the job for us. Defer the call until we are out of the lock.
                quick = nodes[bs.readCPI(curBCI)];
            } else {
                pool = getConstantPool();
                // fetch indy under lock.
                inDy = ((InvokeDynamicConstant) pool.at(bs.readCPI(curBCI)));
            }
        }
        if (quick != null) {
            // Do invocation outside of the lock.
            return quick.execute(frame) - Bytecodes.stackEffectOf(opcode);
        }

        assert pool != null && inDy != null;

        // Do the long stuff outside the lock.
        Meta meta = getMeta();

        // Indy constant resolving.
        BootstrapMethodsAttribute bms = getBootstrapMethods();
        NameAndTypeConstant specifier = pool.nameAndTypeAt(inDy.getNameAndTypeIndex());

        assert (bms != null);
        // TODO(garcia) cache bootstrap method resolution
        // Bootstrap method resolution
        BootstrapMethodsAttribute.Entry bsEntry = bms.at(inDy.getBootstrapMethodAttrIndex());

        Klass accessingKlass = getMethod().getDeclaringKlass();
        StaticObject bootstrapmethodMethodHandle = pool.resolvedMethodHandleAt(accessingKlass, bsEntry.getBootstrapMethodRef());

        StaticObject[] args = new StaticObject[bsEntry.numBootstrapArguments()];
        // @formatter:off
        for (int i = 0; i < bsEntry.numBootstrapArguments(); i++) {
            PoolConstant pc = pool.at(bsEntry.argAt(i));
            switch (pc.tag()) {
                case METHODHANDLE : args[i] = pool.resolvedMethodHandleAt(accessingKlass, bsEntry.argAt(i));    break;
                case METHODTYPE   : args[i] = pool.resolvedMethodTypeAt(accessingKlass, bsEntry.argAt(i));      break;
                case CLASS        : args[i] = pool.resolvedKlassAt(accessingKlass, bsEntry.argAt(i)).mirror();  break;
                case STRING       : args[i] = pool.resolvedStringAt(bsEntry.argAt(i));                          break;
                case INTEGER      : args[i] = meta.boxInteger(pool.intAt(bsEntry.argAt(i)));                    break;
                case LONG         : args[i] = meta.boxLong(pool.longAt(bsEntry.argAt(i)));                      break;
                case DOUBLE       : args[i] = meta.boxDouble(pool.doubleAt(bsEntry.argAt(i)));                  break;
                case FLOAT        : args[i] = meta.boxFloat(pool.floatAt(bsEntry.argAt(i)));                    break;
                default           :
                    CompilerDirectives.transferToInterpreter();
                    throw EspressoError.shouldNotReachHere();
            }
        }
        // @formatter:on

        // Preparing Bootstrap call.
        StaticObject name = meta.toGuestString(specifier.getName(pool));
        Symbol<Signature> invokeSignature = Signatures.check(specifier.getDescriptor(pool));
        Symbol<Type>[] parsedInvokeSignature = getSignatures().parsed(invokeSignature);
        StaticObject methodType = signatureToMethodType(parsedInvokeSignature, accessingKlass, getMeta());
        StaticObject appendix = StaticObject.createArray(meta.java_lang_Object_array, new StaticObject[1]);

        StaticObject memberName = (StaticObject) meta.java_lang_invoke_MethodHandleNatives_linkCallSite.invokeDirect(
                        null,
                        accessingKlass.mirror(),
                        bootstrapmethodMethodHandle,
                        name, methodType,
                        StaticObject.createArray(meta.java_lang_Object_array, args),
                        appendix);

        StaticObject unboxedAppendix = appendix.get(0);

        // re-lock to check if someone did the job for us, since this was a heavy operation.

        synchronized (this) {
            if (bs.currentBC(curBCI) == QUICK) {
                // someone beat us to it, just trust him.
                quick = nodes[bs.readCPI(curBCI)];
            } else {
                quick = injectQuick(curBCI, new InvokeDynamicCallSiteNode(memberName, unboxedAppendix, parsedInvokeSignature, meta, top, curBCI));
            }
        }
        return quick.execute(frame) - Bytecodes.stackEffectOf(opcode);
    }

    public static StaticObject signatureToMethodType(Symbol<Type>[] signature, Klass accessingKlass, Meta meta) {
        Symbol<Type> rt = Signatures.returnType(signature);
        int pcount = Signatures.parameterCount(signature, false);

        StaticObject[] ptypes = new StaticObject[pcount];
        try {
            for (int i = 0; i < pcount; i++) {
                Symbol<Type> paramType = Signatures.parameterType(signature, i);
                ptypes[i] = meta.resolveSymbol(paramType, accessingKlass.getDefiningClassLoader()).mirror();
            }
        } catch (Throwable e) {
            throw Meta.throwException(meta.java_lang_NoClassDefFoundError);
        }
        StaticObject rtype;
        try {
            rtype = meta.resolveSymbol(rt, accessingKlass.getDefiningClassLoader()).mirror();
        } catch (Throwable e) {
            throw Meta.throwException(meta.java_lang_BootstrapMethodError);
        }
        return (StaticObject) meta.java_lang_invoke_MethodHandleNatives_findMethodHandleType.invokeDirect(
                        null,
                        rtype, StaticObject.createArray(meta.java_lang_Class_array, ptypes));
    }
    // endregion Bytecode quickening

    // region Class/Method/Field resolution

    private Klass resolveType(int opcode, char cpi) {
        assert opcode == INSTANCEOF || opcode == CHECKCAST || opcode == NEW || opcode == ANEWARRAY || opcode == MULTIANEWARRAY;
        return getConstantPool().resolvedKlassAt(getMethod().getDeclaringKlass(), cpi);
    }

    private Method resolveMethod(int opcode, char cpi) {
        assert Bytecodes.isInvoke(opcode);
        return getConstantPool().resolvedMethodAt(getMethod().getDeclaringKlass(), cpi);
    }

    private Field resolveField(int opcode, char cpi) {
        assert opcode == GETFIELD || opcode == GETSTATIC || opcode == PUTFIELD || opcode == PUTSTATIC;
        return getConstantPool().resolvedFieldAt(getMethod().getDeclaringKlass(), cpi);
    }

    // endregion Class/Method/Field resolution

    // region Instance/array allocation

    private static StaticObject allocateArray(Klass componentType, int length) {
        assert !componentType.isPrimitive();
        return InterpreterToVM.newArray(componentType, length);
    }

    @ExplodeLoop
    private int allocateMultiArray(final VirtualFrame frame, int top, Klass klass, int allocatedDimensions) {
        assert klass.isArray();
        CompilerAsserts.partialEvaluationConstant(allocatedDimensions);
        CompilerAsserts.partialEvaluationConstant(klass);
        int[] dimensions = new int[allocatedDimensions];
        for (int i = 0; i < allocatedDimensions; ++i) {
            dimensions[i] = peekInt(frame, top - allocatedDimensions + i);
        }
        putObject(frame, top - allocatedDimensions, getInterpreterToVM().newMultiArray(klass.getComponentType(), dimensions));
        return -allocatedDimensions; // Does not include the created (pushed) array.
    }

    // endregion Instance/array allocation

    // region Method return

    private Object exitMethodAndReturn(int result) {
        // @formatter:off
        switch (Signatures.returnKind(getMethod().getParsedSignature())) {
            case Boolean : return result != 0;
            case Byte    : return (byte) result;
            case Short   : return (short) result;
            case Char    : return (char) result;
            case Int     : return result;
            default      :
                CompilerDirectives.transferToInterpreter();
                throw EspressoError.shouldNotReachHere("unexpected kind");
        }
        // @formatter:on
    }

    private static Object exitMethodAndReturnObject(Object result) {
        return result;
    }

    private static Object exitMethodAndReturn() {
        return exitMethodAndReturnObject(StaticObject.NULL);
    }

    // endregion Method return

    // region Arithmetic/binary operations

    private static int divInt(int divisor, int dividend) {
        return dividend / divisor;
    }

    private static long divLong(long divisor, long dividend) {
        return dividend / divisor;
    }

    private static float divFloat(float divisor, float dividend) {
        return dividend / divisor;
    }

    private static double divDouble(double divisor, double dividend) {
        return dividend / divisor;
    }

    private static int remInt(int divisor, int dividend) {
        return dividend % divisor;
    }

    private static long remLong(long divisor, long dividend) {
        return dividend % divisor;
    }

    private static float remFloat(float divisor, float dividend) {
        return dividend % divisor;
    }

    private static double remDouble(double divisor, double dividend) {
        return dividend % divisor;
    }

    private static int shiftLeftInt(int bits, int value) {
        return value << bits;
    }

    private static long shiftLeftLong(int bits, long value) {
        return value << bits;
    }

    private static int shiftRightSignedInt(int bits, int value) {
        return value >> bits;
    }

    private static long shiftRightSignedLong(int bits, long value) {
        return value >> bits;
    }

    private static int shiftRightUnsignedInt(int bits, int value) {
        return value >>> bits;
    }

    private static long shiftRightUnsignedLong(int bits, long value) {
        return value >>> bits;
    }

    // endregion Arithmetic/binary operations

    // region Comparisons

    private static int compareLong(long y, long x) {
        return Long.compare(x, y);
    }

    private static int compareFloatGreater(float y, float x) {
        return (x < y ? -1 : ((x == y) ? 0 : 1));
    }

    private static int compareFloatLess(float y, float x) {
        return (x > y ? 1 : ((x == y) ? 0 : -1));
    }

    private static int compareDoubleGreater(double y, double x) {
        return (x < y ? -1 : ((x == y) ? 0 : 1));
    }

    private static int compareDoubleLess(double y, double x) {
        return (x > y ? 1 : ((x == y) ? 0 : -1));
    }
    // endregion Comparisons

    // region Misc. checks

    private StaticObject nullCheck(StaticObject value) {
        if (StaticObject.isNull(value)) {
            // TODO(peterssen): Profile whether null was hit or not.
            throw getMeta().throwNullPointerException();
        }
        return value;
    }

    private int checkNonZero(int value) {
        if (value != 0) {
            return value;
        }
        throw Meta.throwExceptionWithMessage(getMeta().java_lang_ArithmeticException, "/ by zero");
    }

    private long checkNonZero(long value) {
        if (value != 0L) {
            return value;
        }
        throw Meta.throwExceptionWithMessage(getMeta().java_lang_ArithmeticException, "/ by zero");
    }

    // endregion Misc. checks

    // region Field read/write

    /**
     * Returns the stack effect (slot delta) that cannot be inferred solely from the bytecode. e.g.
     * GETFIELD always pops the receiver, but the (read) result size (1 or 2) is unknown.
     *
     * <pre>
     *   top += putField(frame, top, resolveField(...)); break; // stack effect that depends on the field
     *   top += Bytecodes.stackEffectOf(curOpcode); // stack effect that depends solely on PUTFIELD.
     *   // at this point `top` must have the correct value.
     *   curBCI = bs.next(curBCI);
     * </pre>
     */
    private int putField(final VirtualFrame frame, int top, Field field, int opcode, int statementIndex) {
        assert opcode == PUTFIELD || opcode == PUTSTATIC;

        if (opcode == PUTFIELD) {
            // Otherwise, if the resolved field is a static field, putfield throws an
            // IncompatibleClassChangeError.
            if (field.isStatic()) {
                CompilerDirectives.transferToInterpreter();
                throw Meta.throwException(getMeta().java_lang_IncompatibleClassChangeError);
            }
            // Otherwise, if the field is final, it must be declared in the current class, and
            // the instruction must occur in an instance initialization method (<init>) of the
            // current class. Otherwise, an IllegalAccessError is thrown.
            if (field.isFinalFlagSet()) {
                // && getMethod().isConstructor()
                // Enforced in class files >= v53 (9).
                if (!(field.getDeclaringKlass() == getMethod().getDeclaringKlass())) {
                    CompilerDirectives.transferToInterpreter();
                    throw Meta.throwException(getMeta().java_lang_IllegalAccessError);
                }
            }
        } else if (opcode == PUTSTATIC) {
            // Otherwise, if the resolved field is not a static (class) field or an interface
            // field, putstatic throws an IncompatibleClassChange
            if (!field.isStatic()) {
                CompilerDirectives.transferToInterpreter();
                throw Meta.throwException(getMeta().java_lang_IncompatibleClassChangeError);
            }
            // Otherwise, if the field is final, it must be declared in the current class, and the
            // instruction must occur in the <clinit> method of the current class. Otherwise, an
            // IllegalAccessError is thrown.
            if (field.isFinalFlagSet()) {
                // && getMethod().isClassInitializer()
                // Enforced in class files >= v53 (9).
                if (!(field.getDeclaringKlass() == getMethod().getDeclaringKlass())) {
                    CompilerDirectives.transferToInterpreter();
                    throw Meta.throwException(getMeta().java_lang_IllegalAccessError);
                }
            }
        }

        assert field.isStatic() == (opcode == PUTSTATIC);

        StaticObject receiver = field.isStatic()
                        ? field.getDeclaringKlass().tryInitializeAndGetStatics()
                        : nullCheck(peekAndReleaseObject(frame, top - field.getKind().getSlotCount() - 1)); // -receiver

        switch (field.getKind()) {
            case Boolean:
                boolean booleanValue = peekInt(frame, top - 1) == 1;
                if (instrumentation != null) {
                    instrumentation.notifyFieldModification(frame, statementIndex, field, receiver, booleanValue);
                }
                InterpreterToVM.setFieldBoolean(booleanValue, receiver, field);
                break;
            case Byte:
                byte byteValue = (byte) peekInt(frame, top - 1);
                if (instrumentation != null) {
                    instrumentation.notifyFieldModification(frame, statementIndex, field, receiver, byteValue);
                }
                InterpreterToVM.setFieldByte(byteValue, receiver, field);
                break;
            case Char:
                char charValue = (char) peekInt(frame, top - 1);
                if (instrumentation != null) {
                    instrumentation.notifyFieldModification(frame, statementIndex, field, receiver, charValue);
                }
                InterpreterToVM.setFieldChar(charValue, receiver, field);
                break;
            case Short:
                short shortValue = (short) peekInt(frame, top - 1);
                if (instrumentation != null) {
                    instrumentation.notifyFieldModification(frame, statementIndex, field, receiver, shortValue);
                }
                InterpreterToVM.setFieldShort(shortValue, receiver, field);
                break;
            case Int:
                int intValue = peekInt(frame, top - 1);
                if (instrumentation != null) {
                    instrumentation.notifyFieldModification(frame, statementIndex, field, receiver, intValue);
                }
                InterpreterToVM.setFieldInt(intValue, receiver, field);
                break;
            case Double:
                double doubleValue = peekDouble(frame, top - 1);
                if (instrumentation != null) {
                    instrumentation.notifyFieldModification(frame, statementIndex, field, receiver, doubleValue);
                }
                InterpreterToVM.setFieldDouble(doubleValue, receiver, field);
                break;
            case Float:
                float floatValue = peekFloat(frame, top - 1);
                if (instrumentation != null) {
                    instrumentation.notifyFieldModification(frame, statementIndex, field, receiver, floatValue);
                }
                InterpreterToVM.setFieldFloat(floatValue, receiver, field);
                break;
            case Long:
                long longValue = peekLong(frame, top - 1);
                if (instrumentation != null) {
                    instrumentation.notifyFieldModification(frame, statementIndex, field, receiver, longValue);
                }
                InterpreterToVM.setFieldLong(longValue, receiver, field);
                break;
            case Object:
                StaticObject value = peekAndReleaseObject(frame, top - 1);
                if (instrumentation != null) {
                    instrumentation.notifyFieldModification(frame, statementIndex, field, receiver, value);
                }
                InterpreterToVM.setFieldObject(value, receiver, field);
                break;
            default:
                CompilerDirectives.transferToInterpreter();
                throw EspressoError.shouldNotReachHere("unexpected kind");
        }
        return -field.getKind().getSlotCount();
    }

    /**
     * Returns the stack effect (slot delta) that cannot be inferred solely from the bytecode. e.g.
     * PUTFIELD always pops the receiver, but the result size (1 or 2) is unknown.
     *
     * <pre>
     *   top += getField(frame, top, resolveField(...)); break; // stack effect that depends on the field
     *   top += Bytecodes.stackEffectOf(curOpcode); // stack effect that depends solely on GETFIELD.
     *   // at this point `top` must have the correct value.
     *   curBCI = bs.next(curBCI);
     * </pre>
     */
    private int getField(final VirtualFrame frame, int top, Field field, int opcode, int statementIndex) {
        assert opcode == GETFIELD || opcode == GETSTATIC;
        CompilerAsserts.partialEvaluationConstant(field);

        if (opcode == GETFIELD) {
            // Otherwise, if the resolved field is a static field, getfield throws an
            // IncompatibleClassChangeError.
            if (field.isStatic()) {
                CompilerDirectives.transferToInterpreter();
                throw Meta.throwException(getMeta().java_lang_IncompatibleClassChangeError);
            }
        } else if (opcode == GETSTATIC) {
            // Otherwise, if the resolved field is not a static (class) field or an interface
            // field, getstatic throws an IncompatibleClassChangeError.
            if (!field.isStatic()) {
                CompilerDirectives.transferToInterpreter();
                throw Meta.throwException(getMeta().java_lang_IncompatibleClassChangeError);
            }
        }

        assert field.isStatic() == (opcode == GETSTATIC);

        StaticObject receiver = field.isStatic()
                        ? field.getDeclaringKlass().tryInitializeAndGetStatics()
                        : nullCheck(peekAndReleaseObject(frame, top - 1));

        if (instrumentation != null) {
            instrumentation.notifyFieldAccess(frame, statementIndex, field, receiver);
        }

        int resultAt = field.isStatic() ? top : (top - 1);
        // @formatter:off
        switch (field.getKind()) {
            case Boolean : putInt(frame, resultAt, InterpreterToVM.getFieldBoolean(receiver, field) ? 1 : 0); break;
            case Byte    : putInt(frame, resultAt, InterpreterToVM.getFieldByte(receiver, field));      break;
            case Char    : putInt(frame, resultAt, InterpreterToVM.getFieldChar(receiver, field));      break;
            case Short   : putInt(frame, resultAt, InterpreterToVM.getFieldShort(receiver, field));     break;
            case Int     : putInt(frame, resultAt, InterpreterToVM.getFieldInt(receiver, field));       break;
            case Double  : putDouble(frame, resultAt, InterpreterToVM.getFieldDouble(receiver, field)); break;
            case Float   : putFloat(frame, resultAt, InterpreterToVM.getFieldFloat(receiver, field));   break;
            case Long    : putLong(frame, resultAt, InterpreterToVM.getFieldLong(receiver, field));     break;
            case Object  : putObject(frame, resultAt, InterpreterToVM.getFieldObject(receiver, field)); break;
            default      :
                CompilerDirectives.transferToInterpreter();
                throw EspressoError.shouldNotReachHere("unexpected kind");
        }
        // @formatter:on
        return field.getKind().getSlotCount();
    }

    // endregion Field read/write

    @Override
    public String toString() {
        return getRootNode().getName();
    }

    @ExplodeLoop
    public Object[] peekAndReleaseArguments(VirtualFrame frame, int top, boolean hasReceiver, final Symbol<Type>[] signature) {
        int argCount = Signatures.parameterCount(signature, false);

        int extraParam = hasReceiver ? 1 : 0;
        final Object[] args = new Object[argCount + extraParam];

        CompilerAsserts.partialEvaluationConstant(argCount);
        CompilerAsserts.partialEvaluationConstant(signature);
        CompilerAsserts.partialEvaluationConstant(hasReceiver);

        int argAt = top - 1;
        for (int i = argCount - 1; i >= 0; --i) {
            JavaKind kind = Signatures.parameterKind(signature, i);
            // @formatter:off
            switch (kind) {
                case Boolean : args[i + extraParam] = (peekInt(frame, argAt) != 0);  break;
                case Byte    : args[i + extraParam] = (byte) peekInt(frame, argAt);  break;
                case Short   : args[i + extraParam] = (short) peekInt(frame, argAt); break;
                case Char    : args[i + extraParam] = (char) peekInt(frame, argAt);  break;
                case Int     : args[i + extraParam] = peekInt(frame, argAt);         break;
                case Float   : args[i + extraParam] = peekFloat(frame, argAt);       break;
                case Long    : args[i + extraParam] = peekLong(frame, argAt);        break;
                case Double  : args[i + extraParam] = peekDouble(frame, argAt);      break;
                case Object  : args[i + extraParam] = peekAndReleaseObject(frame, argAt); break;
                default      :
                    CompilerDirectives.transferToInterpreter();
                    throw EspressoError.shouldNotReachHere();
            }
            // @formatter:on
            argAt -= kind.getSlotCount();
        }
        if (hasReceiver) {
            args[0] = peekAndReleaseObject(frame, argAt);
        }
        return args;
    }

    // Effort to prevent double copies. Erases sub-word primitive types.
    @ExplodeLoop
    public Object[] peekAndReleaseBasicArgumentsWithArray(VirtualFrame frame, int top, final Symbol<Type>[] signature, Object[] args, final int argCount, int start) {
        // Use basic types
        CompilerAsserts.partialEvaluationConstant(argCount);
        CompilerAsserts.partialEvaluationConstant(signature);

        int argAt = top - 1;
        for (int i = argCount - 1; i >= 0; --i) {
            JavaKind kind = Signatures.parameterKind(signature, i);
            // @formatter:off
            switch (kind) {
                case Boolean : // Fall through
                case Byte    : // Fall through
                case Short   : // Fall through
                case Char    : // Fall through
                case Int     : args[i + start] = peekInt(frame, argAt);    break;
                case Float   : args[i + start] = peekFloat(frame, argAt);  break;
                case Long    : args[i + start] = peekLong(frame, argAt);   break;
                case Double  : args[i + start] = peekDouble(frame, argAt); break;
                case Object  : args[i + start] = peekAndReleaseObject(frame, argAt); break;
                default      :
                    CompilerDirectives.transferToInterpreter();
                    throw EspressoError.shouldNotReachHere();
            }
            // @formatter:on
            argAt -= kind.getSlotCount();
        }
        return args;
    }

    /**
     * Puts a value in the operand stack. This method follows the JVM spec, where sub-word types (<
     * int) are always treated as int.
     *
     * Returns the number of used slots.
     *
     * @param value value to push
     * @param kind kind to push
     */
    public int putKind(VirtualFrame frame, int top, Object value, JavaKind kind) {
        // @formatter:off
        switch (kind) {
            case Boolean : putInt(frame, top, ((boolean) value) ? 1 : 0); break;
            case Byte    : putInt(frame, top, (byte) value);              break;
            case Short   : putInt(frame, top, (short) value);             break;
            case Char    : putInt(frame, top, (char) value);              break;
            case Int     : putInt(frame, top, (int) value);               break;
            case Float   : putFloat(frame, top, (float) value);           break;
            case Long    : putLong(frame, top, (long) value);             break;
            case Double  : putDouble(frame, top, (double) value);         break;
            case Object  : putObject(frame, top, (StaticObject) value);   break;
            case Void    : /* ignore */                                   break;
            default      :
                CompilerDirectives.transferToInterpreter();
                throw EspressoError.shouldNotReachHere();
        }
        // @formatter:on
        return kind.getSlotCount();
    }

    // internal
    private void putKindUnsafe1(VirtualFrame frame, int slot, Object value, JavaKind kind) {
        // @formatter:off
        switch (kind) {
            case Long    : frame.setLong(stackSlots[slot], (long) value); break;
            case Object  : putObjectOrReturnAddress(frame, slot, value);  break;
            default      :
                CompilerDirectives.transferToInterpreter();
                throw EspressoError.shouldNotReachHere();
        }
        // @formatter:on
    }

    public StaticObject peekReceiver(final VirtualFrame frame, int top, Method m) {
        assert !m.isStatic();
        int skipSlots = Signatures.slotsForParameters(m.getParsedSignature());
        StaticObject result = peekObject(frame, top - skipSlots - 1);
        assert result != null;
        return result;
    }

    @Override
    public int customNodeCount() {
        int codeSize = getMethod().getCodeSize();
        return 2 * codeSize + 1;
    }

    static final class InstrumentationSupport extends Node {

        @Children private final EspressoInstrumentableNode[] statementNodes;
        @Child private MapperBCI hookBCIToNodeIndex;

        private final EspressoContext context;
        private final Method method;

        InstrumentationSupport(Method method) {
            this.context = method.getContext();
            LineNumberTableAttribute table = method.getLineNumberTable();
            this.method = method;

            if (table != LineNumberTableAttribute.EMPTY) {
                LineNumberTableAttribute.Entry[] entries = table.getEntries();
                this.statementNodes = new EspressoInstrumentableNode[entries.length];
                this.hookBCIToNodeIndex = new MapperBCI(table);

                for (int i = 0; i < entries.length; i++) {
                    LineNumberTableAttribute.Entry entry = entries[i];
                    statementNodes[hookBCIToNodeIndex.initIndex(i, entry.getBCI())] = new EspressoStatementNode(entry.getBCI(), entry.getLineNumber());
                }
            } else {
                this.statementNodes = null;
                this.hookBCIToNodeIndex = null;
            }
        }

        /**
         * If transitioning between two statements, exits the current one, and enter the new one.
         */
        void notifyStatement(VirtualFrame frame, int statementIndex, int nextStatementIndex) {
            CompilerAsserts.partialEvaluationConstant(statementIndex);
            CompilerAsserts.partialEvaluationConstant(nextStatementIndex);
            if (statementIndex == nextStatementIndex) {
                return;
            }
            exitAt(frame, statementIndex);
            enterAt(frame, nextStatementIndex);
        }

        public void notifyEntry(@SuppressWarnings("unused") VirtualFrame frame) {
            // TODO(Gregersen) - method entry breakpoints are currently implemented by submitting
            // first line breakpoints within each method. This works insofar the method has a valid
            // line table. For classes compiled without debug information we could use this hook
            // instead.
        }

        public void notifyReturn(VirtualFrame frame, int statementIndex, Object returnValue) {
            if (context.getJDWPListener().hasMethodBreakpoint(method, returnValue)) {
                enterAt(frame, statementIndex);
            }
        }

        void notifyExceptionAt(VirtualFrame frame, Throwable t, int statementIndex) {
            EspressoInstrumentableNodeWrapper wrapperNode = getWrapperAt(statementIndex);
            if (wrapperNode == null) {
                return;
            }
            ProbeNode probeNode = wrapperNode.getProbeNode();
            probeNode.onReturnExceptionalOrUnwind(frame, t, false);
        }

        public void notifyFieldModification(VirtualFrame frame, int index, Field field, StaticObject receiver, Object value) {
            if (context.getJDWPListener().hasFieldModificationBreakpoint(field, receiver, value)) {
                enterAt(frame, index);
            }
        }

        public void notifyFieldAccess(VirtualFrame frame, int index, Field field, StaticObject receiver) {
            if (context.getJDWPListener().hasFieldAccessBreakpoint(field, receiver)) {
                enterAt(frame, index);
            }
        }

        public void notifyMonitorContended(VirtualFrame frame, int index, Object monitor) {
            if (context.getJDWPListener().prepareMonitorContended(monitor)) {
                enterAt(frame, index);
            }
        }

        public void notifyMonitorContendedEntered(VirtualFrame frame, int index, Object monitor) {
            if (context.getJDWPListener().prepareMonitorContendedEntered(monitor)) {
                enterAt(frame, index);
            }
        }

        private void enterAt(VirtualFrame frame, int index) {
            EspressoInstrumentableNodeWrapper wrapperNode = getWrapperAt(index);
            if (wrapperNode == null) {
                return;
            }
            ProbeNode probeNode = wrapperNode.getProbeNode();
            try {
                probeNode.onEnter(frame);
            } catch (Throwable t) {
                Object result = probeNode.onReturnExceptionalOrUnwind(frame, t, false);
                if (result == ProbeNode.UNWIND_ACTION_REENTER) {
                    // TODO maybe support this by returning a new bci?
                    CompilerDirectives.transferToInterpreter();
                    throw new UnsupportedOperationException();
                } else if (result != null) {
                    // ignore result values;
                    // we are instrumentation statements only.
                    return;
                }
                throw t;
            }
        }

        private void exitAt(VirtualFrame frame, int index) {
            EspressoInstrumentableNodeWrapper wrapperNode = getWrapperAt(index);
            if (wrapperNode == null) {
                return;
            }
            ProbeNode probeNode = wrapperNode.getProbeNode();
            try {
                probeNode.onReturnValue(frame, StaticObject.NULL);
            } catch (Throwable t) {
                Object result = probeNode.onReturnExceptionalOrUnwind(frame, t, true);
                if (result == ProbeNode.UNWIND_ACTION_REENTER) {
                    // TODO maybe support this by returning a new bci?
                    CompilerDirectives.transferToInterpreter();
                    throw new UnsupportedOperationException();
                } else if (result != null) {
                    // ignore result values;
                    // we are instrumentation statements only.
                    return;
                }
                throw t;
            }
        }

        int getStatementIndexAfterJump(int statementIndex, int curBCI, int targetBCI) {
            if (hookBCIToNodeIndex == null) {
                return 0;
            }
            return hookBCIToNodeIndex.lookup(statementIndex, curBCI, targetBCI);
        }

        int getNextStatementIndex(int statementIndex, int nextBCI) {
            if (hookBCIToNodeIndex == null) {
                return 0;
            }
            return hookBCIToNodeIndex.checkNext(statementIndex, nextBCI);
        }

        private EspressoInstrumentableNodeWrapper getWrapperAt(int index) {
            if (statementNodes == null || index < 0) {
                return null;
            }
            EspressoInstrumentableNode node = statementNodes[index];
            if (!(node instanceof EspressoInstrumentableNodeWrapper)) {
                return null;
            }
            CompilerAsserts.partialEvaluationConstant(node);
            return ((EspressoInstrumentableNodeWrapper) node);
        }

    }

}<|MERGE_RESOLUTION|>--- conflicted
+++ resolved
@@ -997,36 +997,31 @@
                     case ANEWARRAY: putObject(frame, top - 1, allocateArray(resolveType(curOpcode, bs.readCPI(curBCI)), peekInt(frame, top - 1))); break;
                     case ARRAYLENGTH: putInt(frame, top - 1, InterpreterToVM.arrayLength(nullCheck(peekAndReleaseObject(frame, top - 1)))); break;
 
-<<<<<<< HEAD
-                        case MONITORENTER:
-                            final StaticObject monitor = nullCheck(peekAndReleaseObject(frame, top - 1));
-                            if (instrument != null) {
-                                final int index = statementIndex;
-
-                                monitorEnter(frame, monitor, new Runnable() {
-                                    @Override
-                                    public void run() {
-                                        instrument.notifyMonitorContended(frame, index, monitor);
-                                    }
-                                }, new Runnable() {
-                                    @Override
-                                    public void run() {
-                                        instrument.notifyMonitorContendedEntered(frame, index, monitor);
-                                    }
-                                });
-                            } else {
-                                monitorEnter(frame, monitor);
-                            }
-                            break;
-                        case MONITOREXIT:  monitorExit(frame, nullCheck(peekAndReleaseObject(frame, top - 1))); break;
-=======
                     case ATHROW: throw Meta.throwException(nullCheck(peekAndReleaseObject(frame, top - 1)));
->>>>>>> f2ed9cbc
 
                     case CHECKCAST: top += quickenCheckCast(frame, top, curBCI, curOpcode); break;
                     case INSTANCEOF: top += quickenInstanceOf(frame, top, curBCI, curOpcode); break;
 
-                    case MONITORENTER: monitorEnter(frame, nullCheck(peekAndReleaseObject(frame, top - 1))); break;
+                    case MONITORENTER:
+                        final StaticObject monitor = nullCheck(peekAndReleaseObject(frame, top - 1));
+                        if (instrument != null) {
+                            final int index = statementIndex;
+
+                            monitorEnter(frame, monitor, new Runnable() {
+                                @Override
+                                public void run() {
+                                    instrument.notifyMonitorContended(frame, index, monitor);
+                                }
+                            }, new Runnable() {
+                                @Override
+                                public void run() {
+                                    instrument.notifyMonitorContendedEntered(frame, index, monitor);
+                                }
+                            });
+                        } else {
+                            monitorEnter(frame, monitor);
+                        }
+                        break;
                     case MONITOREXIT:  monitorExit(frame, nullCheck(peekAndReleaseObject(frame, top - 1))); break;
 
                     case WIDE:
