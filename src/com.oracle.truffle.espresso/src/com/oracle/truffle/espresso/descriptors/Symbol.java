--- conflicted
+++ resolved
@@ -237,13 +237,7 @@
         // java.nio.Buffer
         public static final Symbol<Name> address = StaticSymbols.putName("address");
         public static final Symbol<Name> capacity = StaticSymbols.putName("capacity");
-<<<<<<< HEAD
-        public static final Symbol<Name> finalize = StaticSymbols.putName("finalize");
-        public static final Symbol<Name> register = StaticSymbols.putName("register");
-        public static final Symbol<Name> add = StaticSymbols.putName("add");
         public static final Symbol<Name> wait = StaticSymbols.putName("wait");
-=======
->>>>>>> f2ed9cbc
 
         // java.lang.invoke.*
         // CallSite
