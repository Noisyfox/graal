/*
 * Copyright (c) 2009, 2014, Oracle and/or its affiliates. All rights reserved.
 * DO NOT ALTER OR REMOVE COPYRIGHT NOTICES OR THIS FILE HEADER.
 *
 * This code is free software; you can redistribute it and/or modify it
 * under the terms of the GNU General Public License version 2 only, as
 * published by the Free Software Foundation.
 *
 * This code is distributed in the hope that it will be useful, but WITHOUT
 * ANY WARRANTY; without even the implied warranty of MERCHANTABILITY or
 * FITNESS FOR A PARTICULAR PURPOSE.  See the GNU General Public License
 * version 2 for more details (a copy is included in the LICENSE file that
 * accompanied this code).
 *
 * You should have received a copy of the GNU General Public License version
 * 2 along with this work; if not, write to the Free Software Foundation,
 * Inc., 51 Franklin St, Fifth Floor, Boston, MA 02110-1301 USA.
 *
 * Please contact Oracle, 500 Oracle Parkway, Redwood Shores, CA 94065 USA
 * or visit www.oracle.com if you need additional information or have any
 * questions.
 */
package com.oracle.graal.java;

import static com.oracle.graal.api.meta.DeoptimizationAction.*;
import static com.oracle.graal.api.meta.DeoptimizationReason.*;
import static com.oracle.graal.bytecode.Bytecodes.*;
import static com.oracle.graal.compiler.common.GraalOptions.*;
import static com.oracle.graal.graph.iterators.NodePredicates.*;
import static com.oracle.graal.nodes.StructuredGraph.*;
import static java.lang.String.*;

import java.util.*;

import com.oracle.graal.api.code.*;
import com.oracle.graal.api.meta.*;
import com.oracle.graal.api.replacements.*;
import com.oracle.graal.bytecode.*;
import com.oracle.graal.compiler.common.*;
import com.oracle.graal.compiler.common.calc.*;
import com.oracle.graal.compiler.common.type.*;
import com.oracle.graal.debug.*;
import com.oracle.graal.debug.Debug.*;
import com.oracle.graal.graph.Graph.Mark;
import com.oracle.graal.graph.*;
import com.oracle.graal.graph.Node.ValueNumberable;
import com.oracle.graal.graph.iterators.*;
import com.oracle.graal.java.BciBlockMapping.BciBlock;
import com.oracle.graal.java.BciBlockMapping.ExceptionDispatchBlock;
import com.oracle.graal.java.GraphBuilderPlugin.AnnotatedInvocationPlugin;
import com.oracle.graal.java.GraphBuilderPlugin.InlineInvokePlugin;
import com.oracle.graal.java.GraphBuilderPlugin.InvocationPlugin;
import com.oracle.graal.java.GraphBuilderPlugin.LoopExplosionPlugin;
import com.oracle.graal.nodes.*;
import com.oracle.graal.nodes.CallTargetNode.InvokeKind;
import com.oracle.graal.nodes.calc.*;
import com.oracle.graal.nodes.extended.*;
import com.oracle.graal.nodes.java.*;
import com.oracle.graal.nodes.spi.*;
import com.oracle.graal.nodes.type.*;
import com.oracle.graal.nodes.util.*;
import com.oracle.graal.phases.*;
import com.oracle.graal.phases.tiers.*;

/**
 * The {@code GraphBuilder} class parses the bytecode of a method and builds the IR graph.
 */
public class GraphBuilderPhase extends BasePhase<HighTierContext> {

    private final GraphBuilderConfiguration graphBuilderConfig;

    public GraphBuilderPhase(GraphBuilderConfiguration config) {
        this.graphBuilderConfig = config;
    }

    @Override
    protected void run(StructuredGraph graph, HighTierContext context) {
        new Instance(context.getMetaAccess(), context.getStampProvider(), null, context.getConstantReflection(), graphBuilderConfig, context.getOptimisticOptimizations(), false).run(graph);
    }

    public GraphBuilderConfiguration getGraphBuilderConfig() {
        return graphBuilderConfig;
    }

    public static class Instance extends Phase {

        protected StructuredGraph currentGraph;

        private final MetaAccessProvider metaAccess;

        private ResolvedJavaMethod rootMethod;
        private final boolean rootMethodIsReplacement;

        private final GraphBuilderConfiguration graphBuilderConfig;
        private final OptimisticOptimizations optimisticOpts;
        private final StampProvider stampProvider;
        private final ConstantReflectionProvider constantReflection;
        private final SnippetReflectionProvider snippetReflectionProvider;

        /**
         * Gets the graph being processed by this builder.
         */
        protected StructuredGraph getGraph() {
            return currentGraph;
        }

        public Instance(MetaAccessProvider metaAccess, StampProvider stampProvider, SnippetReflectionProvider snippetReflectionProvider, ConstantReflectionProvider constantReflection,
                        GraphBuilderConfiguration graphBuilderConfig, OptimisticOptimizations optimisticOpts, boolean rootMethodIsReplacement) {
            this.graphBuilderConfig = graphBuilderConfig;
            this.optimisticOpts = optimisticOpts;
            this.metaAccess = metaAccess;
            this.stampProvider = stampProvider;
            this.constantReflection = constantReflection;
            this.snippetReflectionProvider = snippetReflectionProvider;
            this.rootMethodIsReplacement = rootMethodIsReplacement;
            assert metaAccess != null;
        }

        public Instance(MetaAccessProvider metaAccess, StampProvider stampProvider, ConstantReflectionProvider constantReflection, GraphBuilderConfiguration graphBuilderConfig,
                        OptimisticOptimizations optimisticOpts, boolean rootMethodIsReplacement) {
            this(metaAccess, stampProvider, null, constantReflection, graphBuilderConfig, optimisticOpts, rootMethodIsReplacement);
        }

        @Override
        protected void run(StructuredGraph graph) {
            ResolvedJavaMethod method = graph.method();
            this.rootMethod = method;
            int entryBCI = graph.getEntryBCI();
            assert method.getCode() != null : "method must contain bytecodes: " + method;
            this.currentGraph = graph;
            HIRFrameStateBuilder frameState = new HIRFrameStateBuilder(method, graph, true, null);
            frameState.initializeForMethodStart(graphBuilderConfig.eagerResolving(), this.graphBuilderConfig.getParameterPlugin());
            TTY.Filter filter = new TTY.Filter(PrintFilter.getValue(), method);
            try {
                BytecodeParser parser = new BytecodeParser(null, metaAccess, method, graphBuilderConfig, optimisticOpts, entryBCI, rootMethodIsReplacement);
                parser.build(graph.start(), frameState);

                parser.connectLoopEndToBegin();

                // Remove dead parameters.
                for (ParameterNode param : currentGraph.getNodes(ParameterNode.TYPE)) {
                    if (param.hasNoUsages()) {
                        assert param.inputs().isEmpty();
                        param.safeDelete();
                    }
                }

                // Remove redundant begin nodes.
                for (BeginNode beginNode : currentGraph.getNodes(BeginNode.TYPE)) {
                    Node predecessor = beginNode.predecessor();
                    if (predecessor instanceof ControlSplitNode) {
                        // The begin node is necessary.
                    } else {
                        GraphUtil.unlinkFixedNode(beginNode);
                        beginNode.safeDelete();
                    }
                }
            } finally {
                filter.remove();
            }

            ComputeLoopFrequenciesClosure.compute(graph);
        }

        @Override
        protected String getDetailedName() {
            return getName() + " " + rootMethod.format("%H.%n(%p):%r");
        }

        private static class Target {

            FixedNode fixed;
            HIRFrameStateBuilder state;

            public Target(FixedNode fixed, HIRFrameStateBuilder state) {
                this.fixed = fixed;
                this.state = state;
            }
        }

        private static class ExplodedLoopContext {
            private BciBlock header;
            private int[] targetPeelIteration;
            private int peelIteration;
        }

        public class BytecodeParser extends AbstractBytecodeParser implements GraphBuilderContext {

            private BciBlockMapping blockMap;
            private LocalLiveness liveness;
            protected final int entryBCI;
            private final BytecodeParser parent;

            private LineNumberTable lnt;
            private int previousLineNumber;
            private int currentLineNumber;

            private ValueNode methodSynchronizedObject;

            private ValueNode returnValue;
            private FixedWithNextNode beforeReturnNode;
            private ValueNode unwindValue;
            private FixedWithNextNode beforeUnwindNode;

            private FixedWithNextNode lastInstr;                 // the last instruction added
            private final boolean explodeLoops;
            private final boolean mergeExplosions;
            private final Map<HIRFrameStateBuilder, Integer> mergeExplosionsMap;
            private Stack<ExplodedLoopContext> explodeLoopsContext;
            private int nextPeelIteration = 1;
            private boolean controlFlowSplit;

            private FixedWithNextNode[] firstInstructionArray;
            private HIRFrameStateBuilder[] entryStateArray;
            private FixedWithNextNode[][] firstInstructionMatrix;
            private HIRFrameStateBuilder[][] entryStateMatrix;

            /**
             * @param isReplacement specifies if this object is being used to parse a method that
             *            implements the semantics of another method (i.e., an intrinsic) or
             *            bytecode instruction (i.e., a snippet)
             */
            public BytecodeParser(BytecodeParser parent, MetaAccessProvider metaAccess, ResolvedJavaMethod method, GraphBuilderConfiguration graphBuilderConfig,
                            OptimisticOptimizations optimisticOpts, int entryBCI, boolean isReplacement) {
                super(metaAccess, method, graphBuilderConfig, optimisticOpts, isReplacement);
                this.entryBCI = entryBCI;
                this.parent = parent;

                if (graphBuilderConfig.insertNonSafepointDebugInfo()) {
                    lnt = method.getLineNumberTable();
                    previousLineNumber = -1;
                }

                LoopExplosionPlugin loopExplosionPlugin = graphBuilderConfig.getLoopExplosionPlugin();
                if (loopExplosionPlugin != null) {
                    explodeLoops = loopExplosionPlugin.shouldExplodeLoops(method);
                    if (explodeLoops) {
                        mergeExplosions = loopExplosionPlugin.shouldMergeExplosions(method);
                        mergeExplosionsMap = new HashMap<>();
                    } else {
                        mergeExplosions = false;
                        mergeExplosionsMap = null;
                    }
                } else {
                    explodeLoops = false;
                    mergeExplosions = false;
                    mergeExplosionsMap = null;
                }
            }

            public ValueNode getReturnValue() {
                return returnValue;
            }

            public FixedWithNextNode getBeforeReturnNode() {
                return this.beforeReturnNode;
            }

            public ValueNode getUnwindValue() {
                return unwindValue;
            }

            public FixedWithNextNode getBeforeUnwindNode() {
                return this.beforeUnwindNode;
            }

            protected void build(FixedWithNextNode startInstruction, HIRFrameStateBuilder startFrameState) {
                if (PrintProfilingInformation.getValue() && profilingInfo != null) {
                    TTY.println("Profiling info for " + method.format("%H.%n(%p)"));
                    TTY.println(MetaUtil.indent(profilingInfo.toString(method, CodeUtil.NEW_LINE), "  "));
                }

                try (Indent indent = Debug.logAndIndent("build graph for %s", method)) {

                    // compute the block map, setup exception handlers and get the entrypoint(s)
                    BciBlockMapping newMapping = BciBlockMapping.create(stream, method);
                    this.blockMap = newMapping;
                    this.firstInstructionArray = new FixedWithNextNode[blockMap.getBlockCount()];
                    this.entryStateArray = new HIRFrameStateBuilder[blockMap.getBlockCount()];

                    if (graphBuilderConfig.doLivenessAnalysis()) {
                        try (Scope s = Debug.scope("LivenessAnalysis")) {
                            int maxLocals = method.getMaxLocals();
                            liveness = LocalLiveness.compute(stream, blockMap.getBlocks(), maxLocals, blockMap.getLoopCount());
                        } catch (Throwable e) {
                            throw Debug.handle(e);
                        }
                    }

                    lastInstr = startInstruction;
                    this.setCurrentFrameState(startFrameState);
                    stream.setBCI(0);

                    BciBlock startBlock = blockMap.getStartBlock();
                    if (startInstruction == currentGraph.start()) {
                        StartNode startNode = currentGraph.start();
                        if (method.isSynchronized()) {
                            startNode.setStateAfter(createFrameState(BytecodeFrame.BEFORE_BCI));
                        } else {
                            frameState.clearNonLiveLocals(startBlock, liveness, true);
                            assert bci() == 0;
                            startNode.setStateAfter(createFrameState(bci()));
                        }
                    }

                    if (method.isSynchronized()) {
                        // add a monitor enter to the start block
                        methodSynchronizedObject = synchronizedObject(frameState, method);
                        MonitorEnterNode monitorEnter = genMonitorEnter(methodSynchronizedObject);
                        frameState.clearNonLiveLocals(startBlock, liveness, true);
                        assert bci() == 0;
                        monitorEnter.setStateAfter(createFrameState(bci()));
                    }

                    if (graphBuilderConfig.insertNonSafepointDebugInfo()) {
                        append(createInfoPointNode(InfopointReason.METHOD_START));
                    }

                    currentBlock = blockMap.getStartBlock();
                    setEntryState(startBlock, 0, frameState);
                    if (startBlock.isLoopHeader && !explodeLoops) {
                        appendGoto(startBlock);
                    } else {
                        setFirstInstruction(startBlock, 0, lastInstr);
                    }

                    int index = 0;
                    BciBlock[] blocks = blockMap.getBlocks();
                    while (index < blocks.length) {
                        BciBlock block = blocks[index];
                        index = iterateBlock(blocks, block);
                    }

                    if (this.mergeExplosions) {
                        Debug.dump(currentGraph, "Before loop detection");
                        detectLoops(startInstruction);
                    }

                    if (Debug.isDumpEnabled() && DumpDuringGraphBuilding.getValue() && this.beforeReturnNode != startInstruction) {
                        Debug.dump(currentGraph, "Bytecodes parsed: " + method.getDeclaringClass().getUnqualifiedName() + "." + method.getName());
                    }
                }
            }

            private void detectLoops(FixedNode startInstruction) {
                NodeBitMap visited = currentGraph.createNodeBitMap();
                NodeBitMap active = currentGraph.createNodeBitMap();
                Stack<Node> stack = new Stack<>();
                stack.add(startInstruction);
                visited.mark(startInstruction);
                while (!stack.isEmpty()) {
                    Node next = stack.peek();
                    assert next.isDeleted() || visited.isMarked(next);
                    if (next.isDeleted() || active.isMarked(next)) {
                        stack.pop();
                        if (!next.isDeleted()) {
                            active.clear(next);
                        }
                    } else {
                        active.mark(next);
                        for (Node n : next.cfgSuccessors()) {
                            if (active.contains(n)) {
                                // Detected cycle.
                                assert n instanceof MergeNode;
                                assert next instanceof EndNode;
                                MergeNode merge = (MergeNode) n;
                                EndNode endNode = (EndNode) next;
                                merge.removeEnd(endNode);
                                FixedNode afterMerge = merge.next();
                                if (!(afterMerge instanceof EndNode) || !(((EndNode) afterMerge).merge() instanceof LoopBeginNode)) {
                                    merge.setNext(null);
                                    LoopBeginNode newLoopBegin = this.appendLoopBegin(merge);
                                    newLoopBegin.setNext(afterMerge);
                                }
                                LoopBeginNode loopBegin = (LoopBeginNode) ((EndNode) merge.next()).merge();
                                LoopEndNode loopEnd = currentGraph.add(new LoopEndNode(loopBegin));
                                endNode.replaceAndDelete(loopEnd);
                            } else if (visited.contains(n)) {
                                // Normal merge into a branch we are already exploring.
                            } else {
                                visited.mark(n);
                                stack.push(n);
                            }
                        }
                    }
                }

                Debug.dump(currentGraph, "After loops detected");
                insertLoopEnds(startInstruction);
            }

            private void insertLoopEnds(FixedNode startInstruction) {
                NodeBitMap visited = currentGraph.createNodeBitMap();
                Stack<Node> stack = new Stack<>();
                stack.add(startInstruction);
                visited.mark(startInstruction);
                List<LoopBeginNode> loopBegins = new ArrayList<>();
                while (!stack.isEmpty()) {
                    Node next = stack.pop();
                    assert visited.isMarked(next);
                    if (next instanceof LoopBeginNode) {
                        loopBegins.add((LoopBeginNode) next);
                    }
                    for (Node n : next.cfgSuccessors()) {
                        if (visited.contains(n)) {
                            // Nothing to do.
                        } else {
                            visited.mark(n);
                            stack.push(n);
                        }
                    }
                }

                IdentityHashMap<LoopBeginNode, List<LoopBeginNode>> innerLoopsMap = new IdentityHashMap<>();
                for (int i = loopBegins.size() - 1; i >= 0; --i) {
                    LoopBeginNode loopBegin = loopBegins.get(i);
                    insertLoopExits(loopBegin, innerLoopsMap);
                    if (GraalOptions.DumpDuringGraphBuilding.getValue()) {
                        Debug.dump(currentGraph, "After building loop exits for %s.", loopBegin);
                    }
                }

                // Remove degenerated merges with only one predecessor.
                for (LoopBeginNode loopBegin : loopBegins) {
                    Node pred = loopBegin.forwardEnd().predecessor();
                    if (pred instanceof MergeNode) {
                        MergeNode.removeMergeIfDegenerated((MergeNode) pred);
                    }
                }
            }

            private void insertLoopExits(LoopBeginNode loopBegin, IdentityHashMap<LoopBeginNode, List<LoopBeginNode>> innerLoopsMap) {
                NodeBitMap visited = currentGraph.createNodeBitMap();
                Stack<Node> stack = new Stack<>();
                for (LoopEndNode loopEnd : loopBegin.loopEnds()) {
                    stack.push(loopEnd);
                    visited.mark(loopEnd);
                }

                List<ControlSplitNode> controlSplits = new ArrayList<>();
                List<LoopBeginNode> innerLoopBegins = new ArrayList<>();

                while (!stack.isEmpty()) {
                    Node current = stack.pop();
                    if (current == loopBegin) {
                        continue;
                    }
                    for (Node pred : current.cfgPredecessors()) {
                        if (!visited.isMarked(pred)) {
                            visited.mark(pred);
                            if (pred instanceof LoopExitNode) {
                                // Inner loop
                                LoopExitNode loopExitNode = (LoopExitNode) pred;
                                LoopBeginNode innerLoopBegin = loopExitNode.loopBegin();
                                if (!visited.isMarked(innerLoopBegin)) {
                                    stack.push(innerLoopBegin);
                                    visited.mark(innerLoopBegin);
                                    innerLoopBegins.add(innerLoopBegin);
                                }
                            } else {
                                if (pred instanceof ControlSplitNode) {
                                    ControlSplitNode controlSplitNode = (ControlSplitNode) pred;
                                    controlSplits.add(controlSplitNode);
                                }
                                stack.push(pred);
                            }
                        }
                    }
                }

                for (ControlSplitNode controlSplit : controlSplits) {
                    for (Node succ : controlSplit.cfgSuccessors()) {
                        if (!visited.isMarked(succ)) {
                            LoopExitNode loopExit = currentGraph.add(new LoopExitNode(loopBegin));
                            FixedNode next = ((FixedWithNextNode) succ).next();
                            next.replaceAtPredecessor(loopExit);
                            loopExit.setNext(next);
                        }
                    }
                }

                for (LoopBeginNode inner : innerLoopBegins) {
                    addLoopExits(loopBegin, inner, innerLoopsMap, visited);
                    if (GraalOptions.DumpDuringGraphBuilding.getValue()) {
                        Debug.dump(currentGraph, "After adding loop exits for %s.", inner);
                    }
                }

                innerLoopsMap.put(loopBegin, innerLoopBegins);
            }

            private void addLoopExits(LoopBeginNode loopBegin, LoopBeginNode inner, IdentityHashMap<LoopBeginNode, List<LoopBeginNode>> innerLoopsMap, NodeBitMap visited) {
                for (LoopExitNode exit : inner.loopExits()) {
                    if (!visited.isMarked(exit)) {
                        LoopExitNode newLoopExit = currentGraph.add(new LoopExitNode(loopBegin));
                        FixedNode next = exit.next();
                        next.replaceAtPredecessor(newLoopExit);
                        newLoopExit.setNext(next);
                    }
                }

                for (LoopBeginNode innerInner : innerLoopsMap.get(inner)) {
                    addLoopExits(loopBegin, innerInner, innerLoopsMap, visited);
                }
            }

            private int iterateBlock(BciBlock[] blocks, BciBlock block) {
                if (block.isLoopHeader && this.explodeLoops) {
                    return iterateExplodedLoopHeader(blocks, block);
                } else {
                    processBlock(this, block);
                    return block.getId() + 1;
                }
            }

            private int iterateExplodedLoopHeader(BciBlock[] blocks, BciBlock header) {
                if (explodeLoopsContext == null) {
                    explodeLoopsContext = new Stack<>();
                }

                ExplodedLoopContext context = new ExplodedLoopContext();
                context.header = header;
                context.peelIteration = this.getCurrentDimension();
                if (this.mergeExplosions) {
                    this.addToMergeCache(getEntryState(context.header, context.peelIteration), context.peelIteration);
                }
                explodeLoopsContext.push(context);
                if (Debug.isDumpEnabled() && DumpDuringGraphBuilding.getValue()) {
                    Debug.dump(currentGraph, "before loop explosion dimension " + context.peelIteration);
                }

                peelIteration(blocks, header, context);
                explodeLoopsContext.pop();
                return header.loopEnd + 1;
            }

            private void addToMergeCache(HIRFrameStateBuilder key, int dimension) {
                mergeExplosionsMap.put(key, dimension);
            }

            private void peelIteration(BciBlock[] blocks, BciBlock header, ExplodedLoopContext context) {
                while (true) {
                    processBlock(this, header);
                    int j = header.getId() + 1;
                    while (j <= header.loopEnd) {
                        BciBlock block = blocks[j];
                        j = iterateBlock(blocks, block);
                    }

                    int[] targets = context.targetPeelIteration;
                    if (targets != null) {
                        // We were reaching the backedge during explosion. Explode further.
                        for (int i = 0; i < targets.length; ++i) {
                            context.peelIteration = targets[i];
                            context.targetPeelIteration = null;
                            if (Debug.isDumpEnabled() && DumpDuringGraphBuilding.getValue()) {
                                Debug.dump(currentGraph, "next loop explosion iteration " + context.peelIteration);
                            }
                            if (i < targets.length - 1) {
                                peelIteration(blocks, header, context);
                            }
                        }
                    } else {
                        // We did not reach the backedge. Exit.
                        break;
                    }
                }
            }

            /**
             * @param type the unresolved type of the constant
             */
            @Override
            protected void handleUnresolvedLoadConstant(JavaType type) {
                assert !graphBuilderConfig.eagerResolving();
                append(new DeoptimizeNode(InvalidateRecompile, Unresolved));
            }

            /**
             * @param type the unresolved type of the type check
             * @param object the object value whose type is being checked against {@code type}
             */
            @Override
            protected void handleUnresolvedCheckCast(JavaType type, ValueNode object) {
                assert !graphBuilderConfig.eagerResolving();
                append(new FixedGuardNode(currentGraph.unique(new IsNullNode(object)), Unresolved, InvalidateRecompile));
                frameState.apush(appendConstant(JavaConstant.NULL_POINTER));
            }

            /**
             * @param type the unresolved type of the type check
             * @param object the object value whose type is being checked against {@code type}
             */
            @Override
            protected void handleUnresolvedInstanceOf(JavaType type, ValueNode object) {
                assert !graphBuilderConfig.eagerResolving();
                AbstractBeginNode successor = currentGraph.add(new BeginNode());
                DeoptimizeNode deopt = currentGraph.add(new DeoptimizeNode(InvalidateRecompile, Unresolved));
                append(new IfNode(currentGraph.unique(new IsNullNode(object)), successor, deopt, 1));
                lastInstr = successor;
                frameState.ipush(appendConstant(JavaConstant.INT_0));
            }

            /**
             * @param type the type being instantiated
             */
            @Override
            protected void handleUnresolvedNewInstance(JavaType type) {
                assert !graphBuilderConfig.eagerResolving();
                append(new DeoptimizeNode(InvalidateRecompile, Unresolved));
            }

            /**
             * @param type the type of the array being instantiated
             * @param length the length of the array
             */
            @Override
            protected void handleUnresolvedNewObjectArray(JavaType type, ValueNode length) {
                assert !graphBuilderConfig.eagerResolving();
                append(new DeoptimizeNode(InvalidateRecompile, Unresolved));
            }

            /**
             * @param type the type being instantiated
             * @param dims the dimensions for the multi-array
             */
            @Override
            protected void handleUnresolvedNewMultiArray(JavaType type, List<ValueNode> dims) {
                assert !graphBuilderConfig.eagerResolving();
                append(new DeoptimizeNode(InvalidateRecompile, Unresolved));
            }

            /**
             * @param field the unresolved field
             * @param receiver the object containing the field or {@code null} if {@code field} is
             *            static
             */
            @Override
            protected void handleUnresolvedLoadField(JavaField field, ValueNode receiver) {
                assert !graphBuilderConfig.eagerResolving();
                append(new DeoptimizeNode(InvalidateRecompile, Unresolved));
            }

            /**
             * @param field the unresolved field
             * @param value the value being stored to the field
             * @param receiver the object containing the field or {@code null} if {@code field} is
             *            static
             */
            @Override
            protected void handleUnresolvedStoreField(JavaField field, ValueNode value, ValueNode receiver) {
                assert !graphBuilderConfig.eagerResolving();
                append(new DeoptimizeNode(InvalidateRecompile, Unresolved));
            }

            /**
             * @param type
             */
            @Override
            protected void handleUnresolvedExceptionType(JavaType type) {
                assert !graphBuilderConfig.eagerResolving();
                append(new DeoptimizeNode(InvalidateRecompile, Unresolved));
            }

            /**
             * @param javaMethod
             * @param invokeKind
             */
            protected void handleUnresolvedInvoke(JavaMethod javaMethod, InvokeKind invokeKind) {
                assert !graphBuilderConfig.eagerResolving();
                append(new DeoptimizeNode(InvalidateRecompile, Unresolved));
            }

            private DispatchBeginNode handleException(ValueNode exceptionObject, int bci) {
                assert bci == BytecodeFrame.BEFORE_BCI || bci == bci() : "invalid bci";
                Debug.log("Creating exception dispatch edges at %d, exception object=%s, exception seen=%s", bci, exceptionObject, (profilingInfo == null ? "" : profilingInfo.getExceptionSeen(bci)));

                BciBlock dispatchBlock = currentBlock.exceptionDispatchBlock();
                /*
                 * The exception dispatch block is always for the last bytecode of a block, so if we
                 * are not at the endBci yet, there is no exception handler for this bci and we can
                 * unwind immediately.
                 */
                if (bci != currentBlock.endBci || dispatchBlock == null) {
                    dispatchBlock = blockMap.getUnwindBlock();
                }

                HIRFrameStateBuilder dispatchState = frameState.copy();
                dispatchState.clearStack();

                DispatchBeginNode dispatchBegin;
                if (exceptionObject == null) {
                    dispatchBegin = currentGraph.add(new ExceptionObjectNode(metaAccess));
                    dispatchState.apush(dispatchBegin);
                    dispatchState.setRethrowException(true);
                    dispatchBegin.setStateAfter(dispatchState.create(bci));
                } else {
                    dispatchBegin = currentGraph.add(new DispatchBeginNode());
                    dispatchState.apush(exceptionObject);
                    dispatchBegin.setStateAfter(dispatchState.create(bci));
                    dispatchState.setRethrowException(true);
                }
                this.controlFlowSplit = true;
                FixedNode target = createTarget(dispatchBlock, dispatchState);
                FixedWithNextNode finishedDispatch = finishInstruction(dispatchBegin, dispatchState);
                finishedDispatch.setNext(target);
                return dispatchBegin;
            }

            @Override
            protected ValueNode genLoadIndexed(ValueNode array, ValueNode index, Kind kind) {
                return LoadIndexedNode.create(array, index, kind, metaAccess, constantReflection);
            }

            @Override
            protected ValueNode genStoreIndexed(ValueNode array, ValueNode index, Kind kind, ValueNode value) {
                return new StoreIndexedNode(array, index, kind, value);
            }

            @Override
            protected ValueNode genIntegerAdd(Kind kind, ValueNode x, ValueNode y) {
                return AddNode.create(x, y);
            }

            @Override
            protected ValueNode genIntegerSub(Kind kind, ValueNode x, ValueNode y) {
                return SubNode.create(x, y);
            }

            @Override
            protected ValueNode genIntegerMul(Kind kind, ValueNode x, ValueNode y) {
                return MulNode.create(x, y);
            }

            @Override
            protected ValueNode genFloatAdd(Kind kind, ValueNode x, ValueNode y, boolean isStrictFP) {
                return AddNode.create(x, y);
            }

            @Override
            protected ValueNode genFloatSub(Kind kind, ValueNode x, ValueNode y, boolean isStrictFP) {
                return SubNode.create(x, y);
            }

            @Override
            protected ValueNode genFloatMul(Kind kind, ValueNode x, ValueNode y, boolean isStrictFP) {
                return MulNode.create(x, y);
            }

            @Override
            protected ValueNode genFloatDiv(Kind kind, ValueNode x, ValueNode y, boolean isStrictFP) {
                return DivNode.create(x, y);
            }

            @Override
            protected ValueNode genFloatRem(Kind kind, ValueNode x, ValueNode y, boolean isStrictFP) {
                return new RemNode(x, y);
            }

            @Override
            protected ValueNode genIntegerDiv(Kind kind, ValueNode x, ValueNode y) {
                return new IntegerDivNode(x, y);
            }

            @Override
            protected ValueNode genIntegerRem(Kind kind, ValueNode x, ValueNode y) {
                return new IntegerRemNode(x, y);
            }

            @Override
            protected ValueNode genNegateOp(ValueNode x) {
                return (new NegateNode(x));
            }

            @Override
            protected ValueNode genLeftShift(Kind kind, ValueNode x, ValueNode y) {
                return new LeftShiftNode(x, y);
            }

            @Override
            protected ValueNode genRightShift(Kind kind, ValueNode x, ValueNode y) {
                return new RightShiftNode(x, y);
            }

            @Override
            protected ValueNode genUnsignedRightShift(Kind kind, ValueNode x, ValueNode y) {
                return new UnsignedRightShiftNode(x, y);
            }

            @Override
            protected ValueNode genAnd(Kind kind, ValueNode x, ValueNode y) {
                return AndNode.create(x, y);
            }

            @Override
            protected ValueNode genOr(Kind kind, ValueNode x, ValueNode y) {
                return OrNode.create(x, y);
            }

            @Override
            protected ValueNode genXor(Kind kind, ValueNode x, ValueNode y) {
                return XorNode.create(x, y);
            }

            @Override
            protected ValueNode genNormalizeCompare(ValueNode x, ValueNode y, boolean isUnorderedLess) {
                return NormalizeCompareNode.create(x, y, isUnorderedLess, constantReflection);
            }

            @Override
            protected ValueNode genFloatConvert(FloatConvert op, ValueNode input) {
                return FloatConvertNode.create(op, input);
            }

            @Override
            protected ValueNode genNarrow(ValueNode input, int bitCount) {
                return NarrowNode.create(input, bitCount);
            }

            @Override
            protected ValueNode genSignExtend(ValueNode input, int bitCount) {
                return SignExtendNode.create(input, bitCount);
            }

            @Override
            protected ValueNode genZeroExtend(ValueNode input, int bitCount) {
                return ZeroExtendNode.create(input, bitCount);
            }

            @Override
            protected void genGoto() {
                appendGoto(currentBlock.getSuccessor(0));
                assert currentBlock.numNormalSuccessors() == 1;
            }

            @Override
            protected LogicNode genObjectEquals(ValueNode x, ValueNode y) {
                return ObjectEqualsNode.create(x, y, constantReflection);
            }

            @Override
            protected LogicNode genIntegerEquals(ValueNode x, ValueNode y) {
                return IntegerEqualsNode.create(x, y, constantReflection);
            }

            @Override
            protected LogicNode genIntegerLessThan(ValueNode x, ValueNode y) {
                return IntegerLessThanNode.create(x, y, constantReflection);
            }

            @Override
            protected ValueNode genUnique(ValueNode x) {
                return (ValueNode) currentGraph.unique((Node & ValueNumberable) x);
            }

            protected ValueNode genIfNode(LogicNode condition, FixedNode falseSuccessor, FixedNode trueSuccessor, double d) {
                return new IfNode(condition, falseSuccessor, trueSuccessor, d);
            }

            @Override
            protected void genThrow() {
                ValueNode exception = frameState.apop();
                append(new FixedGuardNode(currentGraph.unique(new IsNullNode(exception)), NullCheckException, InvalidateReprofile, true));
                lastInstr.setNext(handleException(exception, bci()));
            }

            @Override
            protected ValueNode createCheckCast(ResolvedJavaType type, ValueNode object, JavaTypeProfile profileForTypeCheck, boolean forStoreCheck) {
                return CheckCastNode.create(type, object, profileForTypeCheck, forStoreCheck, currentGraph.getAssumptions());
            }

            @Override
            protected ValueNode createInstanceOf(ResolvedJavaType type, ValueNode object, JavaTypeProfile profileForTypeCheck) {
                return InstanceOfNode.create(type, object, profileForTypeCheck);
            }

            @Override
            protected ValueNode genConditional(ValueNode x) {
                return new ConditionalNode((LogicNode) x);
            }

            @Override
            protected NewInstanceNode createNewInstance(ResolvedJavaType type, boolean fillContents) {
                return new NewInstanceNode(type, fillContents);
            }

            @Override
            protected NewArrayNode createNewArray(ResolvedJavaType elementType, ValueNode length, boolean fillContents) {
                return new NewArrayNode(elementType, length, fillContents);
            }

            @Override
            protected NewMultiArrayNode createNewMultiArray(ResolvedJavaType type, List<ValueNode> dimensions) {
                return new NewMultiArrayNode(type, dimensions.toArray(new ValueNode[0]));
            }

            @Override
            protected ValueNode genLoadField(ValueNode receiver, ResolvedJavaField field) {
                return new LoadFieldNode(receiver, field);
            }

            @Override
            protected void emitNullCheck(ValueNode receiver) {
                if (StampTool.isPointerNonNull(receiver.stamp())) {
                    return;
                }
                BytecodeExceptionNode exception = currentGraph.add(new BytecodeExceptionNode(metaAccess, NullPointerException.class));
                AbstractBeginNode falseSucc = currentGraph.add(new BeginNode());
                append(new IfNode(currentGraph.unique(new IsNullNode(receiver)), exception, falseSucc, 0.01));
                lastInstr = falseSucc;

                exception.setStateAfter(createFrameState(bci()));
                exception.setNext(handleException(exception, bci()));
            }

            @Override
            protected void emitBoundsCheck(ValueNode index, ValueNode length) {
                AbstractBeginNode trueSucc = currentGraph.add(new BeginNode());
                BytecodeExceptionNode exception = currentGraph.add(new BytecodeExceptionNode(metaAccess, ArrayIndexOutOfBoundsException.class, index));
                append(new IfNode(currentGraph.unique(IntegerBelowNode.create(index, length, constantReflection)), trueSucc, exception, 0.99));
                lastInstr = trueSucc;

                exception.setStateAfter(createFrameState(bci()));
                exception.setNext(handleException(exception, bci()));
            }

            @Override
            protected ValueNode genArrayLength(ValueNode x) {
                return ArrayLengthNode.create(x, constantReflection);
            }

            @Override
            protected ValueNode genStoreField(ValueNode receiver, ResolvedJavaField field, ValueNode value) {
                return new StoreFieldNode(receiver, field, value);
            }

            /**
             * Ensure that concrete classes are at least linked before generating an invoke.
             * Interfaces may never be linked so simply return true for them.
             *
             * @param target
             * @return true if the declared holder is an interface or is linked
             */
            private boolean callTargetIsResolved(JavaMethod target) {
                if (target instanceof ResolvedJavaMethod) {
                    ResolvedJavaMethod resolvedTarget = (ResolvedJavaMethod) target;
                    ResolvedJavaType resolvedType = resolvedTarget.getDeclaringClass();
                    return resolvedType.isInterface() || resolvedType.isLinked();
                }
                return false;
            }

            @Override
            protected void genInvokeStatic(JavaMethod target) {
                if (callTargetIsResolved(target)) {
                    ResolvedJavaMethod resolvedTarget = (ResolvedJavaMethod) target;
                    ResolvedJavaType holder = resolvedTarget.getDeclaringClass();
                    if (!holder.isInitialized() && ResolveClassBeforeStaticInvoke.getValue()) {
                        handleUnresolvedInvoke(target, InvokeKind.Static);
                    } else {
                        ValueNode[] args = frameState.popArguments(resolvedTarget.getSignature().getParameterCount(false));
                        appendInvoke(InvokeKind.Static, resolvedTarget, args);
                    }
                } else {
                    handleUnresolvedInvoke(target, InvokeKind.Static);
                }
            }

            @Override
            protected void genInvokeInterface(JavaMethod target) {
                if (callTargetIsResolved(target)) {
                    ValueNode[] args = frameState.popArguments(target.getSignature().getParameterCount(true));
                    appendInvoke(InvokeKind.Interface, (ResolvedJavaMethod) target, args);
                } else {
                    handleUnresolvedInvoke(target, InvokeKind.Interface);
                }
            }

            @Override
            protected void genInvokeDynamic(JavaMethod target) {
                if (target instanceof ResolvedJavaMethod) {
                    JavaConstant appendix = constantPool.lookupAppendix(stream.readCPI4(), Bytecodes.INVOKEDYNAMIC);
                    if (appendix != null) {
                        frameState.apush(ConstantNode.forConstant(appendix, metaAccess, currentGraph));
                    }
                    ValueNode[] args = frameState.popArguments(target.getSignature().getParameterCount(false));
                    appendInvoke(InvokeKind.Static, (ResolvedJavaMethod) target, args);
                } else {
                    handleUnresolvedInvoke(target, InvokeKind.Static);
                }
            }

            @Override
            protected void genInvokeVirtual(JavaMethod target) {
                if (callTargetIsResolved(target)) {
                    /*
                     * Special handling for runtimes that rewrite an invocation of
                     * MethodHandle.invoke(...) or MethodHandle.invokeExact(...) to a static
                     * adapter. HotSpot does this - see
                     * https://wikis.oracle.com/display/HotSpotInternals/Method+handles
                     * +and+invokedynamic
                     */
                    boolean hasReceiver = !((ResolvedJavaMethod) target).isStatic();
                    JavaConstant appendix = constantPool.lookupAppendix(stream.readCPI(), Bytecodes.INVOKEVIRTUAL);
                    if (appendix != null) {
                        frameState.apush(ConstantNode.forConstant(appendix, metaAccess, currentGraph));
                    }
                    ValueNode[] args = frameState.popArguments(target.getSignature().getParameterCount(hasReceiver));
                    if (hasReceiver) {
                        appendInvoke(InvokeKind.Virtual, (ResolvedJavaMethod) target, args);
                    } else {
                        appendInvoke(InvokeKind.Static, (ResolvedJavaMethod) target, args);
                    }
                } else {
                    handleUnresolvedInvoke(target, InvokeKind.Virtual);
                }

            }

            @Override
            protected void genInvokeSpecial(JavaMethod target) {
                if (callTargetIsResolved(target)) {
                    assert target != null;
                    assert target.getSignature() != null;
                    ValueNode[] args = frameState.popArguments(target.getSignature().getParameterCount(true));
                    appendInvoke(InvokeKind.Special, (ResolvedJavaMethod) target, args);
                } else {
                    handleUnresolvedInvoke(target, InvokeKind.Special);
                }
            }

            private void appendInvoke(InvokeKind initialInvokeKind, ResolvedJavaMethod initialTargetMethod, ValueNode[] args) {
                ResolvedJavaMethod targetMethod = initialTargetMethod;
                InvokeKind invokeKind = initialInvokeKind;
                if (initialInvokeKind.isIndirect()) {
                    ResolvedJavaType contextType = this.frameState.method.getDeclaringClass();
                    ResolvedJavaMethod specialCallTarget = MethodCallTargetNode.findSpecialCallTarget(initialInvokeKind, args[0], initialTargetMethod, contextType);
                    if (specialCallTarget != null) {
                        invokeKind = InvokeKind.Special;
                        targetMethod = specialCallTarget;
                    }
                }

                Kind resultType = targetMethod.getSignature().getReturnKind();
                if (DeoptALot.getValue()) {
                    append(new DeoptimizeNode(DeoptimizationAction.None, RuntimeConstraint));
                    frameState.pushReturn(resultType, ConstantNode.defaultForKind(resultType, currentGraph));
                    return;
                }

                JavaType returnType = targetMethod.getSignature().getReturnType(method.getDeclaringClass());
                if (graphBuilderConfig.eagerResolving()) {
                    returnType = returnType.resolve(targetMethod.getDeclaringClass());
                }
                if (invokeKind.hasReceiver()) {
                    emitExplicitExceptions(args[0], null);
                    if (invokeKind.isIndirect() && profilingInfo != null && this.optimisticOpts.useTypeCheckHints()) {
                        JavaTypeProfile profile = profilingInfo.getTypeProfile(bci());
                        args[0] = TypeProfileProxyNode.proxify(args[0], profile);
                    }
                }

                if (tryInvocationPlugin(args, targetMethod, resultType)) {
                    if (GraalOptions.TraceInlineDuringParsing.getValue()) {
                        TTY.println(format("%sUsed invocation plugin for %s", nSpaces(getDepth()), targetMethod));
                    }
                    return;
                }

                if (tryAnnotatedInvocationPlugin(args, targetMethod)) {
                    if (GraalOptions.TraceInlineDuringParsing.getValue()) {
                        TTY.println(format("%sUsed annotated invocation plugin for %s", nSpaces(getDepth()), targetMethod));
                    }
                    return;
                }

                if (tryInline(args, targetMethod, invokeKind, returnType)) {
                    return;
                }

                MethodCallTargetNode callTarget = currentGraph.add(createMethodCallTarget(invokeKind, targetMethod, args, returnType));

                // be conservative if information was not recorded (could result in endless
                // recompiles otherwise)
                if (graphBuilderConfig.omitAllExceptionEdges() || (optimisticOpts.useExceptionProbability() && profilingInfo != null && profilingInfo.getExceptionSeen(bci()) == TriState.FALSE)) {
                    createInvoke(callTarget, resultType);
                } else {
                    InvokeWithExceptionNode invoke = createInvokeWithException(callTarget, resultType);
                    AbstractBeginNode beginNode = currentGraph.add(new KillingBeginNode(LocationIdentity.ANY_LOCATION));
                    invoke.setNext(beginNode);
                    lastInstr = beginNode;
                }
            }

            private boolean tryInvocationPlugin(ValueNode[] args, ResolvedJavaMethod targetMethod, Kind resultType) {
                InvocationPlugin plugin = graphBuilderConfig.getInvocationPlugins().lookupInvocation(targetMethod);
                if (plugin != null) {
                    int beforeStackSize = frameState.stackSize;
                    boolean needsNullCheck = !targetMethod.isStatic() && args[0].getKind() == Kind.Object && !StampTool.isPointerNonNull(args[0].stamp());
                    int nodeCount = currentGraph.getNodeCount();
                    Mark mark = needsNullCheck ? currentGraph.getMark() : null;
                    if (InvocationPlugin.execute(this, plugin, args)) {
                        assert beforeStackSize + resultType.getSlotCount() == frameState.stackSize : "plugin manipulated the stack incorrectly " + targetMethod;
                        assert !needsNullCheck || args[0].usages().filter(isNotA(FrameState.class)).isEmpty() || containsNullCheckOf(currentGraph.getNewNodes(mark), args[0]) : "plugin needs to null check the receiver of " +
                                        targetMethod + ": " + args[0];
                        return true;
                    }
                    assert nodeCount == currentGraph.getNodeCount() : "plugin that returns false must not create new nodes";
                    assert beforeStackSize == frameState.stackSize : "plugin that returns false must modify the stack";
                }
                return false;
            }

            private boolean tryAnnotatedInvocationPlugin(ValueNode[] args, ResolvedJavaMethod targetMethod) {
                AnnotatedInvocationPlugin plugin = graphBuilderConfig.getAnnotatedInvocationPlugin();
                return plugin != null && plugin.apply(this, targetMethod, args);
            }

            private boolean containsNullCheckOf(NodeIterable<Node> nodes, Node value) {
                for (Node n : nodes) {
                    if (n instanceof GuardingPiNode) {
                        GuardingPiNode pi = (GuardingPiNode) n;
                        if (pi.condition() instanceof IsNullNode) {
                            return ((IsNullNode) pi.condition()).getValue() == value;
                        }
                    }
                }
                return false;
            }

            private boolean tryInline(ValueNode[] args, ResolvedJavaMethod targetMethod, InvokeKind invokeKind, JavaType returnType) {
                InlineInvokePlugin plugin = graphBuilderConfig.getInlineInvokePlugin();
                if (plugin == null || !invokeKind.isDirect() || !targetMethod.canBeInlined()) {
                    return false;
                }
                ResolvedJavaMethod inlinedMethod = plugin.getInlinedMethod(this, targetMethod, args, returnType);
                if (inlinedMethod != null) {
                    if (TraceInlineDuringParsing.getValue()) {
                        int bci = this.bci();
                        StackTraceElement ste = this.method.asStackTraceElement(bci);
                        TTY.println(format("%s%s (%s:%d) inlining call to %s", nSpaces(getDepth()), method.getName(), ste.getFileName(), ste.getLineNumber(), inlinedMethod.format("%h.%n(%p)")));
                    }
                    parseAndInlineCallee(inlinedMethod, args, parsingReplacement || inlinedMethod != targetMethod);
                    plugin.postInline(inlinedMethod);
                    return true;
                }

                return false;
            }

            private void parseAndInlineCallee(ResolvedJavaMethod targetMethod, ValueNode[] args, boolean isReplacement) {
                BytecodeParser parser = new BytecodeParser(this, metaAccess, targetMethod, graphBuilderConfig, optimisticOpts, INVOCATION_ENTRY_BCI, isReplacement);
                final FrameState[] lazyFrameState = new FrameState[1];

                // Replacements often produce nodes with an illegal kind (e.g., pointer stamps)
                // so the frame state builder should not check the types flowing through the frame
                // since all such assertions are in terms of Java kinds.
                boolean checkTypes = !isReplacement;

                HIRFrameStateBuilder startFrameState = new HIRFrameStateBuilder(targetMethod, currentGraph, checkTypes, () -> {
                    if (lazyFrameState[0] == null) {
                        lazyFrameState[0] = createFrameState(bci());
                    }
                    return lazyFrameState[0];
                });
                startFrameState.initializeFromArgumentsArray(args);
                parser.build(this.lastInstr, startFrameState);

                FixedWithNextNode calleeBeforeReturnNode = parser.getBeforeReturnNode();
                this.lastInstr = calleeBeforeReturnNode;
                if (calleeBeforeReturnNode != null) {
                    ValueNode calleeReturnValue = parser.getReturnValue();
                    if (calleeReturnValue != null) {
                        frameState.push(calleeReturnValue.getKind().getStackKind(), calleeReturnValue);
                    }
                }

                FixedWithNextNode calleeBeforeUnwindNode = parser.getBeforeUnwindNode();
                if (calleeBeforeUnwindNode != null) {
                    ValueNode calleeUnwindValue = parser.getUnwindValue();
                    assert calleeUnwindValue != null;
                    calleeBeforeUnwindNode.setNext(handleException(calleeUnwindValue, bci()));
                }

                // Record inlined method dependency in the graph
                if (currentGraph.isInlinedMethodRecordingEnabled()) {
                    currentGraph.getInlinedMethods().add(targetMethod);
                }
            }

            protected MethodCallTargetNode createMethodCallTarget(InvokeKind invokeKind, ResolvedJavaMethod targetMethod, ValueNode[] args, JavaType returnType) {
                return new MethodCallTargetNode(invokeKind, targetMethod, args, returnType);
            }

            protected InvokeNode createInvoke(CallTargetNode callTarget, Kind resultType) {
                InvokeNode invoke = append(new InvokeNode(callTarget, bci()));
                frameState.pushReturn(resultType, invoke);
                return invoke;
            }

            protected InvokeWithExceptionNode createInvokeWithException(CallTargetNode callTarget, Kind resultType) {
                DispatchBeginNode exceptionEdge = handleException(null, bci());
                InvokeWithExceptionNode invoke = append(new InvokeWithExceptionNode(callTarget, exceptionEdge, bci()));
                frameState.pushReturn(resultType, invoke);
                invoke.setStateAfter(createFrameState(stream.nextBCI()));
                return invoke;
            }

            @Override
            protected void genReturn(ValueNode x) {

                if (parent == null) {
                    frameState.setRethrowException(false);
                    frameState.clearStack();
                    beforeReturn(x);
                    append(new ReturnNode(x));
                } else {
                    if (blockMap.getReturnCount() == 1 || !controlFlowSplit) {
                        // There is only a single return.
                        beforeReturn(x);
                        this.returnValue = x;
                        this.beforeReturnNode = this.lastInstr;
                        this.lastInstr = null;
                    } else {
                        frameState.setRethrowException(false);
                        frameState.clearStack();
                        if (x != null) {
                            frameState.push(x.getKind(), x);
                        }
                        assert blockMap.getReturnCount() > 1;
                        appendGoto(blockMap.getReturnBlock());
                    }
                }
            }

            private void beforeReturn(ValueNode x) {
                if (graphBuilderConfig.insertNonSafepointDebugInfo()) {
                    append(createInfoPointNode(InfopointReason.METHOD_END));
                }

                synchronizedEpilogue(BytecodeFrame.AFTER_BCI, x);
                if (frameState.lockDepth() != 0) {
                    throw bailout("unbalanced monitors");
                }
            }

            @Override
            protected MonitorEnterNode genMonitorEnter(ValueNode x) {
                MonitorIdNode monitorId = currentGraph.add(new MonitorIdNode(frameState.lockDepth()));
                MonitorEnterNode monitorEnter = append(new MonitorEnterNode(x, monitorId));
                frameState.pushLock(x, monitorId);
                return monitorEnter;
            }

            @Override
            protected MonitorExitNode genMonitorExit(ValueNode x, ValueNode escapedReturnValue) {
                MonitorIdNode monitorId = frameState.peekMonitorId();
                ValueNode lockedObject = frameState.popLock();
                if (GraphUtil.originalValue(lockedObject) != GraphUtil.originalValue(x)) {
                    throw bailout(String.format("unbalanced monitors: mismatch at monitorexit, %s != %s", GraphUtil.originalValue(x), GraphUtil.originalValue(lockedObject)));
                }
                MonitorExitNode monitorExit = append(new MonitorExitNode(x, monitorId, escapedReturnValue));
                return monitorExit;
            }

            @Override
            protected void genJsr(int dest) {
                BciBlock successor = currentBlock.getJsrSuccessor();
                assert successor.startBci == dest : successor.startBci + " != " + dest + " @" + bci();
                JsrScope scope = currentBlock.getJsrScope();
                int nextBci = getStream().nextBCI();
                if (!successor.getJsrScope().pop().equals(scope)) {
                    throw new JsrNotSupportedBailout("unstructured control flow (internal limitation)");
                }
                if (successor.getJsrScope().nextReturnAddress() != nextBci) {
                    throw new JsrNotSupportedBailout("unstructured control flow (internal limitation)");
                }
                ConstantNode nextBciNode = getJsrConstant(nextBci);
                frameState.push(Kind.Int, nextBciNode);
                appendGoto(successor);
            }

            @Override
            protected void genRet(int localIndex) {
                BciBlock successor = currentBlock.getRetSuccessor();
                ValueNode local = frameState.loadLocal(localIndex);
                JsrScope scope = currentBlock.getJsrScope();
                int retAddress = scope.nextReturnAddress();
                ConstantNode returnBciNode = getJsrConstant(retAddress);
                LogicNode guard = IntegerEqualsNode.create(local, returnBciNode, constantReflection);
                guard = currentGraph.unique(guard);
                append(new FixedGuardNode(guard, JavaSubroutineMismatch, InvalidateReprofile));
                if (!successor.getJsrScope().equals(scope.pop())) {
                    throw new JsrNotSupportedBailout("unstructured control flow (ret leaves more than one scope)");
                }
                appendGoto(successor);
            }

            private ConstantNode getJsrConstant(long bci) {
                JavaConstant nextBciConstant = new RawConstant(bci);
                Stamp nextBciStamp = StampFactory.forConstant(nextBciConstant);
                ConstantNode nextBciNode = new ConstantNode(nextBciConstant, nextBciStamp);
                return currentGraph.unique(nextBciNode);
            }

            @Override
            protected void genIntegerSwitch(ValueNode value, ArrayList<BciBlock> actualSuccessors, int[] keys, double[] keyProbabilities, int[] keySuccessors) {
                if (value.isConstant()) {
                    JavaConstant constant = (JavaConstant) value.asConstant();
                    int constantValue = constant.asInt();
                    for (int i = 0; i < keys.length; ++i) {
                        if (keys[i] == constantValue) {
                            appendGoto(actualSuccessors.get(keySuccessors[i]));
                            return;
                        }
                    }
                    appendGoto(actualSuccessors.get(keySuccessors[keys.length]));
                } else {
                    this.controlFlowSplit = true;
                    double[] successorProbabilities = successorProbabilites(actualSuccessors.size(), keySuccessors, keyProbabilities);
                    IntegerSwitchNode switchNode = append(new IntegerSwitchNode(value, actualSuccessors.size(), keys, keyProbabilities, keySuccessors));
                    for (int i = 0; i < actualSuccessors.size(); i++) {
                        switchNode.setBlockSuccessor(i, createBlockTarget(successorProbabilities[i], actualSuccessors.get(i), frameState));
                    }
                }
            }

            @Override
            protected ConstantNode appendConstant(JavaConstant constant) {
                assert constant != null;
                return ConstantNode.forConstant(constant, metaAccess, currentGraph);
            }

            @SuppressWarnings("unchecked")
            @Override
            public ValueNode append(ValueNode v) {
                if (v.graph() != null) {
                    // This node was already appended to the graph.
                    return v;
                }
                if (v instanceof ControlSinkNode) {
                    return append((ControlSinkNode) v);
                }
                if (v instanceof ControlSplitNode) {
                    return append((ControlSplitNode) v);
                }
                if (v instanceof FixedWithNextNode) {
                    return append((FixedWithNextNode) v);
                }
                if (v instanceof FloatingNode) {
                    return append((FloatingNode) v);
                }
                throw GraalInternalError.shouldNotReachHere("Can not append Node of type: " + v.getClass().getName());
            }

            public <T extends ControlSinkNode> T append(T fixed) {
                assert !fixed.isAlive() && !fixed.isDeleted() : "instruction should not have been appended yet";
                assert lastInstr.next() == null : "cannot append instruction to instruction which isn't end (" + lastInstr + "->" + lastInstr.next() + ")";
                T added = currentGraph.add(fixed);
                lastInstr.setNext(added);
                lastInstr = null;
                return added;
            }

            public <T extends ControlSplitNode> T append(T fixed) {
                assert !fixed.isAlive() && !fixed.isDeleted() : "instruction should not have been appended yet";
                assert lastInstr.next() == null : "cannot append instruction to instruction which isn't end (" + lastInstr + "->" + lastInstr.next() + ")";
                T added = currentGraph.add(fixed);
                lastInstr.setNext(added);
                lastInstr = null;
                return added;
            }

            public <T extends FixedWithNextNode> T append(T fixed) {
                assert !fixed.isAlive() && !fixed.isDeleted() : "instruction should not have been appended yet";
                assert lastInstr.next() == null : "cannot append instruction to instruction which isn't end (" + lastInstr + "->" + lastInstr.next() + ")";
                T added = currentGraph.add(fixed);
                lastInstr.setNext(added);
                lastInstr = added;
                return added;
            }

            public <T extends FloatingNode> T append(T v) {
                if (v.graph() != null) {
                    return v;
                }
                T added = currentGraph.unique(v);
                return added;
            }

            private Target checkLoopExit(FixedNode target, BciBlock targetBlock, HIRFrameStateBuilder state) {
                if (currentBlock != null && !explodeLoops) {
                    long exits = currentBlock.loops & ~targetBlock.loops;
                    if (exits != 0) {
                        LoopExitNode firstLoopExit = null;
                        LoopExitNode lastLoopExit = null;

                        int pos = 0;
                        ArrayList<BciBlock> exitLoops = new ArrayList<>(Long.bitCount(exits));
                        do {
                            long lMask = 1L << pos;
                            if ((exits & lMask) != 0) {
                                exitLoops.add(blockMap.getLoopHeader(pos));
                                exits &= ~lMask;
                            }
                            pos++;
                        } while (exits != 0);

                        Collections.sort(exitLoops, new Comparator<BciBlock>() {

                            @Override
                            public int compare(BciBlock o1, BciBlock o2) {
                                return Long.bitCount(o2.loops) - Long.bitCount(o1.loops);
                            }
                        });

                        int bci = targetBlock.startBci;
                        if (targetBlock instanceof ExceptionDispatchBlock) {
                            bci = ((ExceptionDispatchBlock) targetBlock).deoptBci;
                        }
                        HIRFrameStateBuilder newState = state.copy();
                        for (BciBlock loop : exitLoops) {
                            LoopBeginNode loopBegin = (LoopBeginNode) getFirstInstruction(loop, this.getCurrentDimension());
                            LoopExitNode loopExit = currentGraph.add(new LoopExitNode(loopBegin));
                            if (lastLoopExit != null) {
                                lastLoopExit.setNext(loopExit);
                            }
                            if (firstLoopExit == null) {
                                firstLoopExit = loopExit;
                            }
                            lastLoopExit = loopExit;
                            Debug.log("Target %s Exits %s, scanning framestates...", targetBlock, loop);
                            newState.insertLoopProxies(loopExit, getEntryState(loop, this.getCurrentDimension()));
                            loopExit.setStateAfter(newState.create(bci));
                        }

                        lastLoopExit.setNext(target);
                        return new Target(firstLoopExit, newState);
                    }
                }
                return new Target(target, state);
            }

            private HIRFrameStateBuilder getEntryState(BciBlock block, int dimension) {
                int id = block.id;
                if (dimension == 0) {
                    return entryStateArray[id];
                } else {
                    return getEntryStateMultiDimension(dimension, id);
                }
            }

            private HIRFrameStateBuilder getEntryStateMultiDimension(int dimension, int id) {
                if (entryStateMatrix != null && dimension - 1 < entryStateMatrix.length) {
                    HIRFrameStateBuilder[] entryStateArrayEntry = entryStateMatrix[dimension - 1];
                    if (entryStateArrayEntry == null) {
                        return null;
                    }
                    return entryStateArrayEntry[id];
                } else {
                    return null;
                }
            }

            private void setEntryState(BciBlock block, int dimension, HIRFrameStateBuilder entryState) {
                int id = block.id;
                if (dimension == 0) {
                    this.entryStateArray[id] = entryState;
                } else {
                    setEntryStateMultiDimension(dimension, entryState, id);
                }
            }

            private void setEntryStateMultiDimension(int dimension, HIRFrameStateBuilder entryState, int id) {
                if (entryStateMatrix == null) {
                    entryStateMatrix = new HIRFrameStateBuilder[4][];
                }
                if (dimension - 1 < entryStateMatrix.length) {
                    // We are within bounds.
                } else {
                    // We are out of bounds.
                    entryStateMatrix = Arrays.copyOf(entryStateMatrix, Math.max(entryStateMatrix.length * 2, dimension));
                }
                if (entryStateMatrix[dimension - 1] == null) {
                    entryStateMatrix[dimension - 1] = new HIRFrameStateBuilder[blockMap.getBlockCount()];
                }
                entryStateMatrix[dimension - 1][id] = entryState;
            }

            private void setFirstInstruction(BciBlock block, int dimension, FixedWithNextNode firstInstruction) {
                int id = block.id;
                if (dimension == 0) {
                    this.firstInstructionArray[id] = firstInstruction;
                } else {
                    setFirstInstructionMultiDimension(dimension, firstInstruction, id);
                }
            }

            private void setFirstInstructionMultiDimension(int dimension, FixedWithNextNode firstInstruction, int id) {
                if (firstInstructionMatrix == null) {
                    firstInstructionMatrix = new FixedWithNextNode[4][];
                }
                if (dimension - 1 < firstInstructionMatrix.length) {
                    // We are within bounds.
                } else {
                    // We are out of bounds.
                    firstInstructionMatrix = Arrays.copyOf(firstInstructionMatrix, Math.max(firstInstructionMatrix.length * 2, dimension));
                }
                if (firstInstructionMatrix[dimension - 1] == null) {
                    firstInstructionMatrix[dimension - 1] = new FixedWithNextNode[blockMap.getBlockCount()];
                }
                firstInstructionMatrix[dimension - 1][id] = firstInstruction;
            }

            private FixedWithNextNode getFirstInstruction(BciBlock block, int dimension) {
                int id = block.id;
                if (dimension == 0) {
                    return firstInstructionArray[id];
                } else {
                    return getFirstInstructionMultiDimension(dimension, id);
                }
            }

            private FixedWithNextNode getFirstInstructionMultiDimension(int dimension, int id) {
                if (firstInstructionMatrix != null && dimension - 1 < firstInstructionMatrix.length) {
                    FixedWithNextNode[] firstInstructionArrayEntry = firstInstructionMatrix[dimension - 1];
                    if (firstInstructionArrayEntry == null) {
                        return null;
                    }
                    return firstInstructionArrayEntry[id];
                } else {
                    return null;
                }
            }

            private FixedNode createTarget(double probability, BciBlock block, HIRFrameStateBuilder stateAfter) {
                assert probability >= 0 && probability <= 1.01 : probability;
                if (isNeverExecutedCode(probability)) {
                    return currentGraph.add(new DeoptimizeNode(InvalidateReprofile, UnreachedCode));
                } else {
                    assert block != null;
                    return createTarget(block, stateAfter);
                }
            }

            private FixedNode createTarget(BciBlock block, HIRFrameStateBuilder state) {
                return createTarget(block, state, false, false);
            }

            private FixedNode createTarget(BciBlock block, HIRFrameStateBuilder state, boolean canReuseInstruction, boolean canReuseState) {
                assert block != null && state != null;
                assert !block.isExceptionEntry || state.stackSize() == 1;

                int operatingDimension = findOperatingDimension(block, state);

                if (getFirstInstruction(block, operatingDimension) == null) {
                    /*
                     * This is the first time we see this block as a branch target. Create and
                     * return a placeholder that later can be replaced with a MergeNode when we see
                     * this block again.
                     */
                    FixedNode targetNode;
                    if (canReuseInstruction && (block.getPredecessorCount() == 1 || !controlFlowSplit) && !block.isLoopHeader && (currentBlock.loops & ~block.loops) == 0) {
                        setFirstInstruction(block, operatingDimension, lastInstr);
                        lastInstr = null;
                    } else {
                        setFirstInstruction(block, operatingDimension, currentGraph.add(new BeginNode()));
                    }
                    targetNode = getFirstInstruction(block, operatingDimension);
                    Target target = checkLoopExit(targetNode, block, state);
                    FixedNode result = target.fixed;
                    HIRFrameStateBuilder currentEntryState = target.state == state ? (canReuseState ? state : state.copy()) : target.state;
                    setEntryState(block, operatingDimension, currentEntryState);
                    currentEntryState.clearNonLiveLocals(block, liveness, true);

                    Debug.log("createTarget %s: first visit, result: %s", block, targetNode);
                    return result;
                }

                // We already saw this block before, so we have to merge states.
                if (!getEntryState(block, operatingDimension).isCompatibleWith(state)) {
                    throw bailout("stacks do not match; bytecodes would not verify");
                }

                if (getFirstInstruction(block, operatingDimension) instanceof LoopBeginNode) {
                    assert this.explodeLoops || (block.isLoopHeader && currentBlock.getId() >= block.getId()) : "must be backward branch";
                    /*
                     * Backward loop edge. We need to create a special LoopEndNode and merge with
                     * the loop begin node created before.
                     */
                    LoopBeginNode loopBegin = (LoopBeginNode) getFirstInstruction(block, operatingDimension);
                    Target target = checkLoopExit(currentGraph.add(new LoopEndNode(loopBegin)), block, state);
                    FixedNode result = target.fixed;
                    getEntryState(block, operatingDimension).merge(loopBegin, target.state);

                    Debug.log("createTarget %s: merging backward branch to loop header %s, result: %s", block, loopBegin, result);
                    return result;
                }
                assert currentBlock == null || currentBlock.getId() < block.getId() || this.mergeExplosions : "must not be backward branch";
                assert getFirstInstruction(block, operatingDimension).next() == null || this.mergeExplosions : "bytecodes already parsed for block";

                if (getFirstInstruction(block, operatingDimension) instanceof AbstractBeginNode && !(getFirstInstruction(block, operatingDimension) instanceof AbstractMergeNode)) {
                    /*
                     * This is the second time we see this block. Create the actual MergeNode and
                     * the End Node for the already existing edge.
                     */
                    AbstractBeginNode beginNode = (AbstractBeginNode) getFirstInstruction(block, operatingDimension);

                    // The EndNode for the already existing edge.
                    EndNode end = currentGraph.add(new EndNode());
                    // The MergeNode that replaces the placeholder.
                    AbstractMergeNode mergeNode = currentGraph.add(new MergeNode());
                    FixedNode next = beginNode.next();

                    if (beginNode.predecessor() instanceof ControlSplitNode) {
                        beginNode.setNext(end);
                    } else {
                        beginNode.replaceAtPredecessor(end);
                        beginNode.safeDelete();
                    }

                    mergeNode.addForwardEnd(end);
                    mergeNode.setNext(next);

                    setFirstInstruction(block, operatingDimension, mergeNode);
                }

                AbstractMergeNode mergeNode = (AbstractMergeNode) getFirstInstruction(block, operatingDimension);

                // The EndNode for the newly merged edge.
                EndNode newEnd = currentGraph.add(new EndNode());
                Target target = checkLoopExit(newEnd, block, state);
                FixedNode result = target.fixed;
                getEntryState(block, operatingDimension).merge(mergeNode, target.state);
                mergeNode.addForwardEnd(newEnd);

                Debug.log("createTarget %s: merging state, result: %s", block, result);
                return result;
            }

            private int findOperatingDimension(BciBlock block, HIRFrameStateBuilder state) {
                if (this.explodeLoops && this.explodeLoopsContext != null && !this.explodeLoopsContext.isEmpty()) {
                    return findOperatingDimensionWithLoopExplosion(block, state);
                }
                return this.getCurrentDimension();
            }

            private int findOperatingDimensionWithLoopExplosion(BciBlock block, HIRFrameStateBuilder state) {
                int i;
                for (i = explodeLoopsContext.size() - 1; i >= 0; --i) {
                    ExplodedLoopContext context = explodeLoopsContext.elementAt(i);
                    if (context.header == block) {

                        if (this.mergeExplosions) {
                            state.clearNonLiveLocals(block, liveness, true);
                            Integer cachedDimension = mergeExplosionsMap.get(state);
                            if (cachedDimension != null) {
                                return cachedDimension;
                            }
                        }

                        // We have a hit on our current explosion context loop begin.
                        if (context.targetPeelIteration == null) {
                            context.targetPeelIteration = new int[1];
                        } else {
                            context.targetPeelIteration = Arrays.copyOf(context.targetPeelIteration, context.targetPeelIteration.length + 1);
                        }

                        // This is the first hit => allocate a new dimension and at the same
                        // time mark the context loop begin as hit during the current
                        // iteration.
                        if (this.mergeExplosions) {
                            this.addToMergeCache(state, nextPeelIteration);
                        }
                        context.targetPeelIteration[context.targetPeelIteration.length - 1] = nextPeelIteration++;
                        if (nextPeelIteration > MaximumLoopExplosionCount.getValue()) {
                            String message = "too many loop explosion interations - does the explosion not terminate for method " + method + "?";
                            if (FailedLoopExplosionIsFatal.getValue()) {
                                throw new RuntimeException(message);
                            } else {
                                throw bailout(message);
                            }
                        }

                        // Operate on the target dimension.
                        return context.targetPeelIteration[context.targetPeelIteration.length - 1];
                    } else if (block.getId() > context.header.getId() && block.getId() <= context.header.loopEnd) {
                        // We hit the range of this context.
                        return context.peelIteration;
                    }
                }

                // No dimension found.
                return 0;
            }

            /**
             * Returns a block begin node with the specified state. If the specified probability is
             * 0, the block deoptimizes immediately.
             */
            private AbstractBeginNode createBlockTarget(double probability, BciBlock block, HIRFrameStateBuilder stateAfter) {
                FixedNode target = createTarget(probability, block, stateAfter);
                AbstractBeginNode begin = BeginNode.begin(target);

                assert !(target instanceof DeoptimizeNode && begin instanceof BeginStateSplitNode && ((BeginStateSplitNode) begin).stateAfter() != null) : "We are not allowed to set the stateAfter of the begin node, because we have to deoptimize "
                                + "to a bci _before_ the actual if, so that the interpreter can update the profiling information.";
                return begin;
            }

            private ValueNode synchronizedObject(HIRFrameStateBuilder state, ResolvedJavaMethod target) {
                if (target.isStatic()) {
                    return appendConstant(target.getDeclaringClass().getJavaClass());
                } else {
                    return state.loadLocal(0);
                }
            }

            protected void processBlock(BytecodeParser parser, BciBlock block) {
                // Ignore blocks that have no predecessors by the time their bytecodes are parsed
                int currentDimension = this.getCurrentDimension();
                FixedWithNextNode firstInstruction = getFirstInstruction(block, currentDimension);
                if (firstInstruction == null) {
                    Debug.log("Ignoring block %s", block);
                    return;
                }
                try (Indent indent = Debug.logAndIndent("Parsing block %s  firstInstruction: %s  loopHeader: %b", block, firstInstruction, block.isLoopHeader)) {

                    lastInstr = firstInstruction;
                    frameState = getEntryState(block, currentDimension);
                    parser.setCurrentFrameState(frameState);
                    currentBlock = block;

                    if (firstInstruction instanceof AbstractMergeNode) {
                        setMergeStateAfter(block, firstInstruction);
                    }

                    if (block == blockMap.getReturnBlock()) {
                        handleReturnBlock();
                    } else if (block == blockMap.getUnwindBlock()) {
<<<<<<< HEAD
                        if (parent == null) {
                            frameState.setRethrowException(false);
                            createUnwind();
                        } else {
                            ValueNode exception = frameState.apop();
                            this.unwindValue = exception;
                            this.beforeUnwindNode = this.lastInstr;
                        }
=======
                        handleUnwindBlock();
>>>>>>> 2f61e8c1
                    } else if (block instanceof ExceptionDispatchBlock) {
                        createExceptionDispatch((ExceptionDispatchBlock) block);
                    } else {
                        frameState.setRethrowException(false);
                        iterateBytecodesForBlock(block);
                    }
                }
            }

            private void handleUnwindBlock() {
                if (currentDepth == 0) {
                    frameState.setRethrowException(false);
                    createUnwind();
                } else {
                    ValueNode exception = frameState.apop();
                    this.unwindValue = exception;
                    this.beforeUnwindNode = this.lastInstr;
                }
            }

            private void handleReturnBlock() {
                Kind returnKind = method.getSignature().getReturnKind().getStackKind();
                ValueNode x = returnKind == Kind.Void ? null : frameState.pop(returnKind);
                assert frameState.stackSize() == 0;
                beforeReturn(x);
                this.returnValue = x;
                this.beforeReturnNode = this.lastInstr;
            }

            private void setMergeStateAfter(BciBlock block, FixedWithNextNode firstInstruction) {
                AbstractMergeNode abstractMergeNode = (AbstractMergeNode) firstInstruction;
                if (abstractMergeNode.stateAfter() == null) {
                    int bci = block.startBci;
                    if (block instanceof ExceptionDispatchBlock) {
                        bci = ((ExceptionDispatchBlock) block).deoptBci;
                    }
                    abstractMergeNode.setStateAfter(createFrameState(bci));
                }
            }

            /**
             * Remove loop header without loop ends. This can happen with degenerated loops like
             * this one:
             *
             * <pre>
             * for (;;) {
             *     try {
             *         break;
             *     } catch (UnresolvedException iioe) {
             *     }
             * }
             * </pre>
             */
            private void connectLoopEndToBegin() {
                for (LoopBeginNode begin : currentGraph.getNodes(LoopBeginNode.TYPE)) {
                    if (begin.loopEnds().isEmpty()) {
                        assert begin.forwardEndCount() == 1;
                        currentGraph.reduceDegenerateLoopBegin(begin);
                    } else {
                        GraphUtil.normalizeLoopBegin(begin);
                    }
                }
            }

            private void createUnwind() {
                assert frameState.stackSize() == 1 : frameState;
                ValueNode exception = frameState.apop();
                synchronizedEpilogue(BytecodeFrame.AFTER_EXCEPTION_BCI, null);
                append(new UnwindNode(exception));
            }

            private void synchronizedEpilogue(int bci, ValueNode currentReturnValue) {
                if (method.isSynchronized()) {
                    MonitorExitNode monitorExit = genMonitorExit(methodSynchronizedObject, currentReturnValue);
                    if (currentReturnValue != null) {
                        frameState.push(currentReturnValue.getKind(), currentReturnValue);
                    }
                    monitorExit.setStateAfter(createFrameState(bci));
                    assert !frameState.rethrowException();
                }
            }

            private void createExceptionDispatch(ExceptionDispatchBlock block) {
                assert frameState.stackSize() == 1 : frameState;
                if (block.handler.isCatchAll()) {
                    assert block.getSuccessorCount() == 1;
                    appendGoto(block.getSuccessor(0));
                    return;
                }

                JavaType catchType = block.handler.getCatchType();
                if (graphBuilderConfig.eagerResolving()) {
                    catchType = lookupType(block.handler.catchTypeCPI(), INSTANCEOF);
                }
                boolean initialized = (catchType instanceof ResolvedJavaType);
                if (initialized && graphBuilderConfig.getSkippedExceptionTypes() != null) {
                    ResolvedJavaType resolvedCatchType = (ResolvedJavaType) catchType;
                    for (ResolvedJavaType skippedType : graphBuilderConfig.getSkippedExceptionTypes()) {
                        if (skippedType.isAssignableFrom(resolvedCatchType)) {
                            BciBlock nextBlock = block.getSuccessorCount() == 1 ? blockMap.getUnwindBlock() : block.getSuccessor(1);
                            ValueNode exception = frameState.stackAt(0);
                            FixedNode trueSuccessor = currentGraph.add(new DeoptimizeNode(InvalidateReprofile, UnreachedCode));
                            FixedNode nextDispatch = createTarget(nextBlock, frameState);
                            append(new IfNode(currentGraph.unique(new InstanceOfNode((ResolvedJavaType) catchType, exception, null)), trueSuccessor, nextDispatch, 0));
                            return;
                        }
                    }
                }

                if (initialized) {
                    BciBlock nextBlock = block.getSuccessorCount() == 1 ? blockMap.getUnwindBlock() : block.getSuccessor(1);
                    ValueNode exception = frameState.stackAt(0);
                    CheckCastNode checkCast = currentGraph.add(new CheckCastNode((ResolvedJavaType) catchType, exception, null, false));
                    frameState.apop();
                    frameState.push(Kind.Object, checkCast);
                    FixedNode catchSuccessor = createTarget(block.getSuccessor(0), frameState);
                    frameState.apop();
                    frameState.push(Kind.Object, exception);
                    FixedNode nextDispatch = createTarget(nextBlock, frameState);
                    checkCast.setNext(catchSuccessor);
                    append(new IfNode(currentGraph.unique(new InstanceOfNode((ResolvedJavaType) catchType, exception, null)), checkCast, nextDispatch, 0.5));
                } else {
                    handleUnresolvedExceptionType(catchType);
                }
            }

            private void appendGoto(BciBlock successor) {
                FixedNode targetInstr = createTarget(successor, frameState, true, true);
                if (lastInstr != null && lastInstr != targetInstr) {
                    lastInstr.setNext(targetInstr);
                }
            }

            private boolean isBlockEnd(Node n) {
                return n instanceof ControlSplitNode || n instanceof ControlSinkNode;
            }

            @Override
            protected void iterateBytecodesForBlock(BciBlock block) {
                if (block.isLoopHeader && !explodeLoops) {
                    // Create the loop header block, which later will merge the backward branches of
                    // the loop.
                    controlFlowSplit = true;
                    LoopBeginNode loopBegin = appendLoopBegin(this.lastInstr);
                    lastInstr = loopBegin;

                    // Create phi functions for all local variables and operand stack slots.
                    frameState.insertLoopPhis(liveness, block.loopId, loopBegin);
                    loopBegin.setStateAfter(createFrameState(block.startBci));

                    /*
                     * We have seen all forward branches. All subsequent backward branches will
                     * merge to the loop header. This ensures that the loop header has exactly one
                     * non-loop predecessor.
                     */
                    setFirstInstruction(block, this.getCurrentDimension(), loopBegin);
                    /*
                     * We need to preserve the frame state builder of the loop header so that we can
                     * merge values for phi functions, so make a copy of it.
                     */
                    setEntryState(block, this.getCurrentDimension(), frameState.copy());

                    Debug.log("  created loop header %s", loopBegin);
                } else if (block.isLoopHeader && explodeLoops && this.mergeExplosions) {
                    frameState = frameState.copy();
                }
                assert lastInstr.next() == null : "instructions already appended at block " + block;
                Debug.log("  frameState: %s", frameState);

                lastInstr = finishInstruction(lastInstr, frameState);

                int endBCI = stream.endBCI();

                stream.setBCI(block.startBci);
                int bci = block.startBci;
                BytecodesParsed.add(block.endBci - bci);

                while (bci < endBCI) {
                    if (graphBuilderConfig.insertNonSafepointDebugInfo() && lnt != null) {
                        currentLineNumber = lnt.getLineNumber(bci);
                        if (currentLineNumber != previousLineNumber) {
                            append(createInfoPointNode(InfopointReason.LINE_NUMBER));
                            previousLineNumber = currentLineNumber;
                        }
                    }

                    // read the opcode
                    int opcode = stream.currentBC();
                    assert traceState();
                    assert traceInstruction(bci, opcode, bci == block.startBci);
                    if (parent == null && bci == entryBCI) {
                        if (block.getJsrScope() != JsrScope.EMPTY_SCOPE) {
                            throw new BailoutException("OSR into a JSR scope is not supported");
                        }
                        EntryMarkerNode x = append(new EntryMarkerNode());
                        frameState.insertProxies(x);
                        x.setStateAfter(createFrameState(bci));
                    }
                    processBytecode(bci, opcode);

                    if (lastInstr == null || isBlockEnd(lastInstr) || lastInstr.next() != null) {
                        break;
                    }

                    stream.next();
                    bci = stream.currentBCI();

                    if (bci > block.endBci) {
                        frameState.clearNonLiveLocals(currentBlock, liveness, false);
                    }
                    if (lastInstr instanceof StateSplit) {
                        if (lastInstr instanceof BeginNode) {
                            // BeginNodes do not need a frame state
                        } else {
                            StateSplit stateSplit = (StateSplit) lastInstr;
                            if (stateSplit.stateAfter() == null) {
                                stateSplit.setStateAfter(createFrameState(bci));
                            }
                        }
                    }
                    lastInstr = finishInstruction(lastInstr, frameState);
                    if (bci < endBCI) {
                        if (bci > block.endBci) {
                            assert !block.getSuccessor(0).isExceptionEntry;
                            assert block.numNormalSuccessors() == 1;
                            // we fell through to the next block, add a goto and break
                            appendGoto(block.getSuccessor(0));
                            break;
                        }
                    }
                }
            }

            private LoopBeginNode appendLoopBegin(FixedWithNextNode fixedWithNext) {
                EndNode preLoopEnd = currentGraph.add(new EndNode());
                LoopBeginNode loopBegin = currentGraph.add(new LoopBeginNode());
                fixedWithNext.setNext(preLoopEnd);
                // Add the single non-loop predecessor of the loop header.
                loopBegin.addForwardEnd(preLoopEnd);
                return loopBegin;
            }

            /**
             * A hook for derived classes to modify the last instruction or add other instructions.
             *
             * @param instr The last instruction (= fixed node) which was added.
             * @param state The current frame state.
             * @return Returns the (new) last instruction.
             */
            protected FixedWithNextNode finishInstruction(FixedWithNextNode instr, HIRFrameStateBuilder state) {
                return instr;
            }

            private InfopointNode createInfoPointNode(InfopointReason reason) {
                if (graphBuilderConfig.insertFullDebugInfo()) {
                    return new FullInfopointNode(reason, createFrameState(bci()));
                } else {
                    return new SimpleInfopointNode(reason, new BytecodePosition(null, method, bci()));
                }
            }

            private boolean traceState() {
                if (Debug.isEnabled() && Options.TraceBytecodeParserLevel.getValue() >= TRACELEVEL_STATE && Debug.isLogEnabled()) {
                    traceStateHelper();
                }
                return true;
            }

            private void traceStateHelper() {
                Debug.log(String.format("|   state [nr locals = %d, stack depth = %d, method = %s]", frameState.localsSize(), frameState.stackSize(), method));
                for (int i = 0; i < frameState.localsSize(); ++i) {
                    ValueNode value = frameState.localAt(i);
                    Debug.log(String.format("|   local[%d] = %-8s : %s", i, value == null ? "bogus" : value.getKind().getJavaName(), value));
                }
                for (int i = 0; i < frameState.stackSize(); ++i) {
                    ValueNode value = frameState.stackAt(i);
                    Debug.log(String.format("|   stack[%d] = %-8s : %s", i, value == null ? "bogus" : value.getKind().getJavaName(), value));
                }
            }

            @Override
            protected void genIf(ValueNode x, Condition cond, ValueNode y) {
                assert currentBlock.getSuccessorCount() == 2;
                BciBlock trueBlock = currentBlock.getSuccessor(0);
                BciBlock falseBlock = currentBlock.getSuccessor(1);
                if (trueBlock == falseBlock) {
                    // The target block is the same independent of the condition.
                    appendGoto(trueBlock);
                    return;
                }

                ValueNode a = x;
                ValueNode b = y;

                // Check whether the condition needs to mirror the operands.
                if (cond.canonicalMirror()) {
                    a = y;
                    b = x;
                }

                // Create the logic node for the condition.
                LogicNode condition = createLogicNode(cond, a, b);

                // Check whether the condition needs to negate the result.
                boolean negate = cond.canonicalNegate();

                // Remove a logic negation node and fold it into the negate boolean.
                if (condition instanceof LogicNegationNode) {
                    LogicNegationNode logicNegationNode = (LogicNegationNode) condition;
                    negate = !negate;
                    condition = logicNegationNode.getValue();
                }

                if (condition instanceof LogicConstantNode) {
                    genConstantTargetIf(trueBlock, falseBlock, negate, condition);
                } else {
                    if (condition.graph() == null) {
                        condition = currentGraph.unique(condition);
                    }

                    // Need to get probability based on current bci.
                    double probability = branchProbability();

                    if (negate) {
                        BciBlock tmpBlock = trueBlock;
                        trueBlock = falseBlock;
                        falseBlock = tmpBlock;
                        probability = 1 - probability;
                    }

                    if (isNeverExecutedCode(probability)) {
                        append(new FixedGuardNode(condition, UnreachedCode, InvalidateReprofile, true));
                        appendGoto(falseBlock);
                        return;
                    } else if (isNeverExecutedCode(1 - probability)) {
                        append(new FixedGuardNode(condition, UnreachedCode, InvalidateReprofile, false));
                        appendGoto(trueBlock);
                        return;
                    }

                    int oldBci = stream.currentBCI();
                    int trueBlockInt = checkPositiveIntConstantPushed(trueBlock);
                    if (trueBlockInt != -1) {
                        int falseBlockInt = checkPositiveIntConstantPushed(falseBlock);
                        if (falseBlockInt != -1) {
<<<<<<< HEAD

                            boolean genReturn = false;
                            boolean genConditional = false;
                            if (gotoOrFallThroughAfterConstant(trueBlock) && gotoOrFallThroughAfterConstant(falseBlock) && trueBlock.getSuccessor(0) == falseBlock.getSuccessor(0)) {
                                genConditional = true;
                            } else if (parent != null && returnAfterConstant(trueBlock) && returnAfterConstant(falseBlock)) {
                                genReturn = true;
                                genConditional = true;
                            }

                            if (genConditional) {
                                ConstantNode trueValue = currentGraph.unique(ConstantNode.forInt(trueBlockInt));
                                ConstantNode falseValue = currentGraph.unique(ConstantNode.forInt(falseBlockInt));
                                if (negate) {
                                    ConstantNode tmp = falseValue;
                                    falseValue = trueValue;
                                    trueValue = tmp;
                                }
                                ValueNode conditionalNode = ConditionalNode.create(condition, trueValue, falseValue);
                                if (conditionalNode.graph() == null) {
                                    conditionalNode = currentGraph.addOrUnique(conditionalNode);
                                }
                                if (genReturn) {
                                    this.genReturn(conditionalNode);
                                } else {
                                    frameState.push(Kind.Int, conditionalNode);
                                    appendGoto(trueBlock.getSuccessor(0));
                                    stream.setBCI(oldBci);
                                }
=======
                            if (tryGenConditionalForIf(trueBlock, falseBlock, condition, oldBci, trueBlockInt, falseBlockInt)) {
>>>>>>> 2f61e8c1
                                return;
                            }
                        }
                    }

                    this.controlFlowSplit = true;
                    FixedNode trueSuccessor = createTarget(trueBlock, frameState, false, false);
                    FixedNode falseSuccessor = createTarget(falseBlock, frameState, false, true);
                    ValueNode ifNode = genIfNode(condition, trueSuccessor, falseSuccessor, probability);
                    append(ifNode);
                }
            }

            private boolean tryGenConditionalForIf(BciBlock trueBlock, BciBlock falseBlock, LogicNode condition, int oldBci, int trueBlockInt, int falseBlockInt) {
                if (gotoOrFallThroughAfterConstant(trueBlock) && gotoOrFallThroughAfterConstant(falseBlock) && trueBlock.getSuccessor(0) == falseBlock.getSuccessor(0)) {
                    genConditionalForIf(trueBlock, condition, oldBci, trueBlockInt, falseBlockInt, false);
                    return true;
                } else if (this.currentDepth != 0 && returnAfterConstant(trueBlock) && returnAfterConstant(falseBlock)) {
                    genConditionalForIf(trueBlock, condition, oldBci, trueBlockInt, falseBlockInt, true);
                    return true;
                }
                return false;
            }

            private void genConditionalForIf(BciBlock trueBlock, LogicNode condition, int oldBci, int trueBlockInt, int falseBlockInt, boolean genReturn) {
                ConstantNode trueValue = currentGraph.unique(ConstantNode.forInt(trueBlockInt));
                ConstantNode falseValue = currentGraph.unique(ConstantNode.forInt(falseBlockInt));
                ValueNode conditionalNode = ConditionalNode.create(condition, trueValue, falseValue);
                if (conditionalNode.graph() == null) {
                    conditionalNode = currentGraph.addOrUnique(conditionalNode);
                }
                if (genReturn) {
                    this.genReturn(conditionalNode);
                } else {
                    frameState.push(Kind.Int, conditionalNode);
                    appendGoto(trueBlock.getSuccessor(0));
                    stream.setBCI(oldBci);
                }
            }

            private LogicNode createLogicNode(Condition cond, ValueNode a, ValueNode b) {
                LogicNode condition;
                assert !a.getKind().isNumericFloat();
                if (cond == Condition.EQ || cond == Condition.NE) {
                    if (a.getKind() == Kind.Object) {
                        condition = genObjectEquals(a, b);
                    } else {
                        condition = genIntegerEquals(a, b);
                    }
                } else {
                    assert a.getKind() != Kind.Object && !cond.isUnsigned();
                    condition = genIntegerLessThan(a, b);
                }
                return condition;
            }

            private void genConstantTargetIf(BciBlock trueBlock, BciBlock falseBlock, boolean negate, LogicNode condition) {
                LogicConstantNode constantLogicNode = (LogicConstantNode) condition;
                boolean value = constantLogicNode.getValue();
                if (negate) {
                    value = !value;
                }
                BciBlock nextBlock = falseBlock;
                if (value) {
                    nextBlock = trueBlock;
                }
                appendGoto(nextBlock);
            }

            private int checkPositiveIntConstantPushed(BciBlock block) {
                stream.setBCI(block.startBci);
                int currentBC = stream.currentBC();
                if (currentBC >= Bytecodes.ICONST_0 && currentBC <= Bytecodes.ICONST_5) {
                    int constValue = currentBC - Bytecodes.ICONST_0;
                    return constValue;
                }
                return -1;
            }

            private boolean gotoOrFallThroughAfterConstant(BciBlock block) {
                stream.setBCI(block.startBci);
                int currentBCI = stream.nextBCI();
                stream.setBCI(currentBCI);
                int currentBC = stream.currentBC();
                return stream.currentBCI() > block.endBci || currentBC == Bytecodes.GOTO || currentBC == Bytecodes.GOTO_W;
            }

            private boolean returnAfterConstant(BciBlock block) {
                stream.setBCI(block.startBci);
                int currentBCI = stream.nextBCI();
                stream.setBCI(currentBCI);
                int currentBC = stream.currentBC();
                return currentBC == Bytecodes.IRETURN;
            }

            public StampProvider getStampProvider() {
                return stampProvider;
            }

            public MetaAccessProvider getMetaAccess() {
                return metaAccess;
            }

            public Assumptions getAssumptions() {
                return currentGraph.getAssumptions();
            }

            public void push(Kind kind, ValueNode value) {
                assert kind == kind.getStackKind();
                frameState.push(kind, value);
            }

            private int getCurrentDimension() {
                if (this.explodeLoopsContext == null || this.explodeLoopsContext.isEmpty()) {
                    return 0;
                } else {
                    return this.explodeLoopsContext.peek().peelIteration;
                }
            }

            public ConstantReflectionProvider getConstantReflection() {
                return constantReflection;
            }

            public SnippetReflectionProvider getSnippetReflection() {
                return snippetReflectionProvider;
            }

            public boolean parsingReplacement() {
                return parsingReplacement;
            }

            public StructuredGraph getGraph() {

                return currentGraph;
            }

            public GuardingNode getCurrentBlockGuard() {
                return (GuardingNode) getFirstInstruction(currentBlock, getCurrentDimension());
            }

            public GraphBuilderContext getParent() {
                return parent;
            }

            public int getDepth() {
                return parent == null ? 0 : 1 + parent.getDepth();
            }

            @Override
            public String toString() {
                Formatter fmt = new Formatter();
                BytecodeParser bp = this;
                String indent = "";
                while (bp != null) {
                    if (bp != this) {
                        fmt.format("%n%s", indent);
                    }
                    fmt.format("%s replacement=%s", bp.method.asStackTraceElement(bp.bci()), parsingReplacement);
                    bp = bp.parent;
                    indent += " ";
                }
                return fmt.toString();
            }

            public BailoutException bailout(String string) {
                FrameState currentFrameState = createFrameState(bci());
                StackTraceElement[] elements = GraphUtil.approxSourceStackTraceElement(currentFrameState);
                BailoutException bailout = new BailoutException(string);
                throw GraphUtil.createBailoutException(string, bailout, elements);
            }

            private FrameState createFrameState(int bci) {
                return frameState.create(bci);
            }
        }
    }

    static String nSpaces(int n) {
        return n == 0 ? "" : format("%" + n + "s", "");
    }
}<|MERGE_RESOLUTION|>--- conflicted
+++ resolved
@@ -1737,18 +1737,7 @@
                     if (block == blockMap.getReturnBlock()) {
                         handleReturnBlock();
                     } else if (block == blockMap.getUnwindBlock()) {
-<<<<<<< HEAD
-                        if (parent == null) {
-                            frameState.setRethrowException(false);
-                            createUnwind();
-                        } else {
-                            ValueNode exception = frameState.apop();
-                            this.unwindValue = exception;
-                            this.beforeUnwindNode = this.lastInstr;
-                        }
-=======
                         handleUnwindBlock();
->>>>>>> 2f61e8c1
                     } else if (block instanceof ExceptionDispatchBlock) {
                         createExceptionDispatch((ExceptionDispatchBlock) block);
                     } else {
@@ -1759,7 +1748,7 @@
             }
 
             private void handleUnwindBlock() {
-                if (currentDepth == 0) {
+                if (parent == null) {
                     frameState.setRethrowException(false);
                     createUnwind();
                 } else {
@@ -2094,39 +2083,7 @@
                     if (trueBlockInt != -1) {
                         int falseBlockInt = checkPositiveIntConstantPushed(falseBlock);
                         if (falseBlockInt != -1) {
-<<<<<<< HEAD
-
-                            boolean genReturn = false;
-                            boolean genConditional = false;
-                            if (gotoOrFallThroughAfterConstant(trueBlock) && gotoOrFallThroughAfterConstant(falseBlock) && trueBlock.getSuccessor(0) == falseBlock.getSuccessor(0)) {
-                                genConditional = true;
-                            } else if (parent != null && returnAfterConstant(trueBlock) && returnAfterConstant(falseBlock)) {
-                                genReturn = true;
-                                genConditional = true;
-                            }
-
-                            if (genConditional) {
-                                ConstantNode trueValue = currentGraph.unique(ConstantNode.forInt(trueBlockInt));
-                                ConstantNode falseValue = currentGraph.unique(ConstantNode.forInt(falseBlockInt));
-                                if (negate) {
-                                    ConstantNode tmp = falseValue;
-                                    falseValue = trueValue;
-                                    trueValue = tmp;
-                                }
-                                ValueNode conditionalNode = ConditionalNode.create(condition, trueValue, falseValue);
-                                if (conditionalNode.graph() == null) {
-                                    conditionalNode = currentGraph.addOrUnique(conditionalNode);
-                                }
-                                if (genReturn) {
-                                    this.genReturn(conditionalNode);
-                                } else {
-                                    frameState.push(Kind.Int, conditionalNode);
-                                    appendGoto(trueBlock.getSuccessor(0));
-                                    stream.setBCI(oldBci);
-                                }
-=======
                             if (tryGenConditionalForIf(trueBlock, falseBlock, condition, oldBci, trueBlockInt, falseBlockInt)) {
->>>>>>> 2f61e8c1
                                 return;
                             }
                         }
@@ -2144,7 +2101,7 @@
                 if (gotoOrFallThroughAfterConstant(trueBlock) && gotoOrFallThroughAfterConstant(falseBlock) && trueBlock.getSuccessor(0) == falseBlock.getSuccessor(0)) {
                     genConditionalForIf(trueBlock, condition, oldBci, trueBlockInt, falseBlockInt, false);
                     return true;
-                } else if (this.currentDepth != 0 && returnAfterConstant(trueBlock) && returnAfterConstant(falseBlock)) {
+                } else if (this.parent != null && returnAfterConstant(trueBlock) && returnAfterConstant(falseBlock)) {
                     genConditionalForIf(trueBlock, condition, oldBci, trueBlockInt, falseBlockInt, true);
                     return true;
                 }
