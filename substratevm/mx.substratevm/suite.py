# pylint: disable=line-too-long
suite = {
    "mxversion": "5.308.1",
    "name": "substratevm",
<<<<<<< HEAD
    "version" : "21.2.0.1",
=======
    "version" : "21.3.0",
>>>>>>> 84541b16
    "release" : True,
    "url" : "https://github.com/oracle/graal/tree/master/substratevm",

    "groupId" : "org.graalvm.nativeimage",
    "developer": {
        "name": "GraalVM Development",
        "email": "graalvm-dev@oss.oracle.com",
        "organization": "Oracle Corporation",
        "organizationUrl": "http://www.graalvm.org/",
    },
    "scm" : {
        "url" : "https://github.com/oracle/graal",
        "read" : "https://github.com/oracle/graal.git",
        "write" : "git@github.com:oracle/graal.git",
    },

    "defaultLicense" : "GPLv2-CPE",

    "versionConflictResolution": "latest",

    "javac.lint.overrides": "-path",

    "imports": {
        "suites": [
            {
                "name": "compiler",
                "subdir": True,
                "urls" : [
                    {"url" : "https://curio.ssw.jku.at/nexus/content/repositories/snapshots", "kind" : "binary"},
                ]
            },
        ]
    },

    "libraries" : {
        "RENAISSANCE_HARNESS_v0.9" : {
            "urls" : ["https://lafo.ssw.uni-linz.ac.at/pub/graal-external-deps/renaissance/renaissance-harness_v0.9.0.tar.gz"],
            "sha1" : "0bef46df4699d896034005d6f3f0422a7075482b",
            "packedResource": True,
        },
        "RENAISSANCE_HARNESS_v0.10" : {
            "urls" : ["https://lafo.ssw.uni-linz.ac.at/pub/graal-external-deps/renaissance/renaissance-harness_v0.10.0.tar.gz"],
            "sha1" : "842e60f56d9871a1fa5700dcc446acbd041e875b",
            "packedResource": True,
        },
        "RENAISSANCE_HARNESS_v0.11" : {
            "urls" : ["https://lafo.ssw.uni-linz.ac.at/pub/graal-external-deps/renaissance/renaissance-harness_v0.11.0.tar.gz"],
            "sha1" : "8d402c1e7c972badfcffdd6c64ed4e791b0dea02",
            "packedResource": True,
        },
        "DACAPO_SVM" : {
            "urls" : ["https://lafo.ssw.uni-linz.ac.at/pub/graal-external-deps/dacapo-9.12-native-image.jar"],
            "sha1" : "5d534f0b7aa9124d9797a180688468d2f126039a",
        },
        "SPARK_BREEZE_PATCHED" : {
            "urls" : ["https://lafo.ssw.uni-linz.ac.at/pub/graal-external-deps/breeze_2.11-0.11.2-patched.jar"],
            "sha1" : "e3327f5d890b5af0f7363a8b3cd95b6ce24bc1ea",
        },
        "XERCES_IMPL" : {
            "sha1" : "006898f2bdfeca5ac996cfff1b76ef98af5aa6f2",
            "maven" : {
                "groupId" : "xerces",
                "artifactId" : "xercesImpl",
                "version" : "2.6.2-jaxb-1.0.6",
           },
        },
        "LLVM_WRAPPER_SHADOWED": {
            "sha1" : "f2d365a8d432d6b2127acda19c5d3418126db9b0",
            "sourceSha1" : "0801daf22b189bbd9d515614a2b79c92af225d56",
            "dependencies" : ["JAVACPP_SHADOWED"],
            "urlbase": "https://lafo.ssw.uni-linz.ac.at/pub/graal-external-deps/native-image",
            "urls": ["{urlbase}/llvm-shadowed-9.0.0-1.5.2.jar"],
            "sourceUrls": ["{urlbase}/llvm-shadowed-9.0.0-1.5.2-sources.jar"],
            "license" : "GPLv2-CPE",
            "moduleName" : "com.oracle.svm.shadowed.org.bytedeco.llvm"
        },
        "JAVACPP_SHADOWED": {
            "sha1" : "212aaddcd73448c7b6da781fb6cde934c667dc2c",
            "sourceSha1" : "3e9cfc02750ba8ea3babc1b8546a50ec36b849a2",
            "urlbase": "https://lafo.ssw.uni-linz.ac.at/pub/graal-external-deps/native-image",
            "urls": ["{urlbase}/javacpp-shadowed-1.5.2.jar"],
            "sourceUrls": ["{urlbase}/javacpp-shadowed-1.5.2-sources.jar"],
            "license" : "GPLv2-CPE",
            "moduleName" : "com.oracle.svm.shadowed.org.bytedeco.javacpp"
        },
        "LLVM_PLATFORM_SPECIFIC_SHADOWED": {
            "urlbase": "https://lafo.ssw.uni-linz.ac.at/pub/graal-external-deps/native-image",
            "os_arch": {
                "linux": {
                    "amd64": {
                        "sha1": "53acc3692e0f67f3b4a4e5fa5b4a5a1de1aa7947",
                        "urls": ["{urlbase}/llvm-shadowed-9.0.0-1.5.2-linux-x86_64.jar"],
                        "moduleName" : "com.oracle.svm.shadowed.org.bytedeco.llvm.linux.x86_64"
                    },
                    "aarch64": {
                        "sha1": "49b2bff3ab0ecea436bd0f8ed64af28e5bdbd03a",
                        "urls": ["{urlbase}/llvm-shadowed-9.0.0-1.5.2-linux-arm64.jar"],
                        "moduleName" : "com.oracle.svm.shadowed.org.bytedeco.llvm.linux.arm64"
                    },
                    "<others>": {
                        "optional": True,
                    },
                },
                "darwin": {
                    "amd64": {
                        "sha1": "d1082bfd227b8f084682a2cd3b06e36f5d046e5e",
                        "urls": ["{urlbase}/llvm-shadowed-9.0.0-1.5.2-macosx-x86_64.jar"],
                        "moduleName" : "com.oracle.svm.shadowed.org.bytedeco.llvm.macosx.x86_64"
                    },
                },
                "<others>": {
                    "<others>": {
                        "optional": True,
                    }
                }
            },
        }
    },

    "projects": {
        "com.oracle.svm.util": {
            "subDir": "src",
            "sourceDirs": ["src"],
            "dependencies": [
                "sdk:GRAAL_SDK",
                "compiler:GRAAL",
            ],
            "javaCompliance": "8+",
            "annotationProcessors": [
                "compiler:GRAAL_PROCESSOR",
            ],
            "checkstyle": "com.oracle.svm.core",
            "workingSets": "SVM",
        },
        "com.oracle.svm.util.jdk11": {
            "subDir": "src",
            "sourceDirs": ["src"],
            "dependencies": [
                "com.oracle.svm.util",
            ],
            "requires" : ["java.instrument"],
            "requiresConcealed" : {
                "java.base" : ["jdk.internal.module"],
            },
            "javaCompliance": "11+",
            "multiReleaseJarVersion": "11",
            "overlayTarget" : "com.oracle.svm.util",
            "annotationProcessors": [
                "compiler:GRAAL_PROCESSOR",
            ],
            "checkstyle": "com.oracle.svm.core",
            "workingSets": "SVM",
        },

        "com.oracle.svm.core": {
            "subDir": "src",
            "sourceDirs": [
                "src",
                "headers",
            ],
            "dependencies": [
                "com.oracle.svm.util",
            ],
            "javaCompliance": "8+",
            "checkstyleVersion" : "8.36.1",
            "annotationProcessors": [
                "compiler:GRAAL_PROCESSOR",
            ],
            "workingSets": "SVM",
        },

        "com.oracle.svm.core.containers": {
            "subDir": "src",
            "sourceDirs": ["src"],
            "dependencies": ["com.oracle.svm.core"],
            "javaCompliance": "8+",
            "workingSets": "SVM",
            "spotbugs": "false",
        },

        "com.oracle.svm.core.jdk8": {
            "subDir": "src",
            "sourceDirs": ["src"],
            "dependencies": ["com.oracle.svm.core"],
            "javaCompliance": "8",
            "checkstyle": "com.oracle.svm.core",
            "workingSets": "SVM",
        },

        "com.oracle.svm.core.jdk11": {
            "subDir": "src",
            "sourceDirs": ["src"],
            "dependencies": ["com.oracle.svm.core"],
            "requires" : [
                "java.logging",
                "jdk.unsupported",
                "java.compiler",
            ],
            "requiresConcealed" : {
                "java.base" : [
                    "jdk.internal.module",
                    "jdk.internal.reflect",
                    "jdk.internal.misc",
                    "jdk.internal.logger",
                    "jdk.internal.loader",
                    "sun.util.resources",
                    "sun.text.spi",
                    "jdk.internal.perf",
                    "sun.util.locale.provider",
                    "jdk.internal.loader"
                ],
            },
            "javaCompliance": "11+",
            "checkstyle": "com.oracle.svm.core",
            "workingSets": "SVM",
        },

        "com.oracle.svm.core.jdk14": {
            "subDir": "src",
            "sourceDirs": ["src"],
            "dependencies": ["com.oracle.svm.core"],
            "requiresConcealed" : {
                "java.base" : [
                    "jdk.internal.access.foreign",
                ],
            },
            "javaCompliance": "14+",
            "checkstyle": "com.oracle.svm.core",
            "workingSets": "SVM",
        },

        "com.oracle.svm.core.jdk15": {
            "subDir": "src",
            "sourceDirs": ["src"],
            "dependencies": [
                "com.oracle.svm.core",
                "com.oracle.svm.core.jdk11"
            ],
            "requiresConcealed" : {
                "java.base" : [
                    "jdk.internal.loader",
                    "jdk.internal.misc",
                    "sun.invoke.util",
                ],
            },
            "javaCompliance": "15+",
            "checkstyle": "com.oracle.svm.core",
            "workingSets": "SVM",
        },

        "com.oracle.svm.core.jdk16": {
            "subDir": "src",
            "sourceDirs": ["src"],
            "dependencies": ["com.oracle.svm.core"],
            "requiresConcealed" : {
                "java.base" : [
                    "jdk.internal.loader",
                    "jdk.internal.misc",
                    "sun.invoke.util",
                ],
            },
            "javaCompliance": "16+",
            "checkstyle": "com.oracle.svm.core",
            "workingSets": "SVM",
        },

        "com.oracle.svm.core.jdk17": {
            "subDir": "src",
            "sourceDirs": ["src"],
            "dependencies": ["com.oracle.svm.core"],
            "requiresConcealed" : {
                "java.base" : [
                    "jdk.internal.loader",
                    "jdk.internal.misc",
                    "jdk.internal.platform",
                    "sun.invoke.util",
                ],
            },
            "javaCompliance": "17+",
            "checkstyle": "com.oracle.svm.core",
            "workingSets": "SVM",
        },


        "com.oracle.svm.core.genscavenge": {
            "subDir": "src",
            "sourceDirs": [
                "src",
            ],
            "dependencies": [
                "com.oracle.svm.core",
            ],
            "checkstyle": "com.oracle.svm.core",
            "javaCompliance": "8+",
            "annotationProcessors": [
                "compiler:GRAAL_PROCESSOR",
            ],
            "workingSets": "SVM",
        },

        "com.oracle.svm.core.graal.amd64": {
            "subDir": "src",
            "sourceDirs": ["src"],
            "dependencies": [
                "com.oracle.svm.core",
            ],
            "checkstyle": "com.oracle.svm.core",
            "javaCompliance": "8+",
            "annotationProcessors": [
                "compiler:GRAAL_PROCESSOR",
            ],
            "workingSets": "SVM",
        },
        "com.oracle.svm.core.graal.aarch64": {
            "subDir": "src",
            "sourceDirs": ["src"],
            "dependencies": [
                "com.oracle.svm.core",
            ],
            "checkstyle": "com.oracle.svm.core",
            "javaCompliance": "8+",
            "annotationProcessors": [
                "compiler:GRAAL_PROCESSOR",
            ],
            "workingSets": "SVM",
        },
        "com.oracle.svm.core.graal.llvm": {
            "subDir": "src",
            "sourceDirs": ["src"],
            "dependencies": [
                "com.oracle.svm.hosted",
                "LLVM_WRAPPER_SHADOWED",
                "LLVM_PLATFORM_SPECIFIC_SHADOWED",
            ],
            "checkstyle": "com.oracle.svm.core",
            "javaCompliance": "8+",
            "annotationProcessors": [
                "compiler:GRAAL_PROCESSOR",
            ],
            "workingSets": "SVM",
        },

        "com.oracle.svm.core.posix": {
            "subDir": "src",
            "sourceDirs": ["src"],
            "dependencies": [
                "com.oracle.svm.core.graal.amd64",
                "com.oracle.svm.core.graal.aarch64",
            ],
            "checkstyle": "com.oracle.svm.core",
            "javaCompliance": "8+",
            "annotationProcessors": [
                "compiler:GRAAL_PROCESSOR",
            ],
            "workingSets": "SVM",
            "spotbugs": "false",
        },

        "com.oracle.svm.core.windows": {
            "subDir": "src",
            "sourceDirs": ["src"],
            "dependencies": [
                "com.oracle.svm.core.graal.amd64",
            ],
            "checkstyle": "com.oracle.svm.core",
            "javaCompliance": "8+",
            "annotationProcessors": [
                "compiler:GRAAL_PROCESSOR",
            ],
            "workingSets": "SVM",
            "spotbugs": "false",
        },

        "com.oracle.graal.pointsto": {
            "subDir": "src",
            "sourceDirs": ["src"],
            "dependencies": [
                "com.oracle.svm.util",
            ],
            "checkstyle": "com.oracle.graal.pointsto",
            "javaCompliance": "8+",
            "checkstyleVersion" : "8.36.1",
            "annotationProcessors": [
                "compiler:GRAAL_PROCESSOR",
            ],
            "workingSets": "SVM",
        },
        "com.oracle.svm.hosted": {
            "subDir": "src",
            "sourceDirs": ["src"],
            "dependencies": [
                "com.oracle.objectfile",
                "com.oracle.svm.core",
                "com.oracle.graal.pointsto",
            ],
            "javaCompliance": "8+",
            "checkstyleVersion" : "8.36.1",
            "annotationProcessors": [
                "compiler:GRAAL_PROCESSOR",
            ],
            "workingSets": "SVM",
        },

        "com.oracle.svm.hosted.jdk8": {
            "subDir": "src",
            "sourceDirs": ["src"],
            "dependencies": [
                "com.oracle.svm.hosted",
            ],
            "javaCompliance": "8",
            "checkstyle" : "com.oracle.svm.hosted",
            "checkPackagePrefix" : "false",
            "annotationProcessors": [
                "compiler:GRAAL_PROCESSOR",
            ],
            "workingSets": "SVM",
        },

        "com.oracle.svm.hosted.jdk11": {
            "subDir": "src",
            "sourceDirs": ["src"],
            "dependencies": [
                "com.oracle.svm.hosted",
                "com.oracle.svm.core.jdk11"
            ],
            "requires" : ["java.instrument"],
            "requiresConcealed" : {
                "jdk.internal.vm.ci": ["jdk.vm.ci.meta"],
                "java.base" : ["jdk.internal.module"],
            },
            "javaCompliance": "11+",
            "checkstyle" : "com.oracle.svm.hosted",
            "multiReleaseJarVersion": "11",
            "annotationProcessors": [
                "compiler:GRAAL_PROCESSOR",
            ],
            "workingSets": "SVM",
        },
        "com.oracle.svm.hosted.jdk14": {
            "subDir": "src",
            "sourceDirs": ["src"],
            "dependencies": [
                "com.oracle.svm.hosted",
            ],
            "requiresConcealed" : {
                "java.base" :
                    ["jdk.internal.loader"],
                "jdk.internal.vm.ci" :
                    ["jdk.vm.ci.meta"],
            },
            "javaCompliance": "14+",
            "annotationProcessors": [
                "compiler:GRAAL_PROCESSOR",
            ],
            "workingSets": "SVM",
        },
        # Native libraries below explicitly set _FORTIFY_SOURCE to 0. This constant controls how glibc handles some
        # functions that can cause a stack overflow like snprintf. If set to 1 or 2, it causes glibc to use internal
        # functions with extra checking that are not available in all libc implementations. Different distros use
        # different defaults for this constant (e.g., gcc on Ubuntu 18.04 sets it to 2), so we set it to 0 here.
        "com.oracle.svm.native.libchelper": {
            "subDir": "src",
            "native": "static_lib",
            "os_arch": {
                "solaris": {
                    "<others>": {
                        "ignore": "solaris is not supported",
                    },
                },
                "windows": {
                    "<others>": {
                        "cflags": ["-Zi", "-O2", "-D_LITTLE_ENDIAN", "-DJDK_VER=<jdk_ver>"],
                    },
                },
                "<others>": {
                    "<others>": {
                        "cflags": ["-g", "-gdwarf-4", "-fPIC", "-O2", "-D_LITTLE_ENDIAN", "-ffunction-sections", "-fdata-sections", "-fvisibility=hidden", "-D_FORTIFY_SOURCE=0"],
                    },
                },
            },
        },

        "com.oracle.svm.native.darwin": {
            "subDir": "src",
            "native": "static_lib",
            "os_arch": {
                "darwin": {
                    "<others>": {
                        "cflags": ["-ObjC", "-fPIC", "-O1", "-D_LITTLE_ENDIAN", "-ffunction-sections", "-fdata-sections", "-fvisibility=hidden", "-D_FORTIFY_SOURCE=0"],
                    },
                },
                "<others>": {
                    "<others>": {
                        "ignore": "only needed on darwin",
                    },
                },
            },
        },

        "com.oracle.svm.native.jvm.posix": {
            "subDir": "src",
            "native": "static_lib",
            "deliverable" : "jvm",
            "use_jdk_headers" : True,
            "os_arch" : {
                "darwin": {
                    "<others>" : {
                        "cflags": ["-g", "-fPIC", "-O2", "-ffunction-sections", "-fdata-sections", "-fvisibility=hidden"],
                    },
                },
                "linux": {
                    "<others>" : {
                        "cflags": ["-g", "-gdwarf-4", "-fPIC", "-O2", "-ffunction-sections", "-fdata-sections", "-fvisibility=hidden", "-D_FORTIFY_SOURCE=0", "-D_GNU_SOURCE"],
                    },
                },
                "<others>": {
                    "<others>": {
                        "ignore": "only darwin and linux are supported",
                    },
                },
            },
            "dependencies": [
                "svm-jvmfuncs-fallback-builder",
            ],
        },

        "com.oracle.svm.native.jvm.windows": {
            "subDir": "src",
            "native": "static_lib",
            "deliverable" : "jvm",
            "use_jdk_headers" : True,
            "os_arch" : {
                "windows": {
                    "amd64" : {
                        "cflags": ["-MD", "-Zi", "-O2"],
                    },
                },
                "<others>": {
                    "<others>": {
                        "ignore": "only windows is supported",
                    },
                },
            },
            "dependencies": [
                "svm-jvmfuncs-fallback-builder",
            ],
        },

        "svm-jvmfuncs-fallback-builder": {
            "class" : "SubstrateJvmFuncsFallbacksBuilder",
        },

        "com.oracle.svm.jni": {
            "subDir": "src",
            "sourceDirs": ["src"],
            "dependencies": [
                "com.oracle.svm.hosted",
            ],
            "checkstyle": "com.oracle.svm.core",
            "workingSets": "SVM",
            "annotationProcessors": [
                "compiler:GRAAL_PROCESSOR",
            ],
            "javaCompliance": "8+",
            "spotbugs": "false",
        },

        "com.oracle.svm.jfr": {
            "subDir": "src",
            "sourceDirs": ["src"],
            "dependencies": [
                "com.oracle.svm.hosted",
            ],
            "checkstyle": "com.oracle.svm.core",
            "javaCompliance": "11+",
            "requires": [
                "jdk.jfr",
                "jdk.management",
                "jdk.unsupported"
            ],
            "requiresConcealed": {
                "jdk.jfr": [
                    "jdk.jfr.internal",
                    "jdk.jfr.internal.consumer",
                    "jdk.jfr.internal.jfc",
                    "jdk.jfr.internal.handlers",
                    "jdk.jfr.events"
                ],
                "jdk.internal.vm.ci": [
                    "jdk.vm.ci.meta",
                    "jdk.vm.ci.code",
                    "jdk.vm.ci.hotspot"
                ],
                "java.base": [
                    "jdk.internal.event",
                    "jdk.internal.misc",
                    "jdk.internal.util.xml",
                    "jdk.internal.util.xml.impl",
                    "jdk.internal.org.xml.sax.helpers"
                ]
            },
            "annotationProcessors": [
                "compiler:GRAAL_PROCESSOR",
            ],
            "workingSets": "SVM",
        },

        "com.oracle.svm.driver": {
            "subDir": "src",
            "sourceDirs": [
                "src",
                "resources"
            ],
            "dependencies": [
                "com.oracle.svm.hosted",
            ],
            "checkstyle": "com.oracle.svm.driver",
            "checkstyleVersion" : "8.36.1",
            "workingSets": "SVM",
            "annotationProcessors": [
                "compiler:GRAAL_PROCESSOR",
            ],
            "javaCompliance": "8+",
            "spotbugs": "false",
        },

        "com.oracle.svm.driver.jdk11": {
            "subDir": "src",
            "sourceDirs": [
                "src",
            ],
            "checkstyle": "com.oracle.svm.driver",
            "workingSets": "SVM",
            "annotationProcessors": [
                "compiler:GRAAL_PROCESSOR",
            ],
            "javaCompliance" : "11+",
            "spotbugs": "false",
        },

        "com.oracle.svm.junit": {
            "subDir": "src",
            "sourceDirs": ["src"],
            "dependencies": [
                "com.oracle.svm.reflect",
                "mx:JUNIT_TOOL",
            ],
            "checkstyle": "com.oracle.svm.core",
            "workingSets": "SVM",
            "annotationProcessors": [
                "compiler:GRAAL_PROCESSOR",
            ],
            "javaCompliance": "8+",
            "spotbugs": "false",
        },

        "com.oracle.svm.test": {
            "subDir": "src",
            "sourceDirs": ["src"],
            "dependencies": [
                "mx:JUNIT_TOOL",
                "sdk:GRAAL_SDK",
                "SVM",
            ],
            "checkstyle": "com.oracle.svm.core",
            "workingSets": "SVM",
            "annotationProcessors": [
                "compiler:GRAAL_PROCESSOR",
            ],
            "javaCompliance": "8+",
            "spotbugs": "false",
        },

        "com.oracle.svm.test.jdk11": {
            "subDir": "src",
            "sourceDirs": ["src"],
            "dependencies": [
                "mx:JUNIT_TOOL",
                "sdk:GRAAL_SDK",
                "SVM",
            ],
            "requires" : [
                "java.compiler",
                "jdk.jfr",
            ],
            "checkstyle": "com.oracle.svm.core",
            "workingSets": "SVM",
            "annotationProcessors": [
                "compiler:GRAAL_PROCESSOR",
            ],
            "javaCompliance": "11+",
            "spotbugs": "false",
            "testProject": True,
        },

        "com.oracle.svm.configure.test": {
            "subDir": "src",
            "sourceDirs": ["src"],
            "dependencies": [
                "mx:JUNIT_TOOL",
                "sdk:GRAAL_SDK",
                "com.oracle.svm.configure",
            ],
            "checkstyle": "com.oracle.svm.core",
            "workingSets": "SVM",
            "annotationProcessors": [
                "compiler:GRAAL_PROCESSOR",
            ],
            "javaCompliance": "8+",
            "spotbugs": "false",
            "testProject": True,
        },

        "com.oracle.svm.reflect": {
            "subDir": "src",
            "sourceDirs": ["src"],
            "dependencies": [
                "com.oracle.svm.hosted",
            ],
            "checkstyle": "com.oracle.svm.core",
            "workingSets": "SVM",
            "annotationProcessors": [
                "compiler:GRAAL_PROCESSOR",
            ],
            "javaCompliance": "8+",
            "spotbugs": "false",
        },

        "com.oracle.svm.methodhandles": {
            "subDir": "src",
            "sourceDirs": ["src"],
            "dependencies": [
                "com.oracle.svm.reflect",
            ],
            "checkstyle": "com.oracle.svm.core",
            "workingSets": "SVM",
            "annotationProcessors": [
                "compiler:GRAAL_PROCESSOR",
            ],
            "javaCompliance": "8+",
            "spotbugs": "false",
        },

        "com.oracle.svm.tutorial" : {
            "subDir": "src",
            "sourceDirs" : ["src"],
            "dependencies" : ["com.oracle.svm.core"],
            "checkstyle" : "com.oracle.svm.truffle",
            "javaCompliance" : "8+",
            "annotationProcessors" : [
                "compiler:GRAAL_PROCESSOR",
            ],
            "workingSets" : "SVM",
            "spotbugs" : "false",
        },

        "com.oracle.objectfile" : {
            "subDir": "src",
            "sourceDirs" : ["src"],
            "dependencies" : [
                "compiler:GRAAL"
            ],
            "checkstyle" : "com.oracle.svm.hosted",
            "javaCompliance" : "8+",
            "annotationProcessors" : ["compiler:GRAAL_PROCESSOR"],
            "workingSets" : "SVM",
            "spotbugs" : "false",
        },

        "com.oracle.svm.graal": {
            "subDir": "src",
            "sourceDirs": ["src"],
            "dependencies": [
                "com.oracle.svm.hosted",
                "truffle:TRUFFLE_API",
            ],
            "checkstyle": "com.oracle.svm.hosted",
            "javaCompliance": "8+",
            "annotationProcessors": [
                "compiler:GRAAL_PROCESSOR",
            ],
        },

        "com.oracle.svm.graal.test": {
            "subDir": "src",
            "sourceDirs": ["src"],
            "dependencies": [
                "mx:JUNIT_TOOL",
                "sdk:GRAAL_SDK",
                "com.oracle.svm.graal",
            ],
            "requiresConcealed" : {
                "jdk.internal.vm.ci": ["jdk.vm.ci.meta"],
            },
            "checkstyle": "com.oracle.svm.core",
            "workingSets": "SVM",
            "annotationProcessors": [
                "compiler:GRAAL_PROCESSOR",
            ],
            "javaCompliance": "8+",
            "spotbugs": "false",
            "testProject": True,
        },

        "com.oracle.svm.thirdparty": {
            "subDir": "src",
            "sourceDirs": ["src"],
            "dependencies": [
                "com.oracle.svm.core",
            ],
            "checkstyle": "com.oracle.svm.truffle",
            "javaCompliance": "8+",
            "annotationProcessors": [
                "compiler:GRAAL_PROCESSOR",
            ],
            "workingSets": "SVM",
        },

        "com.oracle.svm.bench": {
            "subDir": "src",
            "sourceDirs": ["src"],
            "dependencies": [
                "com.oracle.svm.core",
            ],
            "checkstyle": "com.oracle.svm.truffle",
            "javaCompliance": "8+",
            "annotationProcessors": [
                "compiler:GRAAL_PROCESSOR",
            ],
            "workingSets": "SVM",
        },

        "com.oracle.svm.truffle": {
            "subDir": "src",
            "sourceDirs": ["src"],
            "dependencies": [
                "com.oracle.svm.graal",
            ],
            "checkstyle": "com.oracle.svm.truffle",
            "javaCompliance": "8+",
            "checkstyleVersion" : "8.36.1",
            "annotationProcessors": [
                "compiler:GRAAL_PROCESSOR",
            ],
            "workingSets": "SVM",
        },

        "com.oracle.svm.truffle.nfi": {
            "subDir": "src",
            "sourceDirs": ["src"],
            "dependencies": [
                "com.oracle.svm.truffle",
            ],
            "checkstyle": "com.oracle.svm.truffle",
            "javaCompliance": "8+",
            "annotationProcessors": [
                "truffle:TRUFFLE_DSL_PROCESSOR",
            ],
            "workingSets": "SVM",
        },

        "com.oracle.svm.truffle.nfi.posix": {
            "subDir": "src",
            "sourceDirs": ["src"],
            "dependencies": [
                "com.oracle.svm.truffle.nfi",
                "com.oracle.svm.core.posix",
            ],
            "checkstyle": "com.oracle.svm.truffle",
            "javaCompliance": "8+",
            "annotationProcessors": [
                "truffle:TRUFFLE_DSL_PROCESSOR",
            ],
            "workingSets": "SVM",
        },

        "com.oracle.svm.truffle.nfi.windows": {
            "subDir": "src",
            "sourceDirs": ["src"],
            "dependencies": [
                "com.oracle.svm.truffle.nfi",
                "com.oracle.svm.core.windows",
            ],
            "checkstyle": "com.oracle.svm.truffle",
            "javaCompliance": "8+",
            "annotationProcessors": [
                "truffle:TRUFFLE_DSL_PROCESSOR",
            ],
            "workingSets": "SVM",
        },

        "com.oracle.svm.polyglot": {
            "subDir": "src",
            "sourceDirs": ["src"],
            "generatedDependencies": [
                "com.oracle.svm.graal",
            ],
            "checkstyle": "com.oracle.svm.truffle",
            "javaCompliance": "8+",
            "annotationProcessors": [
                "compiler:GRAAL_PROCESSOR",
            ],
            "workingSets": "SVM",
            "spotbugs": "false",
        },

        "org.graalvm.polyglot.nativeapi" : {
            "subDir": "src",
            "sourceDirs" : [
                "src",
                "resources",
            ],
            "dependencies" : [
                "sdk:GRAAL_SDK",
                "com.oracle.svm.hosted",
            ],
            "checkstyle": "org.graalvm.polyglot.nativeapi",
            "checkstyleVersion" : "8.36.1",
            "javaCompliance" : "8+",
            "annotationProcessors" : [
                "compiler:GRAAL_PROCESSOR",
            ],
            "workingSets" : "SVM",
            "spotbugs": "false",
        },

        "com.oracle.svm.graal.hotspot.libgraal" : {
            "subDir": "src",
            "sourceDirs": ["src"],
            "dependencies": [
                "com.oracle.svm.jni",
                "com.oracle.svm.reflect",
                "com.oracle.svm.graal",
                "compiler:GRAAL"
            ],
            "checkstyle" : "com.oracle.svm.hosted",
            "javaCompliance": "8,11+",
            "annotationProcessors": [
                "compiler:GRAAL_PROCESSOR",
            ],
        },

        "com.oracle.svm.configure": {
            "subDir": "src",
            "sourceDirs": [
                "src",
                "resources",
            ],
            "dependencies": [
                "com.oracle.svm.core",
            ],
            "checkstyle": "com.oracle.svm.driver",
            "workingSets": "SVM",
            "annotationProcessors": [
            ],
            "javaCompliance": "8+",
            "spotbugs": "false",
        },

        "com.oracle.svm.configure.jdk11": {
            "subDir": "src",
            "sourceDirs": [
                "src",
            ],
            "dependencies": [
                "com.oracle.svm.configure",
            ],
            "checkstyle": "com.oracle.svm.driver",
            "workingSets": "SVM",
            "annotationProcessors": [
            ],
            "javaCompliance": "11+",
            "spotbugs": "false",
        },

        "com.oracle.svm.jvmtiagentbase": {
            "subDir": "src",
            "sourceDirs": [
                "src",
            ],
            "dependencies": [
                "com.oracle.svm.jni",
            ],
            "checkstyle": "com.oracle.svm.driver",
            "workingSets": "SVM",
            "annotationProcessors": [
                "compiler:GRAAL_PROCESSOR",
            ],
            "javaCompliance": "8+",
            "spotbugs": "false",
        },

        "com.oracle.svm.agent": {
            "subDir": "src",
            "sourceDirs": [
                "src",
                "resources"
            ],
            "dependencies": [
                "JVMTI_AGENT_BASE",
                "com.oracle.svm.configure",
                "com.oracle.svm.driver",
            ],
            "checkstyle": "com.oracle.svm.driver",
            "workingSets": "SVM",
            "annotationProcessors": [
                "compiler:GRAAL_PROCESSOR",
            ],
            "javaCompliance": "8+",
            "spotbugs": "false",
        },

        "com.oracle.svm.diagnosticsagent": {
            "subDir": "src",
            "sourceDirs": [
                "src",
                "resources"
            ],
            "dependencies": [
                "JVMTI_AGENT_BASE",
            ],
            "checkstyle": "com.oracle.svm.driver",
            "workingSets": "SVM",
            "annotationProcessors": [
                "compiler:GRAAL_PROCESSOR",
            ],
            "javaCompliance": "8+",
            "spotbugs": "false",
        },

        "com.oracle.svm.truffle.tck" : {
            "subDir": "src",
            "sourceDirs": ["src"],
            "dependencies": [
                "com.oracle.svm.hosted",
            ],
            "checkstyle" : "com.oracle.svm.truffle",
            "workingSets": "SVM",
            "annotationProcessors": [
                "compiler:GRAAL_PROCESSOR",
            ],
            "javaCompliance": "1.8",
        },
    },

    "distributions": {
        #
        # External Distributions
        #
        "SVM": {
            "subDir": "src",
            "description" : "SubstrateVM image builder components",
            "dependencies": [
                "com.oracle.svm.graal",
                "com.oracle.svm.truffle",
                "com.oracle.svm.hosted",
                "com.oracle.svm.hosted.jdk8",
                "com.oracle.svm.hosted.jdk11",
                "com.oracle.svm.hosted.jdk14",
                "com.oracle.svm.core",
                "com.oracle.svm.core.jdk8",
                "com.oracle.svm.core.jdk11",
                "com.oracle.svm.core.jdk14",
                "com.oracle.svm.core.jdk15",
                "com.oracle.svm.core.jdk16",
                "com.oracle.svm.core.jdk17",
                "com.oracle.svm.core.graal.amd64",
                "com.oracle.svm.core.graal.aarch64",
                "com.oracle.svm.core.posix",
                "com.oracle.svm.core.windows",
                "com.oracle.svm.core.genscavenge",
                "com.oracle.svm.core.containers",
                "com.oracle.svm.jni",
                "com.oracle.svm.jfr",
                "com.oracle.svm.reflect",
                "com.oracle.svm.methodhandles"
            ],
            "manifestEntries" : {
                "Premain-Class": "com.oracle.svm.hosted.agent.NativeImageBytecodeInstrumentationAgent",
            },
            "distDependencies": [
                "sdk:GRAAL_SDK",
                "OBJECTFILE",
                "POINTSTO",
                "compiler:GRAAL",
            ],
            "moduleInfo" : {
                "name" : "org.graalvm.nativeimage.builder",
                "exports" : [
                    "com.oracle.svm.core.configure", # even Feature impls on class-path need access, thus unqualified
                    "com.oracle.svm.core.jdk", # Uses of com.oracle.svm.core.jdk.StackTraceUtils
                    "com.oracle.svm.core.snippets", # Uses of com.oracle.svm.core.snippets.KnownIntrinsics
                    "com.oracle.svm.core", # Uses of com.oracle.svm.core.TypeResult
                    "com.oracle.svm.core.util", # Uses of com.oracle.svm.core.util.VMError
                    "com.oracle.svm.hosted                        to java.base",
                    "com.oracle.svm.hosted.agent                  to java.instrument",
                    "com.oracle.svm.truffle.api                   to org.graalvm.truffle",
                    "* to jdk.internal.vm.compiler,org.graalvm.nativeimage.driver,org.graalvm.nativeimage.configure,org.graalvm.nativeimage.librarysupport,org.graalvm.nativeimage.llvm,org.graalvm.nativeimage.agent.jvmtibase,org.graalvm.nativeimage.agent.tracing,org.graalvm.nativeimage.agent.diagnostics,com.oracle.svm.svm_enterprise",
                ],
                "opens" : [
                    "com.oracle.svm.core.nodes                    to jdk.internal.vm.compiler",
                    "com.oracle.svm.core.graal.nodes              to jdk.internal.vm.compiler",
                    "com.oracle.svm.core.graal.snippets           to jdk.internal.vm.compiler",
                    "com.oracle.svm.hosted.fieldfolding           to jdk.internal.vm.compiler",
                ],
                "requires": [
                    "java.management",
                    "jdk.management",
                    "java.xml.crypto",
                    "java.desktop",
                    "java.security.sasl",
                    "java.smartcardio",
                    "java.net.http",
                    "jdk.sctp",
                    "jdk.scripting.nashorn@11..14",
                ],
                "uses" : [
                    "org.graalvm.nativeimage.Platform",
                    "com.oracle.truffle.api.TruffleLanguage.Provider",
                    "com.oracle.truffle.api.instrumentation.TruffleInstrument.Provider",
                    "com.oracle.svm.hosted.agent.NativeImageBytecodeInstrumentationAgentExtension",
                ],
                "requiresConcealed": {
                    "jdk.internal.vm.ci": [
                        "jdk.vm.ci.common",
                        "jdk.vm.ci.meta",
                        "jdk.vm.ci.code",
                        "jdk.vm.ci.services",
                        "jdk.vm.ci.runtime",
                        "jdk.vm.ci.amd64",
                        "jdk.vm.ci.aarch64",
                        "jdk.vm.ci.hotspot",
                    ],
                    "java.base": [
                        "sun.reflect.annotation",
                        "sun.reflect.generics.reflectiveObjects",
                        "sun.reflect.generics.repository",
                        "sun.reflect.generics.tree",
                        "sun.util.calendar",
                        "sun.security.jca",
                        "sun.security.util",
                        "sun.security.provider",
                        "com.sun.crypto.provider",
                        "sun.reflect.generics.repository",
                        "jdk.internal.org.objectweb.asm",
                        "sun.util.locale.provider",
                        "sun.util.resources",
                        "sun.invoke.util",
                    ],
                    "java.xml.crypto": [
                        "org.jcp.xml.dsig.internal.dom",
                    ],
                },
            },
        },

        "SVM_LIBFFI": {
            "subDir": "src",
            "description" : "SubstrateVM support for Truffle NFI LibFFI backend",
            "dependencies": [
                "com.oracle.svm.truffle.nfi",
                "com.oracle.svm.truffle.nfi.posix",
                "com.oracle.svm.truffle.nfi.windows",
            ],
            "distDependencies": [
                "SVM",
            ],
        },

        "JVMTI_AGENT_BASE": {
            "subDir": "src",
            "description": "Base framework for creating a JVMTI agent.",
            "dependencies": [
                "com.oracle.svm.jvmtiagentbase",
            ],
            "distDependencies": [
                "LIBRARY_SUPPORT",
                "SVM_DRIVER",
            ],
            "moduleInfo" : {
                "name" : "org.graalvm.nativeimage.agent.jvmtibase",
                "exports" : [
                    "com.oracle.svm.jvmtiagentbase",
                    "com.oracle.svm.jvmtiagentbase.jvmti",
                ],
                "requires" : [
                    "static com.oracle.mxtool.junit",
                    "static junit",
                    "static hamcrest",
                ],
            },
        },

        "LIBRARY_SUPPORT": {
            "subDir": "src",
            "description" : "SubstrateVM basic library-support components",
            "dependencies": [
                "com.oracle.svm.junit",
                "com.oracle.svm.polyglot",
                "com.oracle.svm.thirdparty",
            ],
            "distDependencies": [
                "sdk:GRAAL_SDK",
                "SVM",
                "OBJECTFILE",
                "compiler:GRAAL",
                "mx:JUNIT_TOOL",
            ],
            "moduleInfo" : {
                "name" : "org.graalvm.nativeimage.librarysupport",
                "requires" : [
                    "static com.oracle.mxtool.junit",
                    "static junit",
                    "static hamcrest",
                ],
                "exports" : [
                    "* to org.graalvm.nativeimage.builder",
                ],
            },
        },

        "OBJECTFILE": {
            "subDir": "src",
            "description" : "SubstrateVM object file writing library",
            "dependencies": [
                "com.oracle.objectfile"
            ],
            "distDependencies": [
                "compiler:GRAAL",
            ],
            "moduleInfo" : {
              "name" : "org.graalvm.nativeimage.objectfile",
              "exports" : [
                "com.oracle.objectfile",
                "com.oracle.objectfile.io",
                "com.oracle.objectfile.debuginfo",
                "com.oracle.objectfile.macho",
              ],

              "requires" : ["jdk.unsupported"],
              "requiresConcealed" : {
                "java.base" : [
                  "sun.nio.ch",
                  "jdk.internal.ref",
                ],
              }
            },
        },

        "GRAAL_HOTSPOT_LIBRARY": {
            "subDir": "src",
            "description" : "SubstrateVM HotSpot Graal library support",
            "javaCompliance": "8,11+",
            "dependencies": [
                "com.oracle.svm.graal.hotspot.libgraal",
            ],
            "overlaps" : [
                "LIBRARY_SUPPORT"
            ],
            "distDependencies": [
                "SVM",
            ],
        },

        #
        # Native Projects
        #
        "SVM_HOSTED_NATIVE": {
            "native": True,
            "platformDependent" : True,
            "platforms" : [
                "linux-amd64",
                "darwin-amd64",
                "windows-amd64",
            ],
            "layout": {
                "<os>-<arch>/": [
                    "dependency:com.oracle.svm.native.libchelper/*",
                    "dependency:com.oracle.svm.native.darwin/*",
                    "dependency:com.oracle.svm.native.jvm.posix/*",
                    "dependency:com.oracle.svm.native.jvm.windows/*",
                ],
            },
            "description" : "SubstrateVM image builder native components",
            "maven": True
        },

        #
        # Internal Distributions
        #
        "SVM_DRIVER": {
            "subDir": "src",
            "description" : "SubstrateVM native-image building tool",
            "mainClass": "com.oracle.svm.driver.NativeImage",
            "dependencies": [
                "com.oracle.svm.driver",
                "com.oracle.svm.driver.jdk11",
                "svm-compiler-flags-builder",
            ],
            "distDependencies": [
                "LIBRARY_SUPPORT",
            ],
            "moduleInfo" : {
              "name" : "org.graalvm.nativeimage.driver",
              "exports" : [
                "com.oracle.svm.driver",
                "com.oracle.svm.driver.metainf",
              ],
              "uses" : [
                "org.graalvm.compiler.options.OptionDescriptors",
              ],
              "requires" : [
                "org.graalvm.nativeimage.builder",
                "java.management",
                "jdk.management",
                "static com.oracle.mxtool.junit",
                "static junit",
                "static hamcrest",
              ],
            },
        },

        "SVM_AGENT": {
            "subDir": "src",
            "description" : "SubstrateVM native-image-agent library",
            "dependencies": [
                "com.oracle.svm.agent",
                "com.oracle.svm.configure",
            ],
            "distDependencies": [
                "JVMTI_AGENT_BASE",
                "LIBRARY_SUPPORT",
                "SVM_DRIVER",
                "SVM_CONFIGURE"
            ],
            "moduleInfo" : {
                "name" : "org.graalvm.nativeimage.agent.tracing",
                "exports" : [
                    "com.oracle.svm.agent",
                ],
                "requires" : [
                    "static com.oracle.mxtool.junit",
                    "static junit",
                    "static hamcrest",
                ],
                "requiresConcealed" : {
                    "jdk.internal.vm.ci" : [
                        "jdk.vm.ci.meta",
                    ],
                }
            },
            # vm: included as binary, tool descriptor intentionally not copied
        },

        "SVM_DIAGNOSTICS_AGENT": {
            "subDir": "src",
            "description" : "Native-image diagnostics agent",
            "dependencies": [
                "com.oracle.svm.diagnosticsagent",
            ],
            "distDependencies": [
                "JVMTI_AGENT_BASE",
                "LIBRARY_SUPPORT",
            ],
            "moduleInfo" : {
                "name" : "org.graalvm.nativeimage.agent.diagnostics",
                "exports" : [
                    "com.oracle.svm.diagnosticsagent",
                ],
                "requires" : [
                    "static com.oracle.mxtool.junit",
                    "static junit",
                    "static hamcrest",
                ],
            },
        },

        "SVM_CONFIGURE": {
            "subDir": "src",
            "description" : "SubstrateVM native-image configuration tool",
            "mainClass": "com.oracle.svm.configure.ConfigurationTool",
            "dependencies": [
                "com.oracle.svm.configure",
                "com.oracle.svm.configure.jdk11",
            ],
            "distDependencies": [
                "LIBRARY_SUPPORT",
            ],
            "moduleInfo" : {
                "name" : "org.graalvm.nativeimage.configure",
                "exports" : [
                    "* to org.graalvm.nativeimage.agent.tracing",
                    "com.oracle.svm.configure",
                ],
                "requires" : [
                    "static com.oracle.mxtool.junit",
                    "static junit",
                    "static hamcrest",
                ],
            },
        },


        "POINTSTO": {
            "subDir": "src",
            "description" : "SubstrateVM static analysis to find ahead-of-time the code",
            "dependencies": [
                "com.oracle.svm.util",
                "com.oracle.graal.pointsto",
            ],
            "distDependencies": [
                "compiler:GRAAL",
            ],
            "exclude": [
            ],
            "moduleInfo" : {
              "name" : "org.graalvm.nativeimage.pointsto",
              "exports" : [
                "com.oracle.svm.util",
                "com.oracle.graal.pointsto",
                "com.oracle.graal.pointsto.api",
                "com.oracle.graal.pointsto.reports",
                "com.oracle.graal.pointsto.constraints",
                "com.oracle.graal.pointsto.util",
                "com.oracle.graal.pointsto.meta",
                "com.oracle.graal.pointsto.flow",
                "com.oracle.graal.pointsto.flow.builder",
                "com.oracle.graal.pointsto.nodes",
                "com.oracle.graal.pointsto.phases",
                "com.oracle.graal.pointsto.results",
                "com.oracle.graal.pointsto.typestate",
                "com.oracle.graal.pointsto.infrastructure",
                "com.oracle.graal.pointsto.flow.context.object",
              ],
              "requiresConcealed" : {
                "jdk.internal.vm.ci" : [
                  "jdk.vm.ci.meta",
                  "jdk.vm.ci.common",
                  "jdk.vm.ci.code",
                  "jdk.vm.ci.runtime",
                ],
              }
            },
        },

        "SVM_TESTS" : {
          "subDir": "src",
          "relpath" : True,
          "dependencies" : [
            "com.oracle.svm.test",
            "com.oracle.svm.configure.test",
            "com.oracle.svm.graal.test",
          ],
          "distDependencies": [
            "mx:JUNIT_TOOL",
            "sdk:GRAAL_SDK",
            "SVM",
            "SVM_CONFIGURE",
          ],
          "testDistribution" : True,
        },

        "SVM_TESTS_JDK11" : {
            "subDir": "src",
            "relpath" : True,
            "dependencies" : [
                "com.oracle.svm.test.jdk11",
            ],
            "distDependencies": [
                "mx:JUNIT_TOOL",
                "SVM",
            ],
            "javaCompliance": "11+",
            "testDistribution" : True,
        },

        "POLYGLOT_NATIVE_API" : {
            "subDir": "src",
            "dependencies": [
                "org.graalvm.polyglot.nativeapi",
            ],
            "distDependencies": [
                "sdk:GRAAL_SDK",
                "SVM",
            ],
            "maven": False
        },

        "POLYGLOT_NATIVE_API_HEADERS" : {
            "native" : True,
            "platformDependent" : True,
            "description" : "polyglot.nativeapi header files for the GraalVM build process",
            "layout" : {
                "./" : [
                    "extracted-dependency:POLYGLOT_NATIVE_API/*.h",
                ],
            },
        },

        "SVM_GRAALVM_SUPPORT" : {
            "native" : True,
            "platformDependent" : True,
            "description" : "SubstrateVM support distribution for the GraalVM",
            "layout" : {
                "clibraries/" : ["extracted-dependency:substratevm:SVM_HOSTED_NATIVE"],
                "builder/clibraries/" : ["extracted-dependency:substratevm:SVM_HOSTED_NATIVE"],
            },
        },

        "SVM_NFI_GRAALVM_SUPPORT" : {
            "native" : True,
            "platformDependent" : True,
            "description" : "Native libraries and headers for SubstrateVM NFI support",
            "layout" : {
                "native-image.properties": "file:mx.substratevm/language-nfi.properties",
                "builder/clibraries-libffi/" : [
                    "extracted-dependency:truffle:LIBFFI_DIST"
                ],
                "builder/clibraries-libffi/include/" : [
                    "file:src/com.oracle.svm.libffi/include/svm_libffi.h",
                    "extracted-dependency:truffle:TRUFFLE_NFI_GRAALVM_SUPPORT/include/trufflenfi.h",
                ],
                # The following files are intentionally left empty. The "none" backend is actually nothing, but we still
                # need some files so native-image doesn't complain about missing files on the classpath.
                "truffle-nfi-none.jar" : "string:",
                "builder/svm-none.jar" : "string:",
                "builder/clibraries-none/.empty.h" : "file:src/com.oracle.svm.libffi/include/empty.h",
            },
        },

        "NATIVE_IMAGE_GRAALVM_SUPPORT" : {
            "native" : True,
            "platformDependent" : True,
            "description" : "Native Image support distribution for the GraalVM",
            "os_arch" : {
                "windows": {
                    "<others>" : {
                        "layout" : {
                            "bin/" : "file:mx.substratevm/rebuild-images.cmd",
                        },
                    },
                },
                "<others>": {
                    "<others>": {
                        "layout" : {
                            "bin/rebuild-images" : "file:mx.substratevm/rebuild-images.sh",
                        },
                    },
                },
            },
        },

        "NATIVE_IMAGE_LICENSE_GRAALVM_SUPPORT" : {
            "native" : True,
            "platformDependent" : False,
            "description" : "Native Image support distribution for the GraalVM",
            "layout" : {
                "LICENSE_NATIVEIMAGE.txt" : "file:LICENSE",
            },
        },

        "NATIVE_IMAGE_JUNIT_SUPPORT" : {
            "native" : True,
            "description" : "Native-image based junit testing support",
            "layout" : {
                "native-image.properties" : "file:mx.substratevm/macro-junit.properties",
            },
        },

        "SVM_LLVM" : {
            "subDir" : "src",
            "description" : "LLVM backend for Native Image",
            "dependencies" : ["com.oracle.svm.core.graal.llvm"],
            "distDependencies" : [
                "SVM",
                "sdk:LLVM_TOOLCHAIN"
            ],
            "javaProperties": {
                "llvm.bin.dir": "<path:LLVM_TOOLCHAIN>/bin/",
            },
            "exclude": [
                "LLVM_WRAPPER_SHADOWED",
                "LLVM_PLATFORM_SPECIFIC_SHADOWED"
            ],
            "moduleInfo" : {
                "name" : "org.graalvm.nativeimage.llvm",
                "exports" : [
                    "* to org.graalvm.nativeimage.builder",
                ],
            },
            "maven" : False,
        },

        "SVM_TRUFFLE_TCK" : {
            "subDir" : "src",
            "description" : "Truffle TCK",
            "dependencies" : ["com.oracle.svm.truffle.tck"],
            "distDependencies" : ["SVM"],
            "maven" : True,
        },
    },
}<|MERGE_RESOLUTION|>--- conflicted
+++ resolved
@@ -2,11 +2,7 @@
 suite = {
     "mxversion": "5.308.1",
     "name": "substratevm",
-<<<<<<< HEAD
-    "version" : "21.2.0.1",
-=======
     "version" : "21.3.0",
->>>>>>> 84541b16
     "release" : True,
     "url" : "https://github.com/oracle/graal/tree/master/substratevm",
 
