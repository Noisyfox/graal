--- conflicted
+++ resolved
@@ -2,11 +2,7 @@
 suite = {
     "mxversion": "5.310.0",
     "name": "substratevm",
-<<<<<<< HEAD
-    "version" : "21.3.0",
-=======
     "version" : "22.0.0.2",
->>>>>>> e7d7572e
     "release" : True,
     "url" : "https://github.com/oracle/graal/tree/master/substratevm",
 
