--- conflicted
+++ resolved
@@ -266,17 +266,6 @@
         ArrayDeque<Path> queue = new ArrayDeque<>();
         queue.push(root);
         while (!queue.isEmpty()) {
-<<<<<<< HEAD
-            File file = queue.remove(0);
-            String relativeFilePath = "";
-            if (file != root) {
-                relativeFilePath = file.getAbsolutePath().substring(root.getAbsolutePath().length() + 1);
-                /*
-                 * Java resources always use / as the path separator, as do our resource inclusion
-                 * patterns.
-                 */
-                relativeFilePath = relativeFilePath.replace(File.separatorChar, '/');
-=======
             Path entry = queue.pop();
 
             /* Resources always use / as the separator, as do our resource inclusion patterns */
@@ -286,7 +275,6 @@
                 allEntries.add(relativeFilePath);
             } else {
                 relativeFilePath = "";
->>>>>>> 84541b16
             }
 
             if (Files.isDirectory(entry)) {
