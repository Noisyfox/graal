--- conflicted
+++ resolved
@@ -60,11 +60,7 @@
 
     @Override
     public boolean apply(GraphBuilderContext builder, ResolvedJavaType type, Supplier<FrameState> frameState, ValueNode[] classInit) {
-<<<<<<< HEAD
-        if (needsRuntimeInitialization(builder.getMethod().getDeclaringClass(), type)) {
-=======
         if (EnsureClassInitializedNode.needsRuntimeInitialization(builder.getMethod().getDeclaringClass(), type)) {
->>>>>>> 84541b16
             emitEnsureClassInitialized(builder, SubstrateObjectConstant.forObject(host.dynamicHub(type)), frameState.get());
             /*
              * The classInit value is only registered with Invoke nodes. Since we do not need that,
@@ -82,16 +78,5 @@
         ValueNode hub = ConstantNode.forConstant(hubConstant, builder.getMetaAccess(), builder.getGraph());
         EnsureClassInitializedNode node = new EnsureClassInitializedNode(hub, frameState);
         builder.add(node);
-<<<<<<< HEAD
-    }
-
-    /**
-     * Return true if the type needs to be initialized at run time, i.e., it has not been already
-     * initialized during image generation.
-     */
-    static boolean needsRuntimeInitialization(ResolvedJavaType declaringClass, ResolvedJavaType type) {
-        return !declaringClass.equals(type) && !type.isInitialized() && !type.isArray();
-=======
->>>>>>> 84541b16
     }
 }