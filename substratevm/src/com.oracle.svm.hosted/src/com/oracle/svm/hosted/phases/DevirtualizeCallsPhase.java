/*
 * Copyright (c) 2017, 2017, Oracle and/or its affiliates. All rights reserved.
 * DO NOT ALTER OR REMOVE COPYRIGHT NOTICES OR THIS FILE HEADER.
 *
 * This code is free software; you can redistribute it and/or modify it
 * under the terms of the GNU General Public License version 2 only, as
 * published by the Free Software Foundation.  Oracle designates this
 * particular file as subject to the "Classpath" exception as provided
 * by Oracle in the LICENSE file that accompanied this code.
 *
 * This code is distributed in the hope that it will be useful, but WITHOUT
 * ANY WARRANTY; without even the implied warranty of MERCHANTABILITY or
 * FITNESS FOR A PARTICULAR PURPOSE.  See the GNU General Public License
 * version 2 for more details (a copy is included in the LICENSE file that
 * accompanied this code).
 *
 * You should have received a copy of the GNU General Public License version
 * 2 along with this work; if not, write to the Free Software Foundation,
 * Inc., 51 Franklin St, Fifth Floor, Boston, MA 02110-1301 USA.
 *
 * Please contact Oracle, 500 Oracle Parkway, Redwood Shores, CA 94065 USA
 * or visit www.oracle.com if you need additional information or have any
 * questions.
 */
package com.oracle.svm.hosted.phases;

import static com.oracle.svm.core.graal.snippets.DeoptHostedSnippets.AnalysisSpeculation;
import static com.oracle.svm.core.graal.snippets.DeoptHostedSnippets.AnalysisSpeculationReason;

import org.graalvm.compiler.core.common.type.Stamp;
import org.graalvm.compiler.core.common.type.StampFactory;
import org.graalvm.compiler.core.common.type.TypeReference;
import org.graalvm.compiler.debug.DebugContext;
import org.graalvm.compiler.nodes.CallTargetNode.InvokeKind;
import org.graalvm.compiler.nodes.FixedGuardNode;
import org.graalvm.compiler.nodes.Invoke;
import org.graalvm.compiler.nodes.LogicConstantNode;
import org.graalvm.compiler.nodes.PiNode;
import org.graalvm.compiler.nodes.StructuredGraph;
import org.graalvm.compiler.nodes.ValueNode;
import org.graalvm.compiler.nodes.extended.ValueAnchorNode;
import org.graalvm.compiler.phases.Phase;
import org.graalvm.compiler.phases.common.inlining.InliningUtil;

import com.oracle.svm.core.SubstrateOptions;
import com.oracle.svm.core.nodes.SubstrateMethodCallTargetNode;
import com.oracle.svm.hosted.meta.HostedMethod;
import com.oracle.svm.util.ImageBuildStatistics;

import jdk.vm.ci.meta.DeoptimizationAction;
import jdk.vm.ci.meta.DeoptimizationReason;
import jdk.vm.ci.meta.JavaMethodProfile;

/**
 * Devirtualize invokes based on Static Analysis results.
 * <p>
 * Specifically, if the Static Analysis determined that:
 * <ul>
 * <li>Invoke has no callees, it gets removed.
 * <li>Indirect invoke has a single callee, it gets converted to a special invoke.
 * </ul>
 */
public class DevirtualizeCallsPhase extends Phase {

    @Override
    protected void run(StructuredGraph graph) {
        for (Invoke invoke : graph.getInvokes()) {
            if (invoke.callTarget() instanceof SubstrateMethodCallTargetNode) {
                SubstrateMethodCallTargetNode callTarget = (SubstrateMethodCallTargetNode) invoke.callTarget();

                if (callTarget.invokeKind().isDirect() && !((HostedMethod) callTarget.targetMethod()).getWrapped().isSimplyImplementationInvoked()) {
                    /*
                     * This is a direct call to a method that the static analysis did not see as
                     * invoked. This can happen when the receiver is always null. In most cases, the
                     * method profile also has a length of 0 and the below code to kill the invoke
                     * would trigger. But not all methods have profiles, for example methods with
                     * manually constructed graphs.
                     */
                    unreachableInvoke(graph, invoke, callTarget);
                    continue;
                }

                JavaMethodProfile methodProfile = callTarget.getMethodProfile();
                if (methodProfile != null) {
                    if (methodProfile.getMethods().length == 0) {
                        unreachableInvoke(graph, invoke, callTarget);
                    } else if (methodProfile.getMethods().length == 1) {
                        if (callTarget.invokeKind().isIndirect()) {
                            singleCallee((HostedMethod) methodProfile.getMethods()[0].getMethod(), graph, invoke, callTarget);
                        }
                    }
                }
            }
        }
    }

    private final boolean parseOnce = SubstrateOptions.parseOnce();

    private void unreachableInvoke(StructuredGraph graph, Invoke invoke, SubstrateMethodCallTargetNode callTarget) {
        assert !parseOnce : "Must be done by StrengthenGraphs";

        /*
         * The invoke has no callee, i.e., it is unreachable. We just insert a always-failing guard
         * before the invoke and let dead code elimination remove the invoke and everything after
         * the invoke.
         */
        if (!callTarget.isStatic()) {
            InliningUtil.nonNullReceiver(invoke);
        }
        HostedMethod targetMethod = (HostedMethod) callTarget.targetMethod();
        String message = String.format("The call to %s is not reachable when called from %s.%n", targetMethod.format("%H.%n(%P)"), graph.method().format("%H.%n(%P)"));
        AnalysisSpeculation speculation = new AnalysisSpeculation(new AnalysisSpeculationReason(message));
        FixedGuardNode node = new FixedGuardNode(LogicConstantNode.forBoolean(true, graph), DeoptimizationReason.UnreachedCode, DeoptimizationAction.None, speculation, true);
        graph.addBeforeFixed(invoke.asNode(), graph.add(node));
        graph.getDebug().dump(DebugContext.VERY_DETAILED_LEVEL, graph, "After dead invoke %s", invoke);
    }

    private void singleCallee(HostedMethod singleCallee, StructuredGraph graph, Invoke invoke, SubstrateMethodCallTargetNode callTarget) {
        assert !parseOnce : "Must be done by StrengthenGraphs";
<<<<<<< HEAD
=======

        if (ImageBuildStatistics.Options.CollectImageBuildStatistics.getValue(graph.getOptions())) {
            /* Detect devirtualization of the invoke. */
            ImageBuildStatistics.counters().incDevirtualizedInvokeCounter();
        }
>>>>>>> 84541b16

        /*
         * The invoke has only one callee, i.e., the call can be devirtualized to this callee. This
         * allows later inlining of the callee.
         *
         * We have to be careful to guard the improvement of the receiver type that is implied by
         * the devirtualization: The callee assumes that the receiver type is the type that declares
         * the callee. While this is true for all parts of the callee, it does not necessarily hold
         * for all parts of the caller. So we need to ensure that after a possible inlining no parts
         * of the callee float out to parts of the caller where the receiver type assumption does
         * not hold. Since we do not know where in the caller a possible type check is performed, we
         * anchor the receiver to the place of the original invoke.
         */
        ValueAnchorNode anchor = graph.add(new ValueAnchorNode(null));
        graph.addBeforeFixed(invoke.asNode(), anchor);
        Stamp anchoredReceiverStamp = StampFactory.object(TypeReference.createWithoutAssumptions(singleCallee.getDeclaringClass()));
        ValueNode anchoredReceiver = graph.unique(new PiNode(invoke.getReceiver(), anchoredReceiverStamp, anchor));
        invoke.callTarget().replaceFirstInput(invoke.getReceiver(), anchoredReceiver);

        assert callTarget.invokeKind() == InvokeKind.Virtual || callTarget.invokeKind() == InvokeKind.Interface;
        callTarget.setInvokeKind(InvokeKind.Special);
        callTarget.setTargetMethod(singleCallee);
    }
}<|MERGE_RESOLUTION|>--- conflicted
+++ resolved
@@ -117,14 +117,11 @@
 
     private void singleCallee(HostedMethod singleCallee, StructuredGraph graph, Invoke invoke, SubstrateMethodCallTargetNode callTarget) {
         assert !parseOnce : "Must be done by StrengthenGraphs";
-<<<<<<< HEAD
-=======
 
         if (ImageBuildStatistics.Options.CollectImageBuildStatistics.getValue(graph.getOptions())) {
             /* Detect devirtualization of the invoke. */
             ImageBuildStatistics.counters().incDevirtualizedInvokeCounter();
         }
->>>>>>> 84541b16
 
         /*
          * The invoke has only one callee, i.e., the call can be devirtualized to this callee. This
