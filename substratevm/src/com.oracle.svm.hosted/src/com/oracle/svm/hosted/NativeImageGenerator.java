/*
 * Copyright (c) 2012, 2021, Oracle and/or its affiliates. All rights reserved.
 * DO NOT ALTER OR REMOVE COPYRIGHT NOTICES OR THIS FILE HEADER.
 *
 * This code is free software; you can redistribute it and/or modify it
 * under the terms of the GNU General Public License version 2 only, as
 * published by the Free Software Foundation.  Oracle designates this
 * particular file as subject to the "Classpath" exception as provided
 * by Oracle in the LICENSE file that accompanied this code.
 *
 * This code is distributed in the hope that it will be useful, but WITHOUT
 * ANY WARRANTY; without even the implied warranty of MERCHANTABILITY or
 * FITNESS FOR A PARTICULAR PURPOSE.  See the GNU General Public License
 * version 2 for more details (a copy is included in the LICENSE file that
 * accompanied this code).
 *
 * You should have received a copy of the GNU General Public License version
 * 2 along with this work; if not, write to the Free Software Foundation,
 * Inc., 51 Franklin St, Fifth Floor, Boston, MA 02110-1301 USA.
 *
 * Please contact Oracle, 500 Oracle Parkway, Redwood Shores, CA 94065 USA
 * or visit www.oracle.com if you need additional information or have any
 * questions.
 */
package com.oracle.svm.hosted;

import static com.oracle.svm.hosted.NativeImageOptions.DiagnosticsDir;
import static com.oracle.svm.hosted.NativeImageOptions.DiagnosticsMode;
import static org.graalvm.compiler.hotspot.JVMCIVersionCheck.JVMCI11_RELEASES_URL;
import static org.graalvm.compiler.hotspot.JVMCIVersionCheck.JVMCI8_RELEASES_URL;
import static org.graalvm.compiler.replacements.StandardGraphBuilderPlugins.registerInvocationPlugins;

import java.io.File;
import java.io.IOException;
import java.io.PrintWriter;
import java.lang.ref.Reference;
import java.lang.reflect.Method;
import java.lang.reflect.Modifier;
import java.lang.reflect.Type;
import java.nio.file.FileSystems;
import java.nio.file.Files;
import java.nio.file.Path;
import java.nio.file.Paths;
import java.util.ArrayList;
import java.util.Arrays;
import java.util.Collection;
import java.util.Collections;
import java.util.Comparator;
import java.util.EnumMap;
import java.util.EnumSet;
import java.util.List;
import java.util.ListIterator;
import java.util.Map;
import java.util.ServiceLoader;
import java.util.Set;
import java.util.concurrent.ForkJoinPool;
import java.util.concurrent.atomic.AtomicBoolean;
import java.util.function.Consumer;
import java.util.stream.Collectors;

import org.graalvm.collections.EconomicSet;
import org.graalvm.collections.Pair;
import org.graalvm.compiler.api.replacements.Fold;
import org.graalvm.compiler.api.replacements.SnippetReflectionProvider;
import org.graalvm.compiler.bytecode.BytecodeProvider;
import org.graalvm.compiler.bytecode.ResolvedJavaMethodBytecodeProvider;
import org.graalvm.compiler.core.common.GraalOptions;
import org.graalvm.compiler.core.common.spi.ForeignCallsProvider;
import org.graalvm.compiler.debug.DebugCloseable;
import org.graalvm.compiler.debug.DebugContext;
import org.graalvm.compiler.debug.DebugContext.Builder;
import org.graalvm.compiler.debug.DebugDumpScope;
import org.graalvm.compiler.debug.DebugHandlersFactory;
import org.graalvm.compiler.debug.Indent;
import org.graalvm.compiler.graph.Node;
import org.graalvm.compiler.hotspot.GraalHotSpotVMConfig;
import org.graalvm.compiler.hotspot.HotSpotGraalCompiler;
import org.graalvm.compiler.hotspot.HotSpotGraalRuntimeProvider;
import org.graalvm.compiler.lir.phases.LIRSuites;
import org.graalvm.compiler.loop.phases.ConvertDeoptimizeToGuardPhase;
import org.graalvm.compiler.nodes.StructuredGraph;
import org.graalvm.compiler.nodes.gc.BarrierSet;
import org.graalvm.compiler.nodes.graphbuilderconf.ClassInitializationPlugin;
import org.graalvm.compiler.nodes.graphbuilderconf.GeneratedPluginFactory;
import org.graalvm.compiler.nodes.graphbuilderconf.GraphBuilderConfiguration;
import org.graalvm.compiler.nodes.graphbuilderconf.InvocationPlugin;
import org.graalvm.compiler.nodes.graphbuilderconf.InvocationPlugins;
import org.graalvm.compiler.nodes.spi.CoreProviders;
import org.graalvm.compiler.nodes.spi.LoweringProvider;
import org.graalvm.compiler.nodes.spi.StampProvider;
import org.graalvm.compiler.options.OptionValues;
import org.graalvm.compiler.phases.BasePhase;
import org.graalvm.compiler.phases.PhaseSuite;
import org.graalvm.compiler.phases.common.CanonicalizerPhase;
import org.graalvm.compiler.phases.common.DeoptimizationGroupingPhase;
import org.graalvm.compiler.phases.common.ExpandLogicPhase;
import org.graalvm.compiler.phases.common.FrameStateAssignmentPhase;
import org.graalvm.compiler.phases.common.LoopSafepointInsertionPhase;
import org.graalvm.compiler.phases.common.UseTrappingNullChecksPhase;
import org.graalvm.compiler.phases.common.inlining.InliningPhase;
import org.graalvm.compiler.phases.tiers.HighTierContext;
import org.graalvm.compiler.phases.tiers.LowTierContext;
import org.graalvm.compiler.phases.tiers.MidTierContext;
import org.graalvm.compiler.phases.tiers.Suites;
import org.graalvm.compiler.phases.util.Providers;
import org.graalvm.compiler.printer.GraalDebugHandlersFactory;
import org.graalvm.compiler.replacements.NodeIntrinsificationProvider;
import org.graalvm.compiler.replacements.TargetGraphBuilderPlugins;
import org.graalvm.compiler.serviceprovider.JavaVersionUtil;
import org.graalvm.compiler.word.WordOperationPlugin;
import org.graalvm.compiler.word.WordTypes;
import org.graalvm.nativeimage.ImageInfo;
import org.graalvm.nativeimage.ImageSingletons;
import org.graalvm.nativeimage.Platform;
import org.graalvm.nativeimage.Platforms;
import org.graalvm.nativeimage.c.CContext;
import org.graalvm.nativeimage.c.constant.CConstant;
import org.graalvm.nativeimage.c.constant.CEnum;
import org.graalvm.nativeimage.c.function.CEntryPoint;
import org.graalvm.nativeimage.c.function.CFunction;
import org.graalvm.nativeimage.c.function.CFunctionPointer;
import org.graalvm.nativeimage.c.struct.CPointerTo;
import org.graalvm.nativeimage.c.struct.CStruct;
import org.graalvm.nativeimage.c.struct.RawPointerTo;
import org.graalvm.nativeimage.c.struct.RawStructure;
import org.graalvm.nativeimage.hosted.Feature;
import org.graalvm.nativeimage.hosted.Feature.OnAnalysisExitAccess;
import org.graalvm.nativeimage.impl.CConstantValueSupport;
import org.graalvm.nativeimage.impl.RuntimeClassInitializationSupport;
import org.graalvm.nativeimage.impl.SizeOfSupport;
import org.graalvm.nativeimage.impl.clinit.ClassInitializationTracking;
import org.graalvm.word.PointerBase;

import com.oracle.graal.pointsto.AnalysisPolicy;
import com.oracle.graal.pointsto.BigBang;
import com.oracle.graal.pointsto.BytecodeSensitiveAnalysisPolicy;
import com.oracle.graal.pointsto.DefaultAnalysisPolicy;
import com.oracle.graal.pointsto.api.PointstoOptions;
import com.oracle.graal.pointsto.constraints.UnsupportedFeatureException;
import com.oracle.graal.pointsto.infrastructure.SubstitutionProcessor;
import com.oracle.graal.pointsto.infrastructure.WrappedJavaMethod;
import com.oracle.graal.pointsto.meta.AnalysisField;
import com.oracle.graal.pointsto.meta.AnalysisMetaAccess;
import com.oracle.graal.pointsto.meta.AnalysisMetaAccessExtensionProvider;
import com.oracle.graal.pointsto.meta.AnalysisMethod;
import com.oracle.graal.pointsto.meta.AnalysisType;
import com.oracle.graal.pointsto.meta.AnalysisUniverse;
import com.oracle.graal.pointsto.meta.HostedProviders;
import com.oracle.graal.pointsto.reports.AnalysisReporter;
import com.oracle.graal.pointsto.reports.ReportUtils;
import com.oracle.graal.pointsto.typestate.TypeState;
import com.oracle.graal.pointsto.util.Timer;
import com.oracle.graal.pointsto.util.Timer.StopTimer;
import com.oracle.svm.core.BuildArtifacts;
import com.oracle.svm.core.BuildArtifacts.ArtifactType;
import com.oracle.svm.core.FrameAccess;
import com.oracle.svm.core.JavaMainWrapper.JavaMainSupport;
import com.oracle.svm.core.LinkerInvocation;
import com.oracle.svm.core.OS;
import com.oracle.svm.core.ParsingReason;
import com.oracle.svm.core.SubstrateOptions;
import com.oracle.svm.core.SubstrateTargetDescription;
import com.oracle.svm.core.SubstrateUtil;
import com.oracle.svm.core.aarch64.AArch64CPUFeatureAccess;
import com.oracle.svm.core.amd64.AMD64CPUFeatureAccess;
import com.oracle.svm.core.c.function.CEntryPointOptions;
import com.oracle.svm.core.c.libc.LibCBase;
import com.oracle.svm.core.c.libc.NoLibC;
import com.oracle.svm.core.c.libc.TemporaryBuildDirectoryProvider;
import com.oracle.svm.core.c.struct.OffsetOf;
import com.oracle.svm.core.config.ConfigurationValues;
import com.oracle.svm.core.graal.GraalConfiguration;
import com.oracle.svm.core.graal.code.SubstrateBackend;
import com.oracle.svm.core.graal.code.SubstratePlatformConfigurationProvider;
import com.oracle.svm.core.graal.jdk.SubstrateArraycopySnippets;
import com.oracle.svm.core.graal.lir.VerifyCFunctionReferenceMapsLIRPhase;
import com.oracle.svm.core.graal.meta.RuntimeConfiguration;
import com.oracle.svm.core.graal.meta.SubstrateForeignCallsProvider;
import com.oracle.svm.core.graal.meta.SubstrateLoweringProvider;
import com.oracle.svm.core.graal.meta.SubstrateReplacements;
import com.oracle.svm.core.graal.meta.SubstrateSnippetReflectionProvider;
import com.oracle.svm.core.graal.meta.SubstrateStampProvider;
import com.oracle.svm.core.graal.phases.CollectDeoptimizationSourcePositionsPhase;
import com.oracle.svm.core.graal.phases.DeadStoreRemovalPhase;
import com.oracle.svm.core.graal.phases.MethodSafepointInsertionPhase;
import com.oracle.svm.core.graal.phases.OptimizeExceptionPathsPhase;
import com.oracle.svm.core.graal.phases.RemoveUnwindPhase;
import com.oracle.svm.core.graal.phases.TrustedInterfaceTypePlugin;
import com.oracle.svm.core.graal.snippets.DeoptHostedSnippets;
import com.oracle.svm.core.graal.snippets.DeoptRuntimeSnippets;
import com.oracle.svm.core.graal.snippets.DeoptTester;
import com.oracle.svm.core.graal.snippets.ExceptionSnippets;
import com.oracle.svm.core.graal.snippets.NodeLoweringProvider;
import com.oracle.svm.core.graal.snippets.TypeSnippets;
import com.oracle.svm.core.graal.word.SubstrateWordTypes;
import com.oracle.svm.core.heap.Heap;
import com.oracle.svm.core.heap.RestrictHeapAccessCallees;
import com.oracle.svm.core.hub.DynamicHub;
import com.oracle.svm.core.hub.LayoutEncoding;
import com.oracle.svm.core.image.ImageHeapLayouter;
import com.oracle.svm.core.jdk.localization.LocalizationFeature;
import com.oracle.svm.core.option.HostedOptionValues;
import com.oracle.svm.core.option.OptionUtils;
import com.oracle.svm.core.option.RuntimeOptionValues;
import com.oracle.svm.core.option.SubstrateOptionsParser;
import com.oracle.svm.core.snippets.SnippetRuntime;
import com.oracle.svm.core.util.InterruptImageBuilding;
import com.oracle.svm.core.util.UserError;
import com.oracle.svm.core.util.VMError;
import com.oracle.svm.hosted.FeatureImpl.AfterAnalysisAccessImpl;
import com.oracle.svm.hosted.FeatureImpl.AfterCompilationAccessImpl;
import com.oracle.svm.hosted.FeatureImpl.AfterHeapLayoutAccessImpl;
import com.oracle.svm.hosted.FeatureImpl.AfterImageWriteAccessImpl;
import com.oracle.svm.hosted.FeatureImpl.AfterRegistrationAccessImpl;
import com.oracle.svm.hosted.FeatureImpl.BeforeAnalysisAccessImpl;
import com.oracle.svm.hosted.FeatureImpl.BeforeCompilationAccessImpl;
import com.oracle.svm.hosted.FeatureImpl.BeforeImageWriteAccessImpl;
import com.oracle.svm.hosted.FeatureImpl.BeforeUniverseBuildingAccessImpl;
import com.oracle.svm.hosted.FeatureImpl.DuringAnalysisAccessImpl;
import com.oracle.svm.hosted.FeatureImpl.OnAnalysisExitAccessImpl;
import com.oracle.svm.hosted.ameta.AnalysisConstantFieldProvider;
import com.oracle.svm.hosted.ameta.AnalysisConstantReflectionProvider;
import com.oracle.svm.hosted.analysis.Inflation;
import com.oracle.svm.hosted.analysis.NativeImagePointsToAnalysis;
import com.oracle.svm.hosted.analysis.SVMAnalysisMetaAccess;
import com.oracle.svm.hosted.annotation.AnnotationSupport;
import com.oracle.svm.hosted.c.CAnnotationProcessorCache;
import com.oracle.svm.hosted.c.CConstantValueSupportImpl;
import com.oracle.svm.hosted.c.GraalAccess;
import com.oracle.svm.hosted.c.NativeLibraries;
import com.oracle.svm.hosted.c.OffsetOfSupportImpl;
import com.oracle.svm.hosted.c.SizeOfSupportImpl;
import com.oracle.svm.hosted.c.codegen.CCompilerInvoker;
import com.oracle.svm.hosted.cenum.CEnumCallWrapperSubstitutionProcessor;
import com.oracle.svm.hosted.classinitialization.ClassInitializationFeature;
import com.oracle.svm.hosted.classinitialization.ClassInitializationSupport;
import com.oracle.svm.hosted.classinitialization.ConfigurableClassInitialization;
import com.oracle.svm.hosted.code.CEntryPointCallStubSupport;
import com.oracle.svm.hosted.code.CEntryPointData;
import com.oracle.svm.hosted.code.CFunctionSubstitutionProcessor;
import com.oracle.svm.hosted.code.CompileQueue;
import com.oracle.svm.hosted.code.HostedRuntimeConfigurationBuilder;
import com.oracle.svm.hosted.code.NativeMethodSubstitutionProcessor;
import com.oracle.svm.hosted.code.RestrictHeapAccessCalleesImpl;
import com.oracle.svm.hosted.code.SharedRuntimeConfigurationBuilder;
import com.oracle.svm.hosted.code.SubstrateGraphMakerFactory;
import com.oracle.svm.hosted.image.AbstractImage;
import com.oracle.svm.hosted.image.AbstractImage.NativeImageKind;
import com.oracle.svm.hosted.image.NativeImageCodeCache;
import com.oracle.svm.hosted.image.NativeImageCodeCacheFactory;
import com.oracle.svm.hosted.image.NativeImageHeap;
import com.oracle.svm.hosted.meta.HostedField;
import com.oracle.svm.hosted.meta.HostedInterface;
import com.oracle.svm.hosted.meta.HostedMetaAccess;
import com.oracle.svm.hosted.meta.HostedMethod;
import com.oracle.svm.hosted.meta.HostedSnippetReflectionProvider;
import com.oracle.svm.hosted.meta.HostedType;
import com.oracle.svm.hosted.meta.HostedUniverse;
import com.oracle.svm.hosted.meta.UniverseBuilder;
import com.oracle.svm.hosted.option.HostedOptionProvider;
import com.oracle.svm.hosted.phases.CInterfaceInvocationPlugin;
import com.oracle.svm.hosted.phases.ConstantFoldLoadFieldPlugin;
import com.oracle.svm.hosted.phases.EarlyConstantFoldLoadFieldPlugin;
import com.oracle.svm.hosted.phases.ImageBuildStatisticsCounterPhase;
import com.oracle.svm.hosted.phases.InjectedAccessorsPlugin;
import com.oracle.svm.hosted.phases.IntrinsifyMethodHandlesInvocationPlugin;
import com.oracle.svm.hosted.phases.SubstrateClassInitializationPlugin;
import com.oracle.svm.hosted.phases.VerifyDeoptFrameStatesLIRPhase;
import com.oracle.svm.hosted.phases.VerifyNoGuardsPhase;
import com.oracle.svm.hosted.snippets.SubstrateGraphBuilderPlugins;
import com.oracle.svm.hosted.substitute.AnnotationSubstitutionProcessor;
import com.oracle.svm.hosted.substitute.DeclarativeSubstitutionProcessor;
import com.oracle.svm.hosted.substitute.DeletedFieldsPlugin;
import com.oracle.svm.hosted.substitute.UnsafeAutomaticSubstitutionProcessor;
import com.oracle.svm.util.ImageBuildStatistics;
import com.oracle.svm.util.ReflectionUtil;
import com.oracle.svm.util.ReflectionUtil.ReflectionUtilError;

import jdk.vm.ci.aarch64.AArch64;
import jdk.vm.ci.amd64.AMD64;
import jdk.vm.ci.code.Architecture;
import jdk.vm.ci.code.CodeCacheProvider;
import jdk.vm.ci.code.TargetDescription;
import jdk.vm.ci.hotspot.HotSpotJVMCIRuntime;
import jdk.vm.ci.meta.ConstantReflectionProvider;
import jdk.vm.ci.meta.JavaKind;
import jdk.vm.ci.meta.MetaAccessProvider;
import jdk.vm.ci.meta.ResolvedJavaField;
import jdk.vm.ci.meta.ResolvedJavaMethod;
import jdk.vm.ci.meta.ResolvedJavaType;

public class NativeImageGenerator {

    protected final FeatureHandler featureHandler;
    protected final ImageClassLoader loader;
    protected final HostedOptionProvider optionProvider;

    private DeadlockWatchdog watchdog;
    private AnalysisUniverse aUniverse;
    private HostedUniverse hUniverse;
    private Inflation bb;
    private NativeLibraries nativeLibraries;
    private AbstractImage image;
    private AtomicBoolean buildStarted = new AtomicBoolean();

    private Pair<Method, CEntryPointData> mainEntryPoint;

    final Map<ArtifactType, List<Path>> buildArtifacts = new EnumMap<>(ArtifactType.class);

    public NativeImageGenerator(ImageClassLoader loader, HostedOptionProvider optionProvider, Pair<Method, CEntryPointData> mainEntryPoint) {
        this.loader = loader;
        this.mainEntryPoint = mainEntryPoint;
        this.featureHandler = new FeatureHandler();
        this.optionProvider = optionProvider;
        /*
         * Substrate VM parses all graphs, including snippets, early. We do not support bytecode
         * parsing at run time.
         */
        optionProvider.getHostedValues().put(GraalOptions.EagerSnippets, true);
        optionProvider.getRuntimeValues().put(GraalOptions.EagerSnippets, true);
    }

    public static Platform loadPlatform(ClassLoader classLoader, String platformClassName) throws ClassNotFoundException {
        Class<?> platformClass;

        platformClass = classLoader.loadClass(platformClassName);

        Object result;
        try {
            result = ReflectionUtil.newInstance(platformClass);
        } catch (ReflectionUtilError ex) {
            throw UserError.abort(ex.getCause(), "Could not instantiate platform class %s. Ensure the class is not abstract and has a no-argument constructor.", platformClassName);
        }

        if (!(result instanceof Platform)) {
            throw UserError.abort("Platform class %s does not implement %s", platformClassName, Platform.class.getTypeName());
        }
        return (Platform) result;
    }

    public static Platform loadPlatform(String os, String arch) {
        ServiceLoader<Platform> loader = ServiceLoader.load(Platform.class);
        for (Platform platform : loader) {
            if (platform.getOS().equals(os) && platform.getArchitecture().equals(arch)) {
                return platform;
            }
        }
        throw UserError.abort("Platform specified as " + os + "-" + arch + " isn't supported.");
    }

    public static Platform getTargetPlatform(ClassLoader classLoader) {
        /*
         * We cannot use a regular hosted option for the platform class: The code that instantiates
         * the platform class runs before options are parsed, because option parsing depends on the
         * platform (there can be platform-specific options). So we need to use a regular system
         * property to specify a platform class explicitly on the command line.
         */

        String platformClassName = System.getProperty(Platform.PLATFORM_PROPERTY_NAME);
        if (platformClassName != null) {
            try {
                return loadPlatform(classLoader, platformClassName);
            } catch (ClassNotFoundException ex) {
                throw UserError.abort("Could not find platform class %s that was specified explicitly on the command line using the system property %s",
                                platformClassName, Platform.PLATFORM_PROPERTY_NAME);
            }
        }

        String os = System.getProperty("svm.targetPlatformOS");
        if (os == null) {
            os = OS.getCurrent().className.toLowerCase();
        }

        String arch = System.getProperty("svm.targetPlatformArch");
        if (arch == null) {
            arch = SubstrateUtil.getArchitectureName();
        }

        return loadPlatform(os, arch);
    }

    /**
     * Duplicates the logic in {@link Platform#includedIn(Class)}, but can be used in cases where
     * the VMConfiguration is not yet set up.
     */
    public static boolean includedIn(Platform platform, Class<? extends Platform> platformGroup) {
        return platformGroup.isInstance(platform);
    }

    /**
     * Returns true if the provided platform is included in at least one of the provided platform
     * groups defined by the annotation. Also returns true if no annotation is provided.
     */
    public static boolean includedIn(Platform platform, Platforms platformsAnnotation) {
        if (platformsAnnotation == null) {
            return true;
        }
        for (Class<? extends Platform> platformGroup : platformsAnnotation.value()) {
            if (includedIn(platform, platformGroup)) {
                return true;
            }
        }
        return false;
    }

    public static SubstrateTargetDescription createTarget(Platform platform) {
        if (includedIn(platform, Platform.AMD64.class)) {
            Architecture architecture;
            EnumSet<AMD64.CPUFeature> features = EnumSet.noneOf(AMD64.CPUFeature.class);
            if (NativeImageOptions.NativeArchitecture.getValue()) {
                features.addAll(((AMD64) GraalAccess.getOriginalTarget().arch).getFeatures());
            } else {
                // SSE and SSE2 are added by default as they are required by Graal
                features.add(AMD64.CPUFeature.SSE);
                features.add(AMD64.CPUFeature.SSE2);

                features.addAll(parseCSVtoEnum(AMD64.CPUFeature.class, NativeImageOptions.CPUFeatures.getValue().values(), AMD64.CPUFeature.values()));
            }
            // GR-33542 RTM is only intermittently detected and is not used by Graal
            features.remove(AMD64.CPUFeature.RTM);
            architecture = new AMD64(features, AMD64CPUFeatureAccess.allAMD64Flags());
            assert architecture instanceof AMD64 : "using AMD64 platform with a different architecture";
            int deoptScratchSpace = 2 * 8; // Space for two 64-bit registers: rax and xmm0
            return new SubstrateTargetDescription(architecture, true, 16, 0, deoptScratchSpace);
        } else if (includedIn(platform, Platform.AARCH64.class)) {
            Architecture architecture;
            if (NativeImageOptions.NativeArchitecture.getValue()) {
                architecture = GraalAccess.getOriginalTarget().arch;
            } else {
                EnumSet<AArch64.CPUFeature> features = EnumSet.noneOf(AArch64.CPUFeature.class);
                /*
                 * FP is added by default, as floating-point operations are required by Graal.
                 */
                features.add(AArch64.CPUFeature.FP);
                /*
                 * ASIMD is added by default, as it is available in all AArch64 machines with
                 * floating-port support.
                 */
                features.add(AArch64.CPUFeature.ASIMD);

                features.addAll(parseCSVtoEnum(AArch64.CPUFeature.class, NativeImageOptions.CPUFeatures.getValue().values(), AArch64.CPUFeature.values()));

                architecture = new AArch64(features, AArch64CPUFeatureAccess.enabledAArch64Flags());
            }
            assert architecture instanceof AArch64 : "using AArch64 platform with a different architecture";
            int deoptScratchSpace = 2 * 8; // Space for two 64-bit registers: r0 and v0.
            return new SubstrateTargetDescription(architecture, true, 16, 0, deoptScratchSpace);
        } else {
            throw UserError.abort("Architecture specified by platform is not supported: %s", platform.getClass().getTypeName());
        }
    }

    /**
     * Executes the image build. Only one image can be built with this generator.
     */
    public void run(Map<Method, CEntryPointData> entryPoints,
                    JavaMainSupport javaMainSupport, String imageName,
                    NativeImageKind k,
                    SubstitutionProcessor harnessSubstitutions,
                    ForkJoinPool compilationExecutor, ForkJoinPool analysisExecutor,
                    EconomicSet<String> allOptionNames) {
        try {
            if (!buildStarted.compareAndSet(false, true)) {
                throw UserError.abort("An image build has already been performed with this generator.");
            }

            try {
                /*
                 * JVMCI 20.2-b01 introduced new methods for linking and querying whether an
                 * interface has default methods. Fail early if these methods are missing.
                 */
                ResolvedJavaType.class.getDeclaredMethod("link");
            } catch (ReflectiveOperationException ex) {
                throw UserError.abort("JVMCI version provided %s is missing the 'ResolvedJavaType.link()' method added in jvmci-20.2-b01. " +
                                "Please use the latest JVMCI JDK from %s or %s.", System.getProperty("java.home"), JVMCI8_RELEASES_URL, JVMCI11_RELEASES_URL);
            }

            setSystemPropertiesForImageLate(k);

            ImageSingletonsSupportImpl.HostedManagement.install(new ImageSingletonsSupportImpl.HostedManagement());

            ImageSingletons.add(BuildArtifacts.class, (type, artifact) -> buildArtifacts.computeIfAbsent(type, t -> new ArrayList<>()).add(artifact));
<<<<<<< HEAD
            ImageSingletons.add(ClassLoaderQuery.class, new ClassLoaderQueryImpl(loader.getClassLoader()));
=======
>>>>>>> 84541b16
            ImageSingletons.add(HostedOptionValues.class, new HostedOptionValues(optionProvider.getHostedValues()));
            ImageSingletons.add(RuntimeOptionValues.class, new RuntimeOptionValues(optionProvider.getRuntimeValues(), allOptionNames));
            watchdog = new DeadlockWatchdog();
            try (TemporaryBuildDirectoryProviderImpl tempDirectoryProvider = new TemporaryBuildDirectoryProviderImpl()) {
                ImageSingletons.add(TemporaryBuildDirectoryProvider.class, tempDirectoryProvider);
                doRun(entryPoints, javaMainSupport, imageName, k, harnessSubstitutions, compilationExecutor, analysisExecutor);
            } finally {
                watchdog.close();
            }
        } finally {
            analysisExecutor.shutdownNow();
            compilationExecutor.shutdownNow();
        }
    }

    protected static void setSystemPropertiesForImageEarly() {
        System.setProperty(ImageInfo.PROPERTY_IMAGE_CODE_KEY, ImageInfo.PROPERTY_IMAGE_CODE_VALUE_BUILDTIME);
    }

    private static void setSystemPropertiesForImageLate(NativeImageKind imageKind) {
        VMError.guarantee(ImageInfo.inImageBuildtimeCode(), "System property to indicate image build time is set earlier, before listing classes");
        if (imageKind.isExecutable) {
            System.setProperty(ImageInfo.PROPERTY_IMAGE_KIND_KEY, ImageInfo.PROPERTY_IMAGE_KIND_VALUE_EXECUTABLE);
        } else {
            System.setProperty(ImageInfo.PROPERTY_IMAGE_KIND_KEY, ImageInfo.PROPERTY_IMAGE_KIND_VALUE_SHARED_LIBRARY);
        }
    }

    protected static void clearSystemPropertiesForImage() {
        System.clearProperty(ImageInfo.PROPERTY_IMAGE_CODE_KEY);
        System.clearProperty(ImageInfo.PROPERTY_IMAGE_KIND_KEY);
    }

    @SuppressWarnings("try")
    private void doRun(Map<Method, CEntryPointData> entryPoints,
                    JavaMainSupport javaMainSupport, String imageName, NativeImageKind k,
                    SubstitutionProcessor harnessSubstitutions,
                    ForkJoinPool compilationExecutor, ForkJoinPool analysisExecutor) {
        List<HostedMethod> hostedEntryPoints = new ArrayList<>();

        OptionValues options = HostedOptionValues.singleton();
        SnippetReflectionProvider originalSnippetReflection = GraalAccess.getOriginalSnippetReflection();
        try (DebugContext debug = new Builder(options, new GraalDebugHandlersFactory(originalSnippetReflection)).build();
                        DebugCloseable featureCleanup = () -> featureHandler.forEachFeature(Feature::cleanup)) {
            setupNativeImage(imageName, options, entryPoints, javaMainSupport, harnessSubstitutions, analysisExecutor, originalSnippetReflection, debug);

            boolean returnAfterAnalysis = runPointsToAnalysis(imageName, options, debug);
            if (returnAfterAnalysis) {
                return;
            }

            NativeImageHeap heap;
            HostedMetaAccess hMetaAccess;
            SharedRuntimeConfigurationBuilder runtime;
            try (StopTimer t = new Timer(imageName, "universe").start()) {
                hUniverse = new HostedUniverse(bb);
                hMetaAccess = new HostedMetaAccess(hUniverse, bb.getMetaAccess());

                BeforeUniverseBuildingAccessImpl beforeUniverseBuildingConfig = new BeforeUniverseBuildingAccessImpl(featureHandler, loader, debug, hMetaAccess);
                featureHandler.forEachFeature(feature -> feature.beforeUniverseBuilding(beforeUniverseBuildingConfig));

                new UniverseBuilder(aUniverse, bb.getMetaAccess(), hUniverse, hMetaAccess, HostedConfiguration.instance().createStaticAnalysisResultsBuilder(bb, hUniverse),
                                bb.getUnsupportedFeatures()).build(debug);

                ClassInitializationSupport classInitializationSupport = bb.getHostVM().getClassInitializationSupport();
                runtime = new HostedRuntimeConfigurationBuilder(options, bb.getHostVM(), hUniverse, hMetaAccess, bb.getProviders(), nativeLibraries, classInitializationSupport,
                                GraalAccess.getOriginalProviders().getLoopsDataProvider()).build();
                registerGraphBuilderPlugins(featureHandler, runtime.getRuntimeConfig(), (HostedProviders) runtime.getRuntimeConfig().getProviders(), bb.getMetaAccess(), aUniverse,
                                hMetaAccess, hUniverse,
                                nativeLibraries, loader, ParsingReason.AOTCompilation, bb.getAnnotationSubstitutionProcessor(),
                                new SubstrateClassInitializationPlugin((SVMHost) aUniverse.hostVM()),
                                classInitializationSupport, ConfigurationValues.getTarget());

                if (NativeImageOptions.PrintUniverse.getValue()) {
                    printTypes();
                }

                /* Find the entry point methods in the hosted world. */
                for (AnalysisMethod m : aUniverse.getMethods()) {
                    if (m.isEntryPoint()) {
                        HostedMethod found = hUniverse.lookup(m);
                        assert found != null;
                        hostedEntryPoints.add(found);
                    }
                }
                if (hostedEntryPoints.size() == 0) {
                    throw UserError.abort("Warning: no entry points found, i.e., no method annotated with @%s", CEntryPoint.class.getSimpleName());
                }

                bb.getUnsupportedFeatures().report(bb);

                recordRestrictHeapAccessCallees(aUniverse.getMethods());

                /*
                 * After this point, all TypeFlow (and therefore also TypeState) objects are
                 * unreachable and can be garbage collected. This is important to keep the overall
                 * memory footprint low. However, this also means we no longer have complete call
                 * chain information. Only the summarized information stored in the
                 * StaticAnalysisResult objects is available after this point.
                 */
                bb.cleanupAfterAnalysis();
            } catch (UnsupportedFeatureException ufe) {
                throw FallbackFeature.reportAsFallback(ufe);
            }

            heap = new NativeImageHeap(aUniverse, hUniverse, hMetaAccess, ImageSingletons.lookup(ImageHeapLayouter.class));

            BeforeCompilationAccessImpl beforeCompilationConfig = new BeforeCompilationAccessImpl(featureHandler, loader, aUniverse, hUniverse, heap, debug, runtime);
            featureHandler.forEachFeature(feature -> feature.beforeCompilation(beforeCompilationConfig));

            runtime.updateLazyState(hMetaAccess);

            NativeImageCodeCache codeCache;
            CompileQueue compileQueue;
            try (StopTimer t = new Timer(imageName, "compile").start()) {
                compileQueue = HostedConfiguration.instance().createCompileQueue(debug, featureHandler, hUniverse, runtime, DeoptTester.enabled(), bb.getProviders().getSnippetReflection(),
                                compilationExecutor);
                compileQueue.finish(debug);

                /* release memory taken by graphs for the image writing */
                hUniverse.getMethods().forEach(HostedMethod::clear);

                codeCache = NativeImageCodeCacheFactory.get().newCodeCache(compileQueue, heap, loader.platform,
                                ImageSingletons.lookup(TemporaryBuildDirectoryProvider.class).getTemporaryBuildDirectory());
                codeCache.layoutConstants();
                codeCache.layoutMethods(debug, imageName, bb, compilationExecutor);

                AfterCompilationAccessImpl config = new AfterCompilationAccessImpl(featureHandler, loader, aUniverse, hUniverse, compileQueue.getCompilationTasks(), heap, debug, runtime);
                featureHandler.forEachFeature(feature -> feature.afterCompilation(config));
            }
            CodeCacheProvider codeCacheProvider = runtime.getRuntimeConfig().getBackendForNormalMethod().getProviders().getCodeCache();
            try (Indent indent = debug.logAndIndent("create native image")) {
                try (DebugContext.Scope buildScope = debug.scope("CreateImage", codeCacheProvider)) {
                    try (StopTimer t = new Timer(imageName, "image").start()) {

                        // Start building the model of the native image heap.
                        heap.addInitialObjects();
                        // Then build the model of the code cache, which can
                        // add objects to the native image heap.
                        codeCache.addConstantsToHeap();
                        // Finish building the model of the native image heap.
                        heap.addTrailingObjects();

                        AfterHeapLayoutAccessImpl config = new AfterHeapLayoutAccessImpl(featureHandler, loader, heap, hMetaAccess, debug);
                        featureHandler.forEachFeature(feature -> feature.afterHeapLayout(config));

                        this.image = AbstractImage.create(k, hUniverse, hMetaAccess, nativeLibraries, heap, codeCache, hostedEntryPoints, loader.getClassLoader());
                        image.build(imageName, debug);
                        if (NativeImageOptions.PrintUniverse.getValue()) {
                            /*
                             * This debug output must be printed _after_ and not _during_ image
                             * building, because it adds some PrintStream objects to static fields,
                             * which disrupts the heap.
                             */
                            codeCache.printCompilationResults();
                        }
                    }
                } catch (Throwable e) {
                    throw VMError.shouldNotReachHere(e);
                }
            }

            BeforeImageWriteAccessImpl beforeConfig = new BeforeImageWriteAccessImpl(featureHandler, loader, imageName, image,
                            runtime.getRuntimeConfig(), aUniverse, hUniverse, optionProvider, hMetaAccess, debug);
            featureHandler.forEachFeature(feature -> feature.beforeImageWrite(beforeConfig));

            try (StopTimer t = new Timer(imageName, "write").start()) {
                /*
                 * This will write the debug info too -- i.e. we may be writing more than one file,
                 * if the debug info is in a separate file. We need to push writing the file to the
                 * image implementation, because whether the debug info and image share a file or
                 * not is an implementation detail of the image.
                 */
                Path tmpDir = ImageSingletons.lookup(TemporaryBuildDirectoryProvider.class).getTemporaryBuildDirectory();
                LinkerInvocation inv = image.write(debug, generatedFiles(HostedOptionValues.singleton()), tmpDir, imageName, beforeConfig);
                if (NativeImageOptions.ExitAfterRelocatableImageWrite.getValue()) {
                    return;
                }

                AfterImageWriteAccessImpl afterConfig = new AfterImageWriteAccessImpl(featureHandler, loader, hUniverse, inv, tmpDir, image.getImageKind(), debug);
                featureHandler.forEachFeature(feature -> feature.afterImageWrite(afterConfig));
            }
        }
    }

    void reportBuildArtifacts(String imageName) {
        Path buildDir = generatedFiles(HostedOptionValues.singleton());
        Consumer<PrintWriter> writerConsumer = writer -> buildArtifacts.forEach((artifactType, paths) -> {
            writer.println("[" + artifactType + "]");
            if (artifactType == BuildArtifacts.ArtifactType.JDK_LIB_SHIM) {
                writer.println("# Note that shim JDK libraries depend on this");
                writer.println("# particular native image (including its name)");
                writer.println("# and therefore cannot be used with others.");
            }
            paths.stream().map(Path::toAbsolutePath).map(buildDir::relativize).forEach(writer::println);
            writer.println();
        });
        ReportUtils.report("build artifacts", buildDir.resolve(imageName + ".build_artifacts.txt"), writerConsumer);
    }

    @SuppressWarnings("try")
    private boolean runPointsToAnalysis(String imageName, OptionValues options, DebugContext debug) {
        try (Indent ignored = debug.logAndIndent("run analysis")) {
            try (Indent ignored1 = debug.logAndIndent("process analysis initializers")) {
                BeforeAnalysisAccessImpl config = new BeforeAnalysisAccessImpl(featureHandler, loader, bb, nativeLibraries, debug);
                featureHandler.forEachFeature(feature -> feature.beforeAnalysis(config));
                bb.getHostVM().getClassInitializationSupport().setConfigurationSealed(true);
            }

            try (StopTimer t = bb.getAnalysisTimer().start()) {

                /*
                 * Iterate until analysis reaches a fixpoint.
                 */
                DuringAnalysisAccessImpl config = new DuringAnalysisAccessImpl(featureHandler, loader, bb, nativeLibraries, debug);
                int numIterations = 0;
                while (true) {
                    try (Indent indent2 = debug.logAndIndent("new analysis iteration")) {
                        /*
                         * Do the analysis (which itself is done in a similar iterative process)
                         */
                        boolean analysisChanged = bb.finish();

                        numIterations++;
                        if (numIterations > 1000) {
                            /*
                             * Usually there are < 10 iterations. If we have so many iterations, we
                             * probably have an endless loop (but at least we have a performance
                             * problem because we re-start the analysis so often).
                             */
                            throw UserError.abort("Static analysis did not reach a fix point after %d iterations because a Feature keeps requesting new analysis iterations. " +
                                            "The analysis itself %s find a change in type states in the last iteration.",
                                            numIterations, analysisChanged ? "DID" : "DID NOT");
                        }

                        /*
                         * Allow features to change the universe.
                         */
                        try (StopTimer t2 = bb.getProcessFeaturesTimer().start()) {
                            int numTypes = aUniverse.getTypes().size();
                            int numMethods = aUniverse.getMethods().size();
                            int numFields = aUniverse.getFields().size();

                            bb.getHostVM().notifyClassReachabilityListener(aUniverse, config);
                            featureHandler.forEachFeature(feature -> feature.duringAnalysis(config));

                            if (!config.getAndResetRequireAnalysisIteration()) {
                                if (numTypes != aUniverse.getTypes().size() || numMethods != aUniverse.getMethods().size() || numFields != aUniverse.getFields().size()) {
                                    throw UserError.abort(
                                                    "When a feature makes more types, methods, or fields reachable, it must require another analysis iteration via DuringAnalysisAccess.requireAnalysisIteration()");
                                }
                                break;
                            }
                        }
                    }
                }
                assert verifyAssignableTypes(imageName);

                /*
                 * Libraries defined via @CLibrary annotations are added at the end of the list of
                 * libraries so that the written object file AND the static JDK libraries can depend
                 * on them.
                 */
                nativeLibraries.processAnnotated();

                AfterAnalysisAccessImpl postConfig = new AfterAnalysisAccessImpl(featureHandler, loader, bb, debug);
                featureHandler.forEachFeature(feature -> feature.afterAnalysis(postConfig));

                checkUniverse();

                bb.printTimers();

                /* report the unsupported features by throwing UnsupportedFeatureException */
                bb.getUnsupportedFeatures().report(bb);
                bb.checkUserLimitations();
            } catch (UnsupportedFeatureException ufe) {
                throw FallbackFeature.reportAsFallback(ufe);
            }
        } catch (InterruptedException ie) {
            throw new InterruptImageBuilding();
        } finally {
            OnAnalysisExitAccess onExitConfig = new OnAnalysisExitAccessImpl(featureHandler, loader, bb, debug);
            featureHandler.forEachFeature(feature -> feature.onAnalysisExit(onExitConfig));

            /*
             * Execute analysis reporting here. This code is executed even if unsupported features
             * are reported or the analysis fails due to any other reasons.
             */
            AnalysisReporter.printAnalysisReports(imageName, options, SubstrateOptions.reportsPath(), bb);
        }
        if (NativeImageOptions.ReturnAfterAnalysis.getValue()) {
            return true;
        }
        if (NativeImageOptions.ExitAfterAnalysis.getValue()) {
            throw new InterruptImageBuilding("Exiting image generation because of " + SubstrateOptionsParser.commandArgument(NativeImageOptions.ExitAfterAnalysis, "+"));
        }
        return false;
    }

    @SuppressWarnings("try")
    private boolean verifyAssignableTypes(String imageName) {
        /*
         * This verification has quadratic complexity, so do it only once after the static analysis
         * has finished, and can be disabled with an option.
         */
        if (SubstrateOptions.DisableTypeIdResultVerification.getValue()) {
            return true;
        }
        try (StopTimer t = new Timer(imageName, "(verifyAssignableTypes)").start()) {
<<<<<<< HEAD
            return AnalysisType.verifyAssignableTypes(bigbang);
=======
            return AnalysisType.verifyAssignableTypes(bb);
>>>>>>> 84541b16
        }
    }

    @SuppressWarnings("try")
    private void setupNativeImage(String imageName, OptionValues options, Map<Method, CEntryPointData> entryPoints, JavaMainSupport javaMainSupport, SubstitutionProcessor harnessSubstitutions,
                    ForkJoinPool analysisExecutor, SnippetReflectionProvider originalSnippetReflection, DebugContext debug) {
        try (Indent ignored = debug.logAndIndent("setup native-image builder")) {
            try (StopTimer ignored1 = new Timer(imageName, "setup").start()) {
                SubstrateTargetDescription target = createTarget(loader.platform);
                ImageSingletons.add(Platform.class, loader.platform);
                ImageSingletons.add(SubstrateTargetDescription.class, target);

                ImageSingletons.add(SubstrateOptions.ReportingSupport.class, new SubstrateOptions.ReportingSupport(
                                DiagnosticsMode.getValue() ? DiagnosticsDir.getValue() : Paths.get("reports").toString()));

                if (javaMainSupport != null) {
                    ImageSingletons.add(JavaMainSupport.class, javaMainSupport);
                }

                Providers originalProviders = GraalAccess.getOriginalProviders();
                MetaAccessProvider originalMetaAccess = originalProviders.getMetaAccess();

                ClassInitializationSupport classInitializationSupport = new ConfigurableClassInitialization(originalMetaAccess, loader);
                ImageSingletons.add(RuntimeClassInitializationSupport.class, classInitializationSupport);
                ClassInitializationFeature.processClassInitializationOptions(classInitializationSupport);

                if (ImageBuildStatistics.Options.CollectImageBuildStatistics.getValue(options)) {
                    ImageSingletons.add(ImageBuildStatistics.class, new ImageBuildStatistics());
                }

                featureHandler.registerFeatures(loader, debug);
                AfterRegistrationAccessImpl access = new AfterRegistrationAccessImpl(featureHandler, loader, originalMetaAccess, mainEntryPoint, debug);
                featureHandler.forEachFeature(feature -> feature.afterRegistration(access));
                setDefaultLibCIfMissing();
                if (!Pair.<Method, CEntryPointData> empty().equals(access.getMainEntryPoint())) {
                    setAndVerifyMainEntryPoint(access, entryPoints);
                }
                registerEntryPoints(entryPoints);

                /*
                 * Check if any configuration factory class was registered. If not, register the
                 * basic one.
                 */
                HostedConfiguration.setDefaultIfEmpty();
                GraalConfiguration.setDefaultIfEmpty();

                AnnotationSubstitutionProcessor annotationSubstitutions = createDeclarativeSubstitutionProcessor(originalMetaAccess, loader, classInitializationSupport);
                CEnumCallWrapperSubstitutionProcessor cEnumProcessor = new CEnumCallWrapperSubstitutionProcessor();
                aUniverse = createAnalysisUniverse(options, target, loader, originalMetaAccess, originalSnippetReflection, annotationSubstitutions, cEnumProcessor,
                                classInitializationSupport, Collections.singletonList(harnessSubstitutions), analysisExecutor);

                AnalysisMetaAccess aMetaAccess = new SVMAnalysisMetaAccess(aUniverse, originalMetaAccess);
                /* Make sure that Object type is added to the universe before any other types. */
                aMetaAccess.lookupJavaType(Object.class);

                AnalysisConstantReflectionProvider aConstantReflection = new AnalysisConstantReflectionProvider(
                                aUniverse, aMetaAccess, originalProviders.getConstantReflection(), classInitializationSupport);
                WordTypes aWordTypes = new SubstrateWordTypes(aMetaAccess, FrameAccess.getWordKind());
                HostedSnippetReflectionProvider aSnippetReflection = new HostedSnippetReflectionProvider(aWordTypes);

                ForeignCallsProvider aForeignCalls = new SubstrateForeignCallsProvider(aMetaAccess, null);
                bb = createBigBang(options, target, aUniverse, analysisExecutor, watchdog::recordActivity, aMetaAccess, aConstantReflection, aWordTypes, aSnippetReflection,
                                annotationSubstitutions, aForeignCalls, classInitializationSupport, originalProviders);
                aUniverse.setBigBang(bb);
                /* Register already created types as assignable. */
                aUniverse.getTypes().forEach(t -> t.registerAsAssignable(bb));

                boolean withoutCompilerInvoker = CAnnotationProcessorCache.Options.ExitAfterQueryCodeGeneration.getValue() ||
                                (NativeImageOptions.ExitAfterRelocatableImageWrite.getValue() && CAnnotationProcessorCache.Options.UseCAPCache.getValue());

                if (!withoutCompilerInvoker) {
                    CCompilerInvoker compilerInvoker = CCompilerInvoker.create(ImageSingletons.lookup(TemporaryBuildDirectoryProvider.class).getTemporaryBuildDirectory());
                    compilerInvoker.verifyCompiler();
                    ImageSingletons.add(CCompilerInvoker.class, compilerInvoker);
                }

                nativeLibraries = setupNativeLibraries(imageName, aConstantReflection, aMetaAccess, aSnippetReflection, cEnumProcessor, classInitializationSupport, debug);
                try (Indent ignored2 = debug.logAndIndent("process startup initializers")) {
                    FeatureImpl.DuringSetupAccessImpl config = new FeatureImpl.DuringSetupAccessImpl(featureHandler, loader, bb, debug);
                    featureHandler.forEachFeature(feature -> feature.duringSetup(config));
                }

                initializeBigBang(bb, options, featureHandler, nativeLibraries, debug, aMetaAccess, aUniverse.getSubstitutions(), loader, true,
                                new SubstrateClassInitializationPlugin((SVMHost) aUniverse.hostVM()));
                entryPoints.forEach((method, entryPointData) -> CEntryPointCallStubSupport.singleton().registerStubForMethod(method, () -> entryPointData));
            }
        }
    }

    private static void setDefaultLibCIfMissing() {
        if (!ImageSingletons.contains(LibCBase.class)) {
            ImageSingletons.add(LibCBase.class, new NoLibC());
        }
    }

    private void setAndVerifyMainEntryPoint(AfterRegistrationAccessImpl access, Map<Method, CEntryPointData> entryPoints) {
        mainEntryPoint = access.getMainEntryPoint();
        entryPoints.put(mainEntryPoint.getLeft(), mainEntryPoint.getRight());
    }

    public static AnalysisUniverse createAnalysisUniverse(OptionValues options, TargetDescription target, ImageClassLoader loader, MetaAccessProvider originalMetaAccess,
                    SnippetReflectionProvider originalSnippetReflection, AnnotationSubstitutionProcessor annotationSubstitutions, SubstitutionProcessor cEnumProcessor,
                    ClassInitializationSupport classInitializationSupport, List<SubstitutionProcessor> additionalSubstitutions, ForkJoinPool buildExecutor) {
        UnsafeAutomaticSubstitutionProcessor automaticSubstitutions = createAutomaticUnsafeSubstitutions(originalSnippetReflection, annotationSubstitutions);
        SubstitutionProcessor aSubstitutions = createAnalysisSubstitutionProcessor(originalMetaAccess, originalSnippetReflection, cEnumProcessor, automaticSubstitutions,
                        annotationSubstitutions, additionalSubstitutions);

        SVMHost hostVM = HostedConfiguration.instance().createHostVM(options, buildExecutor, loader.getClassLoader(), classInitializationSupport, automaticSubstitutions, loader.platform);

        automaticSubstitutions.init(loader, originalMetaAccess);
        AnalysisPolicy analysisPolicy = PointstoOptions.AllocationSiteSensitiveHeap.getValue(options) ? new BytecodeSensitiveAnalysisPolicy(options)
                        : new DefaultAnalysisPolicy(options);
        return new AnalysisUniverse(hostVM, target.wordJavaKind, analysisPolicy, aSubstitutions, originalMetaAccess, originalSnippetReflection,
                        new SubstrateSnippetReflectionProvider(new SubstrateWordTypes(originalMetaAccess, FrameAccess.getWordKind())));
    }

    public static AnnotationSubstitutionProcessor createDeclarativeSubstitutionProcessor(MetaAccessProvider originalMetaAccess, ImageClassLoader loader,
                    ClassInitializationSupport classInitializationSupport) {
        AnnotationSubstitutionProcessor annotationSubstitutions = new DeclarativeSubstitutionProcessor(loader, originalMetaAccess, classInitializationSupport);
        annotationSubstitutions.init();
        return annotationSubstitutions;
    }

    public static UnsafeAutomaticSubstitutionProcessor createAutomaticUnsafeSubstitutions(SnippetReflectionProvider originalSnippetReflection,
                    AnnotationSubstitutionProcessor annotationSubstitutions) {
        return new UnsafeAutomaticSubstitutionProcessor(annotationSubstitutions, originalSnippetReflection);
    }

    public static SubstitutionProcessor createAnalysisSubstitutionProcessor(MetaAccessProvider originalMetaAccess, SnippetReflectionProvider originalSnippetReflection,
                    SubstitutionProcessor cEnumProcessor, SubstitutionProcessor automaticSubstitutions, SubstitutionProcessor annotationSubstitutions,
                    List<SubstitutionProcessor> additionalSubstitutionProcessors) {
        List<SubstitutionProcessor> allProcessors = new ArrayList<>();
        SubstitutionProcessor cFunctionSubstitutions = new CFunctionSubstitutionProcessor();
        allProcessors.addAll(Arrays.asList(new AnnotationSupport(originalMetaAccess, originalSnippetReflection),
                        annotationSubstitutions, cFunctionSubstitutions, automaticSubstitutions, cEnumProcessor));
        allProcessors.addAll(additionalSubstitutionProcessors);
        return SubstitutionProcessor.chainUpInOrder(allProcessors.toArray(new SubstitutionProcessor[0]));
    }

    @SuppressWarnings("try")
    public static void initializeBigBang(Inflation bb, OptionValues options, FeatureHandler featureHandler, NativeLibraries nativeLibraries, DebugContext debug,
                    AnalysisMetaAccess aMetaAccess, SubstitutionProcessor substitutions, ImageClassLoader loader, boolean initForeignCalls, ClassInitializationPlugin classInitializationPlugin) {
        SubstrateReplacements aReplacements = bb.getReplacements();
        HostedProviders aProviders = bb.getProviders();
        AnalysisUniverse aUniverse = bb.getUniverse();

        /*
         * Eagerly register all target fields of recomputed value fields as unsafe accessed.
         */
        bb.getAnnotationSubstitutionProcessor().processComputedValueFields(bb);

        /*
         * Install feature supported substitutions.
         */
        SubstitutionProcessor[] featureNativeSubstitutions = aUniverse.getFeatureNativeSubstitutions();
        if (featureNativeSubstitutions.length > 0) {
            SubstitutionProcessor chain = SubstitutionProcessor.chainUpInOrder(featureNativeSubstitutions);
            SubstitutionProcessor nativeSubstitutionProcessor = new NativeMethodSubstitutionProcessor(chain, aReplacements);
            SubstitutionProcessor.extendsTheChain(substitutions, new SubstitutionProcessor[]{nativeSubstitutionProcessor});
        }
        SubstitutionProcessor.extendsTheChain(substitutions, aUniverse.getFeatureSubstitutions());

        /*
         * System classes and fields are necessary to tell the static analysis that certain things
         * really "exist". The most common reason for that is that there are no instances and
         * allocations of these classes seen during the static analysis. The heap chunks are one
         * good example.
         */
        try (Indent ignored = debug.logAndIndent("add initial classes/fields/methods")) {
            bb.addRootClass(Object.class, false, false).registerAsInHeap();
            bb.addRootField(DynamicHub.class, "vtable");
            bb.addRootClass(String.class, false, false).registerAsInHeap();
            bb.addRootClass(String[].class, false, false).registerAsInHeap();
            bb.addRootField(String.class, "value").registerAsInHeap();
            bb.addRootClass(long[].class, false, false).registerAsInHeap();
            bb.addRootClass(byte[].class, false, false).registerAsInHeap();
            bb.addRootClass(byte[][].class, false, false).registerAsInHeap();
            bb.addRootClass(Object[].class, false, false).registerAsInHeap();
            bb.addRootClass(CFunctionPointer[].class, false, false).registerAsInHeap();
            bb.addRootClass(PointerBase[].class, false, false).registerAsInHeap();

            try {
                bb.addRootMethod(SubstrateArraycopySnippets.class.getDeclaredMethod("doArraycopy", Object.class, int.class, Object.class, int.class, int.class));
                bb.addRootMethod(Object.class.getDeclaredMethod("getClass"));
            } catch (NoSuchMethodException ex) {
                throw VMError.shouldNotReachHere(ex);
            }

            for (JavaKind kind : JavaKind.values()) {
                if (kind.isPrimitive() && kind != JavaKind.Void) {
                    bb.addRootClass(kind.toJavaClass(), false, true);
                    bb.addRootField(kind.toBoxedJavaClass(), "value");
                    bb.addRootMethod(kind.toBoxedJavaClass(), "valueOf", kind.toJavaClass());
                    bb.addRootMethod(kind.toBoxedJavaClass(), kind.getJavaName() + "Value");
                    /*
                     * Register the cache location as reachable.
                     * BoxingSnippets$Templates#getCacheLocation accesses the cache field.
                     */
                    Class<?>[] innerClasses = kind.toBoxedJavaClass().getDeclaredClasses();
                    if (innerClasses != null && innerClasses.length > 0) {
                        bb.getMetaAccess().lookupJavaType(innerClasses[0]).registerAsReachable();
                    }
                }
            }
            /* SubstrateTemplates#toLocationIdentity accesses the Counter.value field. */
            bb.getMetaAccess().lookupJavaType(JavaKind.Void.toJavaClass()).registerAsReachable();
            bb.getMetaAccess().lookupJavaType(com.oracle.svm.core.util.Counter.class).registerAsReachable();
            bb.getMetaAccess().lookupJavaType(com.oracle.svm.core.allocationprofile.AllocationCounter.class).registerAsReachable();

            NativeImageGenerator.registerGraphBuilderPlugins(featureHandler, null, aProviders, aMetaAccess, aUniverse, null, null, nativeLibraries, loader, ParsingReason.PointsToAnalysis,
                            bb.getAnnotationSubstitutionProcessor(), classInitializationPlugin, bb.getHostVM().getClassInitializationSupport(), ConfigurationValues.getTarget());
            registerReplacements(debug, featureHandler, null, aProviders, aProviders.getSnippetReflection(), true, initForeignCalls);

            for (StructuredGraph graph : aReplacements.getSnippetGraphs(GraalOptions.TrackNodeSourcePosition.getValue(options), options)) {
                HostedConfiguration.instance().createMethodTypeFlowBuilder(((NativeImagePointsToAnalysis) bb), graph).registerUsedElements(false);
            }
        }
    }

    public static Inflation createBigBang(OptionValues options, TargetDescription target, AnalysisUniverse aUniverse, ForkJoinPool analysisExecutor,
                    Runnable heartbeatCallback, AnalysisMetaAccess aMetaAccess, AnalysisConstantReflectionProvider aConstantReflection, WordTypes aWordTypes,
                    SnippetReflectionProvider aSnippetReflection, AnnotationSubstitutionProcessor annotationSubstitutionProcessor, ForeignCallsProvider aForeignCalls,
                    ClassInitializationSupport classInitializationSupport, Providers originalProviders) {
        assert aUniverse != null : "Analysis universe must be initialized.";
        aMetaAccess.lookupJavaType(String.class).registerAsReachable();
        AnalysisConstantFieldProvider aConstantFieldProvider = new AnalysisConstantFieldProvider(aUniverse, aMetaAccess, aConstantReflection, classInitializationSupport);
        /*
         * Install all snippets so that the types, methods, and fields used in the snippets get
         * added to the universe.
         */
        aMetaAccess.lookupJavaType(Reference.class).registerAsReachable();
        BarrierSet barrierSet = ImageSingletons.lookup(Heap.class).createBarrierSet(aMetaAccess);
        SubstratePlatformConfigurationProvider platformConfig = new SubstratePlatformConfigurationProvider(barrierSet);
        AnalysisMetaAccessExtensionProvider aMetaAccessExtensionProvider = new AnalysisMetaAccessExtensionProvider();
        LoweringProvider aLoweringProvider = SubstrateLoweringProvider.create(aMetaAccess, null, platformConfig, aMetaAccessExtensionProvider);
        StampProvider aStampProvider = new SubstrateStampProvider(aMetaAccess);
        HostedProviders aProviders = new HostedProviders(aMetaAccess, null, aConstantReflection, aConstantFieldProvider, aForeignCalls, aLoweringProvider, null, aStampProvider, aSnippetReflection,
                        aWordTypes, platformConfig, aMetaAccessExtensionProvider, originalProviders.getLoopsDataProvider());
        BytecodeProvider bytecodeProvider = new ResolvedJavaMethodBytecodeProvider();
        SubstrateReplacements aReplacments = new SubstrateReplacements(aProviders, aSnippetReflection, bytecodeProvider, target, aWordTypes, new SubstrateGraphMakerFactory(aWordTypes));
        aProviders = new HostedProviders(aMetaAccess, null, aConstantReflection, aConstantFieldProvider, aForeignCalls, aLoweringProvider, aReplacments, aStampProvider,
                        aSnippetReflection, aWordTypes, platformConfig, aMetaAccessExtensionProvider, originalProviders.getLoopsDataProvider());

        return new NativeImagePointsToAnalysis(options, aUniverse, aProviders, annotationSubstitutionProcessor, analysisExecutor, heartbeatCallback);
    }

    @SuppressWarnings("try")
    private NativeLibraries setupNativeLibraries(String imageName, ConstantReflectionProvider aConstantReflection, MetaAccessProvider aMetaAccess,
                    SnippetReflectionProvider aSnippetReflection, CEnumCallWrapperSubstitutionProcessor cEnumProcessor, ClassInitializationSupport classInitializationSupport, DebugContext debug) {
        try (StopTimer ignored = new Timer(imageName, "(cap)").start()) {
            NativeLibraries nativeLibs = new NativeLibraries(aConstantReflection, aMetaAccess, aSnippetReflection, ConfigurationValues.getTarget(), classInitializationSupport,
                            ImageSingletons.lookup(TemporaryBuildDirectoryProvider.class).getTemporaryBuildDirectory(), debug);
            cEnumProcessor.setNativeLibraries(nativeLibs);
            processNativeLibraryImports(nativeLibs, aMetaAccess, classInitializationSupport);

            ImageSingletons.add(SizeOfSupport.class, new SizeOfSupportImpl(nativeLibs, aMetaAccess));
            ImageSingletons.add(OffsetOf.Support.class, new OffsetOfSupportImpl(nativeLibs, aMetaAccess));
            ImageSingletons.add(CConstantValueSupport.class, new CConstantValueSupportImpl(nativeLibs, aMetaAccess));

            if (CAnnotationProcessorCache.Options.ExitAfterQueryCodeGeneration.getValue()) {
                throw new InterruptImageBuilding("Exiting image generation because of " + SubstrateOptionsParser.commandArgument(CAnnotationProcessorCache.Options.ExitAfterQueryCodeGeneration, "+"));
            }

            if (CAnnotationProcessorCache.Options.ExitAfterCAPCache.getValue()) {
                throw new InterruptImageBuilding("Exiting image generation because of " + SubstrateOptionsParser.commandArgument(CAnnotationProcessorCache.Options.ExitAfterCAPCache, "+"));
            }

            return nativeLibs;
        }
    }

    private void registerEntryPoints(Map<Method, CEntryPointData> entryPoints) {
        for (Method m : loader.findAnnotatedMethods(CEntryPoint.class)) {
            if (!Modifier.isStatic(m.getModifiers())) {
                throw UserError.abort("Entry point method %s.%s is not static. Add a static modifier to the method.", m.getDeclaringClass().getName(), m.getName());
            }

            boolean include = true;
            CEntryPointOptions options = m.getAnnotation(CEntryPointOptions.class);
            if (options != null) {
                include = ReflectionUtil.newInstance(options.include()).getAsBoolean();
            }
            if (include) {
                entryPoints.put(m, CEntryPointData.create(m));
            }
        }
    }

    /**
     * Record callees of methods that must not allocate.
     */
    private static void recordRestrictHeapAccessCallees(Collection<AnalysisMethod> methods) {
        ((RestrictHeapAccessCalleesImpl) ImageSingletons.lookup(RestrictHeapAccessCallees.class)).aggregateMethods(methods);
    }

    @Platforms(Platform.HOSTED_ONLY.class)
    static class SubstitutionInvocationPlugins extends InvocationPlugins {

        private AnnotationSubstitutionProcessor annotationSubstitutionProcessor;

        SubstitutionInvocationPlugins(AnnotationSubstitutionProcessor annotationSubstitutionProcessor) {
            this.annotationSubstitutionProcessor = annotationSubstitutionProcessor;
        }

        @Override
        protected void register(InvocationPlugin plugin, boolean isOptional, boolean allowOverwrite, Type declaringClass, String name, Type... argumentTypes) {
            Type targetClass;
            if (declaringClass instanceof Class) {
                targetClass = annotationSubstitutionProcessor.getTargetClass((Class<?>) declaringClass);
            } else {
                targetClass = declaringClass;
            }
            super.register(plugin, isOptional, allowOverwrite, targetClass, name, argumentTypes);
        }
    }

    public static void registerGraphBuilderPlugins(FeatureHandler featureHandler, RuntimeConfiguration runtimeConfig, HostedProviders providers, AnalysisMetaAccess aMetaAccess,
                    AnalysisUniverse aUniverse, HostedMetaAccess hMetaAccess, HostedUniverse hUniverse, NativeLibraries nativeLibs, ImageClassLoader loader, ParsingReason reason,
                    AnnotationSubstitutionProcessor annotationSubstitutionProcessor, ClassInitializationPlugin classInitializationPlugin, ClassInitializationSupport classInitializationSupport,
                    TargetDescription target) {
        GraphBuilderConfiguration.Plugins plugins = new GraphBuilderConfiguration.Plugins(new SubstitutionInvocationPlugins(annotationSubstitutionProcessor));

        WordOperationPlugin wordOperationPlugin = new WordOperationPlugin(providers.getSnippetReflection(), providers.getWordTypes());

        SubstrateReplacements replacements = (SubstrateReplacements) providers.getReplacements();
        plugins.appendInlineInvokePlugin(replacements);

        plugins.appendNodePlugin(new IntrinsifyMethodHandlesInvocationPlugin(reason, providers, aUniverse, hUniverse));
        plugins.appendNodePlugin(new DeletedFieldsPlugin());
        plugins.appendNodePlugin(new InjectedAccessorsPlugin());
        ResolvedJavaType resolvedJavaType = providers.getMetaAccess().lookupJavaType(ClassInitializationTracking.class);
        if (resolvedJavaType instanceof AnalysisType) {
            ((AnalysisType) resolvedJavaType).registerAsReachable();
            ResolvedJavaField field = providers.getMetaAccess().lookupJavaField(ReflectionUtil.lookupField(ClassInitializationTracking.class, "IS_IMAGE_BUILD_TIME"));
            ((AnalysisField) field).registerAsAccessed();
        }
        plugins.appendNodePlugin(new EarlyConstantFoldLoadFieldPlugin(providers.getMetaAccess(), providers.getSnippetReflection()));
        plugins.appendNodePlugin(new ConstantFoldLoadFieldPlugin(classInitializationSupport));
        plugins.appendNodePlugin(new CInterfaceInvocationPlugin(providers.getMetaAccess(), providers.getWordTypes(), nativeLibs));
        plugins.appendNodePlugin(new LocalizationFeature.CharsetNodePlugin());

        plugins.appendInlineInvokePlugin(wordOperationPlugin);
        plugins.appendTypePlugin(wordOperationPlugin);
        plugins.appendTypePlugin(new TrustedInterfaceTypePlugin());
        plugins.appendNodePlugin(wordOperationPlugin);

        plugins.setClassInitializationPlugin(classInitializationPlugin);

        featureHandler.forEachGraalFeature(feature -> feature.registerGraphBuilderPlugins(providers, plugins, reason));

        HostedSnippetReflectionProvider hostedSnippetReflection = new HostedSnippetReflectionProvider(new SubstrateWordTypes(aMetaAccess, FrameAccess.getWordKind()));
        HotSpotGraalCompiler compiler = (HotSpotGraalCompiler) HotSpotJVMCIRuntime.runtime().getCompiler();

        NodeIntrinsificationProvider nodeIntrinsificationProvider;
        if (!SubstrateUtil.isBuildingLibgraal()) {
            nodeIntrinsificationProvider = new NodeIntrinsificationProvider(providers.getMetaAccess(), hostedSnippetReflection, providers.getForeignCalls(),
                            providers.getWordTypes(), target);

        } else {
            nodeIntrinsificationProvider = new NodeIntrinsificationProvider(providers.getMetaAccess(), hostedSnippetReflection,
                            providers.getForeignCalls(), providers.getWordTypes(), target) {
                @Override
                public <T> T getInjectedArgument(Class<T> type) {
                    if (type.isAssignableFrom(GraalHotSpotVMConfig.class)) {
                        return type.cast(compiler.getGraalRuntime().getVMConfig());
                    }
                    if (type.isAssignableFrom(HotSpotGraalRuntimeProvider.class)) {
                        return type.cast(compiler.getGraalRuntime());
                    }
                    return super.getInjectedArgument(type);
                }
            };
        }
        for (Class<? extends GeneratedPluginFactory> factoryClass : loader.findSubclasses(GeneratedPluginFactory.class, true)) {
            if (!Modifier.isAbstract(factoryClass.getModifiers()) && !factoryClass.getName().contains("hotspot")) {
                GeneratedPluginFactory factory;
                try {
                    factory = factoryClass.getDeclaredConstructor().newInstance();
                } catch (Exception ex) {
                    throw VMError.shouldNotReachHere(ex);
                }
                factory.registerPlugins(plugins.getInvocationPlugins(), nodeIntrinsificationProvider);
            }
        }

        final boolean arrayEqualsSubstitution = !SubstrateOptions.useLLVMBackend();
        registerInvocationPlugins(providers.getMetaAccess(), providers.getSnippetReflection(), plugins.getInvocationPlugins(), replacements,
                        reason == ParsingReason.JITCompilation, true, arrayEqualsSubstitution, providers.getLowerer());

        Architecture architecture = ConfigurationValues.getTarget().arch;
        OptionValues options = aUniverse.hostVM().options();
        ImageSingletons.lookup(TargetGraphBuilderPlugins.class).register(plugins, replacements, architecture,
                        /* registerForeignCallMath */ false, JavaVersionUtil.JAVA_SPEC >= 11, options);

        /*
         * When the context is hosted, i.e., ahead-of-time compilation, and after the analysis we
         * need the hosted meta access.
         */
        MetaAccessProvider pluginsMetaAccess;
        if (reason == ParsingReason.PointsToAnalysis || reason == ParsingReason.JITCompilation) {
            pluginsMetaAccess = aMetaAccess;
        } else {
            VMError.guarantee(reason == ParsingReason.AOTCompilation);
            pluginsMetaAccess = hMetaAccess;
        }

        assert pluginsMetaAccess != null;
        SubstrateGraphBuilderPlugins.registerInvocationPlugins(annotationSubstitutionProcessor, pluginsMetaAccess,
                        hostedSnippetReflection, plugins.getInvocationPlugins(), replacements, reason);

        featureHandler.forEachGraalFeature(feature -> feature.registerInvocationPlugins(providers, hostedSnippetReflection, plugins, reason));

        providers.setGraphBuilderPlugins(plugins);
        replacements.setGraphBuilderPlugins(plugins);
        if (runtimeConfig != null && runtimeConfig.getProviders() instanceof HostedProviders) {
            ((HostedProviders) runtimeConfig.getProviders()).setGraphBuilderPlugins(plugins);
            for (SubstrateBackend backend : runtimeConfig.getBackends()) {
                ((HostedProviders) backend.getProviders()).setGraphBuilderPlugins(plugins);
            }
        }
    }

    @SuppressWarnings("try")
    public static void registerReplacements(DebugContext debug, FeatureHandler featureHandler, RuntimeConfiguration runtimeConfig, Providers providers,
                    SnippetReflectionProvider snippetReflection, boolean hosted, boolean initForeignCalls) {
        OptionValues options = hosted ? HostedOptionValues.singleton() : RuntimeOptionValues.singleton();

        SubstrateForeignCallsProvider foreignCallsProvider = (SubstrateForeignCallsProvider) providers.getForeignCalls();
        if (initForeignCalls) {
            SnippetRuntime.registerForeignCalls(foreignCallsProvider);
        }
        featureHandler.forEachGraalFeature(feature -> feature.registerForeignCalls(foreignCallsProvider));
        try (DebugContext.Scope s = debug.scope("RegisterLowerings", new DebugDumpScope("RegisterLowerings"))) {
            SubstrateLoweringProvider lowerer = (SubstrateLoweringProvider) providers.getLowerer();
            Map<Class<? extends Node>, NodeLoweringProvider<?>> lowerings = lowerer.getLowerings();

            Iterable<DebugHandlersFactory> factories = runtimeConfig != null ? runtimeConfig.getDebugHandlersFactories() : Collections.singletonList(new GraalDebugHandlersFactory(snippetReflection));
            lowerer.setConfiguration(runtimeConfig, options, factories, providers, snippetReflection);
            TypeSnippets.registerLowerings(runtimeConfig, options, factories, providers, snippetReflection, lowerings);
            ExceptionSnippets.registerLowerings(options, factories, providers, snippetReflection, lowerings);

            if (hosted) {
                DeoptHostedSnippets.registerLowerings(options, factories, providers, snippetReflection, lowerings);
            } else {
                DeoptRuntimeSnippets.registerLowerings(options, factories, providers, snippetReflection, lowerings);
            }

            featureHandler.forEachGraalFeature(feature -> feature.registerLowerings(runtimeConfig, options, factories, providers, snippetReflection, lowerings, hosted));
        } catch (Throwable e) {
            throw debug.handle(e);
        }

        SubstrateReplacements replacements = (SubstrateReplacements) providers.getReplacements();
        assert checkInvocationPluginMethods(replacements);
        replacements.encodeSnippets();
    }

    private static boolean checkInvocationPluginMethods(SubstrateReplacements replacements) {
        for (ResolvedJavaMethod method : replacements.getDelayedInvocationPluginMethods()) {
            ResolvedJavaMethod unwrapped = method;
            while (unwrapped instanceof WrappedJavaMethod) {
                unwrapped = ((WrappedJavaMethod) unwrapped).getWrapped();
            }
            if (method != unwrapped) {
                String runtimeDescriptor = method.getSignature().toMethodDescriptor();
                String hostedDescriptor = unwrapped.getSignature().toMethodDescriptor();
                if (!runtimeDescriptor.equals(hostedDescriptor)) {
                    String name = method.format("%H.%n");
                    throw new AssertionError(
                                    String.format("Cannot have invocation plugin for a method whose runtime signature is different from its hosted signature:%n" +
                                                    "            method: %s%n" +
                                                    "  hosted signature: %s%n" +
                                                    " runtime signature: %s",
                                                    name, runtimeDescriptor, hostedDescriptor));
                }
            }
            assert method == unwrapped || method.getSignature().toMethodDescriptor().equals(unwrapped.getSignature().toMethodDescriptor());
        }
        return true;
    }

    public static Suites createSuites(FeatureHandler featureHandler, RuntimeConfiguration runtimeConfig, SnippetReflectionProvider snippetReflection, boolean hosted) {
        SubstrateBackend backend = runtimeConfig.getBackendForNormalMethod();

        OptionValues options = hosted ? HostedOptionValues.singleton() : RuntimeOptionValues.singleton();
        Suites suites = GraalConfiguration.instance().createSuites(options, hosted);
        return modifySuites(backend, suites, featureHandler, runtimeConfig, snippetReflection, hosted, false);
    }

    public static Suites createFirstTierSuites(FeatureHandler featureHandler, RuntimeConfiguration runtimeConfig, SnippetReflectionProvider snippetReflection, boolean hosted) {
        SubstrateBackend backend = runtimeConfig.getBackendForNormalMethod();
        OptionValues options = hosted ? HostedOptionValues.singleton() : RuntimeOptionValues.singleton();
        Suites suites = GraalConfiguration.instance().createFirstTierSuites(options, hosted);
        return modifySuites(backend, suites, featureHandler, runtimeConfig, snippetReflection, hosted, true);
    }

    @SuppressWarnings("unused")
    private static Suites modifySuites(SubstrateBackend backend, Suites suites, FeatureHandler featureHandler, RuntimeConfiguration runtimeConfig,
                    SnippetReflectionProvider snippetReflection, boolean hosted, boolean firstTier) {
        Providers runtimeCallProviders = backend.getProviders();

        PhaseSuite<HighTierContext> highTier = suites.getHighTier();
        PhaseSuite<MidTierContext> midTier = suites.getMidTier();
        PhaseSuite<LowTierContext> lowTier = suites.getLowTier();

        ListIterator<BasePhase<? super HighTierContext>> position;
        if (hosted) {
            position = GraalConfiguration.instance().createHostedInliners(highTier);
        } else {
            /* Find the runtime inliner. */
            position = highTier.findPhase(InliningPhase.class);
        }
        if (position != null) {
            /* These two phases must be after all method inlining. */
            position.add(new DeadStoreRemovalPhase());
            position.add(new RemoveUnwindPhase());
        } else {
            /* There is no inlining, so prepend them in reverse order. */
            highTier.prependPhase(new RemoveUnwindPhase());
            highTier.prependPhase(new DeadStoreRemovalPhase());
        }

        lowTier.addBeforeLast(new OptimizeExceptionPathsPhase());

        BasePhase<CoreProviders> addressLoweringPhase = backend.newAddressLoweringPhase(runtimeCallProviders.getCodeCache());
        if (firstTier) {
            lowTier.findPhase(ExpandLogicPhase.class, true).add(addressLoweringPhase);
        } else {
            lowTier.findPhase(UseTrappingNullChecksPhase.class).add(addressLoweringPhase);
        }

        if (SubstrateOptions.MultiThreaded.getValue()) {
            /*
             * Graal inserts only loop safepoints. We want a SafepointNode also before every return.
             */
            midTier.findPhase(LoopSafepointInsertionPhase.class).add(new MethodSafepointInsertionPhase());
        } else {
            /* No need for safepoints when we have only one thread. */
            VMError.guarantee(midTier.removePhase(LoopSafepointInsertionPhase.class));
        }

        if (hosted) {
            lowTier.appendPhase(new VerifyNoGuardsPhase());

            /* Disable the Graal method inlining, since we have our own inlining system. */
            highTier.removePhase(InliningPhase.class);

            /* Remove phases that are not suitable for AOT compilation. */
            highTier.findPhase(ConvertDeoptimizeToGuardPhase.class, true).remove();
            midTier.findPhase(DeoptimizationGroupingPhase.class).remove();

        } else {
            if (firstTier) {
                ListIterator<BasePhase<? super MidTierContext>> it = midTier.findPhase(FrameStateAssignmentPhase.class);
                it.add(new CollectDeoptimizationSourcePositionsPhase());

                // On SVM, the economy configuration requires a canonicalization run at the end of
                // mid tier.
                it = midTier.findLastPhase();
                it.add(CanonicalizerPhase.create());
            } else {
                ListIterator<BasePhase<? super MidTierContext>> it = midTier.findPhase(DeoptimizationGroupingPhase.class);
                it.previous();
                it.add(new CollectDeoptimizationSourcePositionsPhase());
            }
        }

        featureHandler.forEachGraalFeature(feature -> feature.registerGraalPhases(runtimeCallProviders, snippetReflection, suites, hosted));

        if (hosted && ImageBuildStatistics.Options.CollectImageBuildStatistics.getValue(HostedOptionValues.singleton())) {
            highTier.prependPhase(new ImageBuildStatisticsCounterPhase(ImageBuildStatistics.CheckCountLocation.BEFORE_HIGH_TIER));
            highTier.prependPhase(CanonicalizerPhase.create());
            highTier.findLastPhase().add(CanonicalizerPhase.create());
            highTier.findLastPhase().add(new ImageBuildStatisticsCounterPhase(ImageBuildStatistics.CheckCountLocation.AFTER_HIGH_TIER));
        }

        return suites;
    }

    @SuppressWarnings("unused")
    public static LIRSuites createLIRSuites(FeatureHandler featureHandler, Providers providers, boolean hosted) {
        LIRSuites lirSuites = GraalConfiguration.instance().createLIRSuites(hosted ? HostedOptionValues.singleton() : RuntimeOptionValues.singleton());

        if (hosted) {
            /*
             * Even though this is a verification phase, we want it enabled all the time and not
             * just when assertions are enabled.
             */
            lirSuites.getFinalCodeAnalysisStage().appendPhase(new VerifyCFunctionReferenceMapsLIRPhase());
        }

        /* Add phases that just perform assertion checking. */
        assert addAssertionLIRPhases(lirSuites, hosted);
        return lirSuites;
    }

    @SuppressWarnings("unused")
    public static LIRSuites createFirstTierLIRSuites(FeatureHandler featureHandler, Providers providers, boolean hosted) {
        LIRSuites lirSuites = GraalConfiguration.instance().createFirstTierLIRSuites(hosted ? HostedOptionValues.singleton() : RuntimeOptionValues.singleton());

        if (hosted) {
            lirSuites.getFinalCodeAnalysisStage().appendPhase(new VerifyCFunctionReferenceMapsLIRPhase());
        }

        /* Add phases that just perform assertion checking. */
        assert addAssertionLIRPhases(lirSuites, hosted);
        return lirSuites;
    }

    private static boolean addAssertionLIRPhases(LIRSuites lirSuites, boolean hosted) {
        if (hosted) {
            lirSuites.getFinalCodeAnalysisStage().appendPhase(new VerifyDeoptFrameStatesLIRPhase());
        }
        return true;
    }

    private static String format(TypeState state) {
        return state.typesStream().map(t -> t.toJavaName(true)).collect(Collectors.joining(","));
    }

    private void checkUniverse() {
        if (bb instanceof NativeImagePointsToAnalysis) {
            NativeImagePointsToAnalysis bigbang = (NativeImagePointsToAnalysis) this.bb;
            /*
             * Check that the type states for method parameters and fields are compatible with the
             * declared type. This is required for interface types because interfaces are not
             * trusted according to the Java language specification, but we trust all interface
             * types (see HostedType.isTrustedInterfaceType)
             *
             * TODO Enable checks for non-interface types too.
             */
            for (AnalysisMethod method : aUniverse.getMethods()) {
                for (int i = 0; i < method.getTypeFlow().getOriginalMethodFlows().getParameters().length; i++) {
                    TypeState parameterState = method.getTypeFlow().getParameterTypeState(bigbang, i);
                    if (parameterState != null) {
                        AnalysisType declaredType = method.getTypeFlow().getOriginalMethodFlows().getParameter(i).getDeclaredType();
                        if (declaredType.isInterface()) {
                            TypeState declaredTypeState = declaredType.getAssignableTypes(true);
                            parameterState = TypeState.forSubtraction(bigbang, parameterState, declaredTypeState);
                            if (!parameterState.isEmpty()) {
                                String methodKey = method.format("%H.%n(%p)");
                                bigbang.getUnsupportedFeatures().addMessage(methodKey, method,
                                                "Parameter " + i + " of " + methodKey + " has declared type " + declaredType.toJavaName(true) +
                                                                ", with assignable types: " + format(declaredTypeState) +
                                                                ", which is incompatible with analysis inferred types: " + format(parameterState) + ".");
                            }
                        }
                    }
                }
            }
            for (AnalysisField field : aUniverse.getFields()) {
                TypeState state = field.getTypeState();
                if (state != null) {
                    AnalysisType declaredType = field.getType();
                    if (declaredType.isInterface()) {
                        TypeState declaredTypeState = declaredType.getAssignableTypes(true);
                        state = TypeState.forSubtraction(bigbang, state, declaredTypeState);
                        if (!state.isEmpty()) {
                            String fieldKey = field.format("%H.%n");
                            bigbang.getUnsupportedFeatures().addMessage(fieldKey, null,
                                            "Field " + fieldKey + " has declared type " + declaredType.toJavaName(true) +
                                                            ", with assignable types: " + format(declaredTypeState) +
                                                            ", which is incompatible with analysis inferred types: " + format(state) + ".");
                        }
                    }
                }
            }
        }

        if (SubstrateOptions.VerifyNamingConventions.getValue()) {
            for (AnalysisMethod method : aUniverse.getMethods()) {
                if ((method.isInvoked() || method.isReachable()) && method.getAnnotation(Fold.class) == null) {
                    checkName(method.format("%H.%n(%p)"), method);
                }
            }
            for (AnalysisField field : aUniverse.getFields()) {
                if (field.isAccessed()) {
                    checkName(field.format("%H.%n"), null);
                }
            }
            for (AnalysisType type : aUniverse.getTypes()) {
                if (type.isReachable()) {
                    checkName(type.toJavaName(true), null);
                }
            }
        }

        /*
         * Entry points use a different calling convention (the native C ABI calling convention), so
         * they must not be called from other Java methods.
         */
        for (AnalysisMethod method : aUniverse.getMethods()) {
            if (method.isEntryPoint()) {
                Set<AnalysisMethod> invocations = method.getCallers();
                if (invocations.size() > 0) {
                    String name = method.format("%H.%n(%p)");
                    StringBuilder msg = new StringBuilder("Native entry point is also called from within Java. Invocations: ");
                    String sep = "";
                    for (AnalysisMethod invocation : invocations) {
                        msg.append(sep).append(invocation.format("%H.%n(%p)"));
                        sep = ", ";
                    }
                    bb.getUnsupportedFeatures().addMessage(name, method, msg.toString());
                }
            }
        }

        // the unsupported features are reported after checkUniverse is invoked
    }

    private void checkName(String name, AnalysisMethod method) {
        /*
         * We do not want any parts of the native image generator in the generated image. Therefore,
         * no element whose name contains "hosted" must be seen as reachable by the static analysis.
         * The same holds for "hotspot" elements, which come from the hosting HotSpot VM, unless
         * they are JDK internal types.
         */
        String lname = name.toLowerCase();
        if (lname.contains("hosted")) {
            bb.getUnsupportedFeatures().addMessage(name, method, "Hosted element used at run time: " + name);
        } else if (SubstrateUtil.isBuildingLibgraal() && (!name.startsWith("jdk.internal")) && (lname.contains("hotspot"))) {
            bb.getUnsupportedFeatures().addMessage(name, method, "HotSpot element used at run time: " + name);
        }
    }

    @SuppressWarnings("try")
    private void processNativeLibraryImports(NativeLibraries nativeLibs, MetaAccessProvider metaAccess, ClassInitializationSupport classInitializationSupport) {

        for (Method method : loader.findAnnotatedMethods(CConstant.class)) {
            if (LibCBase.isMethodProvidedInCurrentLibc(method)) {
                classInitializationSupport.initializeAtBuildTime(method.getDeclaringClass(), "classes with " + CConstant.class.getSimpleName() + " annotations are always initialized");
                nativeLibs.loadJavaMethod(metaAccess.lookupJavaMethod(method));
            }
        }
        for (Method method : loader.findAnnotatedMethods(CFunction.class)) {
            if (LibCBase.isMethodProvidedInCurrentLibc(method)) {
                nativeLibs.loadJavaMethod(metaAccess.lookupJavaMethod(method));
            }
        }
        for (Class<?> clazz : loader.findAnnotatedClasses(CStruct.class, false)) {
            if (LibCBase.isTypeProvidedInCurrentLibc(clazz)) {
                classInitializationSupport.initializeAtBuildTime(clazz, "classes annotated with " + CStruct.class.getSimpleName() + " are always initialized");
                nativeLibs.loadJavaType(metaAccess.lookupJavaType(clazz));
            }
        }
        for (Class<?> clazz : loader.findAnnotatedClasses(RawStructure.class, false)) {
            if (LibCBase.isTypeProvidedInCurrentLibc(clazz)) {
                classInitializationSupport.initializeAtBuildTime(clazz, "classes annotated with " + RawStructure.class.getSimpleName() + " are always initialized");
                nativeLibs.loadJavaType(metaAccess.lookupJavaType(clazz));
            }
        }
        for (Class<?> clazz : loader.findAnnotatedClasses(CPointerTo.class, false)) {
            if (LibCBase.isTypeProvidedInCurrentLibc(clazz)) {
                classInitializationSupport.initializeAtBuildTime(clazz, "classes annotated with " + CPointerTo.class.getSimpleName() + " are always initialized");
                nativeLibs.loadJavaType(metaAccess.lookupJavaType(clazz));
            }
        }
        for (Class<?> clazz : loader.findAnnotatedClasses(RawPointerTo.class, false)) {
            if (LibCBase.isTypeProvidedInCurrentLibc(clazz)) {
                classInitializationSupport.initializeAtBuildTime(clazz, "classes annotated with " + RawPointerTo.class.getSimpleName() + " are always initialized");
                nativeLibs.loadJavaType(metaAccess.lookupJavaType(clazz));
            }
        }
        for (Class<?> clazz : loader.findAnnotatedClasses(CEnum.class, false)) {
            if (LibCBase.isTypeProvidedInCurrentLibc(clazz)) {
                ResolvedJavaType type = metaAccess.lookupJavaType(clazz);
                classInitializationSupport.initializeAtBuildTime(clazz, "classes annotated with " + CEnum.class.getSimpleName() + " are always initialized");
                nativeLibs.loadJavaType(type);
            }
        }
        for (Class<?> clazz : loader.findAnnotatedClasses(CContext.class, false)) {
            if (LibCBase.isTypeProvidedInCurrentLibc(clazz)) {
                classInitializationSupport.initializeAtBuildTime(clazz, "classes annotated with " + CContext.class.getSimpleName() + " are always initialized");
            }
        }
        nativeLibs.processCLibraryAnnotations(loader);

        nativeLibs.finish();
        nativeLibs.reportErrors();
    }

    public AbstractImage getBuiltImage() {
        return image;
    }

    public BigBang getBigbang() {
        return bb;
    }

    private void printTypes() {
        for (HostedType type : hUniverse.getTypes()) {
            System.out.format("%8d %s  ", type.getTypeID(), type.toJavaName(true));
            if (type.getSuperclass() != null) {
                System.out.format("extends %d %s  ", type.getSuperclass().getTypeID(), type.getSuperclass().toJavaName(false));
            }
            if (type.getInterfaces().length > 0) {
                System.out.print("implements ");
                String sep = "";
                for (HostedInterface interf : type.getInterfaces()) {
                    System.out.format("%s%d %s", sep, interf.getTypeID(), interf.toJavaName(false));
                    sep = ", ";
                }
                System.out.print("  ");
            }

            if (type.getWrapped().isInstantiated()) {
                System.out.print("instantiated  ");
            }
            if (type.getWrapped().isReachable()) {
                System.out.print("reachable  ");
            }

            System.out.format("type check start %d range %d slot # %d ", type.getTypeCheckStart(), type.getTypeCheckRange(), type.getTypeCheckSlot());
            System.out.format("type check slots %s  ", slotsToString(type.getTypeCheckSlots()));
            // if (type.findLeafConcreteSubtype() != null) {
            // System.out.format("unique %d %s ", type.findLeafConcreteSubtype().getTypeID(),
            // type.findLeafConcreteSubtype().toJavaName(false));
            // }

            int le = type.getHub().getLayoutEncoding();
            if (LayoutEncoding.isPrimitive(le)) {
                System.out.print("primitive  ");
            } else if (LayoutEncoding.isInterface(le)) {
                System.out.print("interface  ");
            } else if (LayoutEncoding.isAbstract(le)) {
                System.out.print("abstract  ");
            } else if (LayoutEncoding.isInstance(le)) {
                System.out.format("instance size %d  ", LayoutEncoding.getInstanceSize(le).rawValue());
            } else if (LayoutEncoding.isObjectArray(le)) {
                System.out.format("object array base %d shift %d scale %d  ", LayoutEncoding.getArrayBaseOffset(le).rawValue(), LayoutEncoding.getArrayIndexShift(le),
                                LayoutEncoding.getArrayIndexScale(le));
            } else if (LayoutEncoding.isPrimitiveArray(le)) {
                System.out.format("primitive array base %d shift %d scale %d  ", LayoutEncoding.getArrayBaseOffset(le).rawValue(), LayoutEncoding.getArrayIndexShift(le),
                                LayoutEncoding.getArrayIndexScale(le));
            } else if (LayoutEncoding.isStoredContinuation(le)) {
                System.out.print("stored continuation  ");
            } else {
                throw VMError.shouldNotReachHere();
            }

            System.out.println();

            for (HostedType sub : type.getSubTypes()) {
                System.out.format("               s %d %s\n", sub.getTypeID(), sub.toJavaName(false));
            }
            if (type.isInterface()) {
                for (HostedMethod method : hUniverse.getMethods()) {
                    if (method.getDeclaringClass() == type) {
                        printMethod(method, -1);
                    }
                }

            } else if (type.isInstanceClass()) {

                HostedField[] fields = type.getInstanceFields(false);
                fields = Arrays.copyOf(fields, fields.length);
                Arrays.sort(fields, Comparator.comparing(HostedField::toString));
                for (HostedField field : fields) {
                    System.out.println("               f " + field.getLocation() + ": " + field.format("%T %n"));
                }
                HostedMethod[] vtable = type.getVTable();
                for (int i = 0; i < vtable.length; i++) {
                    if (vtable[i] != null) {
                        printMethod(vtable[i], i);
                    }
                }
                for (HostedMethod method : hUniverse.getMethods()) {
                    if (method.getDeclaringClass() == type && !method.hasVTableIndex()) {
                        printMethod(method, -1);
                    }
                }
            }
        }
    }

    private static void printMethod(HostedMethod method, int vtableIndex) {
        if (vtableIndex != -1) {
            System.out.print("               v " + vtableIndex + " ");
        } else {
            System.out.print("               m ");
        }
        if (method.hasVTableIndex()) {
            System.out.print(method.getVTableIndex() + " ");
        }
        System.out.print(method.format("%r %n(%p)") + ": " + method.getImplementations().length + " [");
        if (method.getImplementations().length <= 10) {
            String sep = "";
            for (HostedMethod impl : method.getImplementations()) {
                System.out.print(sep + impl.getDeclaringClass().toJavaName(false));
                sep = ", ";
            }
        }
        System.out.println("]");
    }

    void printImageBuildStatistics(String imageName) {
        Consumer<PrintWriter> reporter = ImageSingletons.lookup(ImageBuildStatistics.class).getReporter();
        String description = "image build statistics";
        if (ImageBuildStatistics.Options.ImageBuildStatisticsFile.hasBeenSet(bb.getOptions())) {
            final File file = new File(ImageBuildStatistics.Options.ImageBuildStatisticsFile.getValue(bb.getOptions()));
            ReportUtils.report(description, file.getAbsoluteFile().toPath(), reporter);
        } else {
            String name = "image_build_statistics_" + ReportUtils.extractImageName(imageName);
            String path = SubstrateOptions.Path.getValue() + File.separatorChar + "reports";
            ReportUtils.report(description, path, name, "json", reporter);
        }
    }

    private static String slotsToString(short[] slots) {
        if (slots == null) {
            return "null";
        }
        StringBuilder result = new StringBuilder();
        for (short slot : slots) {
            result.append(Short.toUnsignedInt(slot)).append(" ");
        }
        return result.toString();
    }

    public static Path generatedFiles(OptionValues optionValues) {
        String pathName = SubstrateOptions.Path.getValue(optionValues);
        Path path = FileSystems.getDefault().getPath(pathName);
        if (!Files.exists(path)) {
            try {
                Files.createDirectories(path);
            } catch (IOException ex) {
                throw VMError.shouldNotReachHere(ex);
            }
        }
        if (!Files.isDirectory(path)) {
            throw VMError.shouldNotReachHere("Output path is not a directory: " + pathName);
        }
        return path.toAbsolutePath();
    }

    private static <T extends Enum<T>> Set<T> parseCSVtoEnum(Class<T> enumType, List<String> csvEnumValues, T[] availValues) {
        EnumSet<T> result = EnumSet.noneOf(enumType);
        for (String enumValue : OptionUtils.flatten(",", csvEnumValues)) {
            try {
                result.add(Enum.valueOf(enumType, enumValue));
            } catch (IllegalArgumentException iae) {
                throw VMError.shouldNotReachHere("Value '" + enumValue + "' does not exist. Available values are:\n" + Arrays.toString(availValues));
            }
        }
        return result;
    }
}<|MERGE_RESOLUTION|>--- conflicted
+++ resolved
@@ -480,10 +480,6 @@
             ImageSingletonsSupportImpl.HostedManagement.install(new ImageSingletonsSupportImpl.HostedManagement());
 
             ImageSingletons.add(BuildArtifacts.class, (type, artifact) -> buildArtifacts.computeIfAbsent(type, t -> new ArrayList<>()).add(artifact));
-<<<<<<< HEAD
-            ImageSingletons.add(ClassLoaderQuery.class, new ClassLoaderQueryImpl(loader.getClassLoader()));
-=======
->>>>>>> 84541b16
             ImageSingletons.add(HostedOptionValues.class, new HostedOptionValues(optionProvider.getHostedValues()));
             ImageSingletons.add(RuntimeOptionValues.class, new RuntimeOptionValues(optionProvider.getRuntimeValues(), allOptionNames));
             watchdog = new DeadlockWatchdog();
@@ -793,11 +789,7 @@
             return true;
         }
         try (StopTimer t = new Timer(imageName, "(verifyAssignableTypes)").start()) {
-<<<<<<< HEAD
-            return AnalysisType.verifyAssignableTypes(bigbang);
-=======
             return AnalysisType.verifyAssignableTypes(bb);
->>>>>>> 84541b16
         }
     }
 
