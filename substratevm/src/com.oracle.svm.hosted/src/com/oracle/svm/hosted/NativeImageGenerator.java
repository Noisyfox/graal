--- conflicted
+++ resolved
@@ -819,11 +819,6 @@
                                 classInitializationSupport, Collections.singletonList(harnessSubstitutions));
 
                 AnalysisMetaAccess aMetaAccess = new SVMAnalysisMetaAccess(aUniverse, originalMetaAccess);
-<<<<<<< HEAD
-                /* Make sure that Object type is added to the universe before any other types. */
-                aMetaAccess.lookupJavaType(Object.class);
-=======
->>>>>>> e7d7572e
 
                 AnalysisConstantReflectionProvider aConstantReflection = new AnalysisConstantReflectionProvider(
                                 aUniverse, aMetaAccess, originalProviders.getConstantReflection(), classInitializationSupport);
