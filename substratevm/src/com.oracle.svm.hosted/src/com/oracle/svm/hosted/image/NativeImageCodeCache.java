--- conflicted
+++ resolved
@@ -53,7 +53,6 @@
 import org.graalvm.word.WordFactory;
 
 import com.oracle.graal.pointsto.BigBang;
-import com.oracle.graal.pointsto.meta.AnalysisMetaAccess;
 import com.oracle.graal.pointsto.meta.AnalysisMethod;
 import com.oracle.objectfile.ObjectFile;
 import com.oracle.svm.core.SubstrateOptions;
@@ -83,7 +82,6 @@
 import com.oracle.svm.hosted.image.NativeImage.NativeTextSectionImpl;
 import com.oracle.svm.hosted.meta.HostedMethod;
 import com.oracle.svm.hosted.meta.HostedType;
-import com.oracle.svm.hosted.substitute.SubstitutionReflectivityFilter;
 
 import jdk.vm.ci.code.BytecodeFrame;
 import jdk.vm.ci.code.site.Call;
@@ -94,10 +92,7 @@
 import jdk.vm.ci.meta.JavaConstant;
 import jdk.vm.ci.meta.JavaKind;
 import jdk.vm.ci.meta.JavaType;
-<<<<<<< HEAD
-=======
 import jdk.vm.ci.meta.MetaAccessProvider;
->>>>>>> e7d7572e
 import jdk.vm.ci.meta.ResolvedJavaMethod;
 import jdk.vm.ci.meta.VMConstant;
 
@@ -233,14 +228,6 @@
         MethodMetadataEncoder methodMetadataEncoder = ImageSingletons.lookup(MethodMetadataEncoderFactory.class).create(encoders);
         if (SubstrateOptions.ConfigureReflectionMetadata.getValue()) {
             for (Executable queriedMethod : ImageSingletons.lookup(RuntimeReflectionSupport.class).getQueriedOnlyMethods()) {
-<<<<<<< HEAD
-                if (SubstitutionReflectivityFilter.shouldExclude(queriedMethod, (AnalysisMetaAccess) imageHeap.getMetaAccess().getWrapped(), imageHeap.getAnalysisUniverse())) {
-                    continue;
-                }
-                HostedMethod method = imageHeap.getMetaAccess().optionalLookupJavaMethod(queriedMethod);
-                if (method != null) {
-                    codeInfoEncoder.prepareMetadataForMethod(method, queriedMethod, true);
-=======
                 HostedMethod method = imageHeap.getMetaAccess().lookupJavaMethod(queriedMethod);
                 methodMetadataEncoder.addReflectionMethodMetadata(imageHeap.getMetaAccess(), method, queriedMethod);
             }
@@ -252,36 +239,14 @@
                 HostedType[] parameterTypes = new HostedType[analysisParameterTypes.length];
                 for (int i = 0; i < analysisParameterTypes.length; ++i) {
                     parameterTypes[i] = imageHeap.getUniverse().lookup(analysisParameterTypes[i]);
->>>>>>> e7d7572e
                 }
                 methodMetadataEncoder.addHidingMethodMetadata(declaringType, name, parameterTypes);
             }
-<<<<<<< HEAD
-            for (Object method : ImageSingletons.lookup(RuntimeReflectionSupport.class).getHiddenMethods()) {
-                AnalysisMethod hiddenMethod = (AnalysisMethod) method;
-                JavaType[] parameterTypes = hiddenMethod.getSignature().toParameterTypes(null);
-                Class<?>[] parameterClasses = new Class<?>[parameterTypes.length];
-                for (int i = 0; i < parameterTypes.length; ++i) {
-                    parameterClasses[i] = imageHeap.getUniverse().lookup(parameterTypes[i]).getHub().getHostedJavaClass();
-                }
-                codeInfoEncoder.prepareHiddenMethodMetadata(imageHeap.getUniverse().lookup(hiddenMethod.getDeclaringClass()), hiddenMethod.getName(), parameterClasses);
-            }
-        }
-        if (SubstrateOptions.IncludeMethodData.getValue()) {
-            for (HostedMethod method : imageHeap.getUniverse().getMethods()) {
-                if (method.getWrapped().isReachable() && method.hasJavaMethod()) {
-                    Executable reflectMethod = method.getJavaMethod();
-                    if (SubstitutionReflectivityFilter.shouldExclude(reflectMethod, (AnalysisMetaAccess) imageHeap.getMetaAccess().getWrapped(), imageHeap.getAnalysisUniverse())) {
-                        continue;
-                    }
-                    codeInfoEncoder.prepareMetadataForMethod(method, method.getJavaMethod(), false);
-=======
         }
         if (SubstrateOptions.IncludeMethodData.getValue()) {
             for (HostedMethod method : imageHeap.getUniverse().getMethods()) {
                 if (method.getWrapped().isReachable() && !method.getWrapped().isIntrinsicMethod()) {
                     methodMetadataEncoder.addReachableMethodMetadata(method);
->>>>>>> e7d7572e
                 }
             }
         }
