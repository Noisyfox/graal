/*
 * Copyright (c) 2021, 2021, Oracle and/or its affiliates. All rights reserved.
 * DO NOT ALTER OR REMOVE COPYRIGHT NOTICES OR THIS FILE HEADER.
 *
 * This code is free software; you can redistribute it and/or modify it
 * under the terms of the GNU General Public License version 2 only, as
 * published by the Free Software Foundation.  Oracle designates this
 * particular file as subject to the "Classpath" exception as provided
 * by Oracle in the LICENSE file that accompanied this code.
 *
 * This code is distributed in the hope that it will be useful, but WITHOUT
 * ANY WARRANTY; without even the implied warranty of MERCHANTABILITY or
 * FITNESS FOR A PARTICULAR PURPOSE.  See the GNU General Public License
 * version 2 for more details (a copy is included in the LICENSE file that
 * accompanied this code).
 *
 * You should have received a copy of the GNU General Public License version
 * 2 along with this work; if not, write to the Free Software Foundation,
 * Inc., 51 Franklin St, Fifth Floor, Boston, MA 02110-1301 USA.
 *
 * Please contact Oracle, 500 Oracle Parkway, Redwood Shores, CA 94065 USA
 * or visit www.oracle.com if you need additional information or have any
 * questions.
 */
package com.oracle.svm.configure.test.config;

import static org.junit.Assert.assertTrue;

import java.io.IOException;
import java.io.PrintWriter;
import java.io.StringWriter;
import java.net.URL;
import java.util.HashMap;
import java.util.Map;
import java.util.function.Function;
import java.util.function.Predicate;

import org.graalvm.nativeimage.impl.ConfigurationCondition;
import org.junit.Assert;
import org.junit.Test;

import com.oracle.svm.configure.config.ConfigurationMemberInfo;
import com.oracle.svm.configure.config.ConfigurationMemberInfo.ConfigurationMemberAccessibility;
import com.oracle.svm.configure.config.ConfigurationMemberInfo.ConfigurationMemberDeclaration;
import com.oracle.svm.configure.config.ConfigurationMethod;
import com.oracle.svm.configure.config.ConfigurationSet;
import com.oracle.svm.configure.config.ConfigurationType;
import com.oracle.svm.configure.config.FieldInfo;
import com.oracle.svm.configure.config.PredefinedClassesConfiguration;
import com.oracle.svm.configure.config.ProxyConfiguration;
import com.oracle.svm.configure.config.ResourceConfiguration;
import com.oracle.svm.configure.config.SerializationConfiguration;
import com.oracle.svm.configure.config.TypeConfiguration;
import com.oracle.svm.configure.trace.AccessAdvisor;
import com.oracle.svm.configure.trace.TraceProcessor;
import com.oracle.svm.core.util.VMError;

public class OmitPreviousConfigTests {

    private static final String PREVIOUS_CONFIG_DIR_NAME = "prev-config-dir";
    private static final String CURRENT_CONFIG_DIR_NAME = "config-dir";

    private static TraceProcessor loadTraceProcessorFromResourceDirectory(String resourceDirectory, TraceProcessor previous) {
        try {
            ConfigurationSet configurationSet = new ConfigurationSet();
            configurationSet.addDirectory(resourceFileName -> {
                try {
                    String resourceName = resourceDirectory + "/" + resourceFileName;
                    URL resourceURL = OmitPreviousConfigTests.class.getResource(resourceName);
                    if (resourceURL == null) {
                        Assert.fail("Configuration file " + resourceName + " does not exist. Make sure that the test or the config directory have not been moved.");
                    }
                    return resourceURL.toURI();
                } catch (Exception e) {
                    throw VMError.shouldNotReachHere("Unexpected error while locating the configuration files.", e);
                }
            });

            AccessAdvisor unusedAdvisor = new AccessAdvisor();

            Function<IOException, Exception> handler = e -> {
                StringWriter sw = new StringWriter();
                e.printStackTrace(new PrintWriter(sw));
                Assert.fail("Exception occurred while loading configuration: " + e + System.lineSeparator() + sw);
                return e;
            };
            Predicate<String> shouldExcludeClassesWithHash = null;
            if (previous != null) {
                shouldExcludeClassesWithHash = previous.getPredefinedClassesConfiguration()::containsClassWithHash;
            }
            return new TraceProcessor(unusedAdvisor, configurationSet.loadJniConfig(handler), configurationSet.loadReflectConfig(handler), configurationSet.loadProxyConfig(handler),
                            configurationSet.loadResourceConfig(handler), configurationSet.loadSerializationConfig(handler),
                            configurationSet.loadPredefinedClassesConfig(null, shouldExcludeClassesWithHash, handler), previous);
        } catch (Exception e) {
            throw VMError.shouldNotReachHere("Unexpected error while loading the configuration files.", e);
        }
    }

    @Test
    public void testSameConfig() {
        TraceProcessor previousConfigProcessor = loadTraceProcessorFromResourceDirectory(PREVIOUS_CONFIG_DIR_NAME, null);
        TraceProcessor sameConfigProcessor = loadTraceProcessorFromResourceDirectory(PREVIOUS_CONFIG_DIR_NAME, previousConfigProcessor);

        assertTrue(sameConfigProcessor.getJniConfiguration().isEmpty());
        assertTrue(sameConfigProcessor.getReflectionConfiguration().isEmpty());
        assertTrue(sameConfigProcessor.getProxyConfiguration().isEmpty());
        assertTrue(sameConfigProcessor.getResourceConfiguration().isEmpty());
        assertTrue(sameConfigProcessor.getSerializationConfiguration().isEmpty());
        assertTrue(sameConfigProcessor.getPredefinedClassesConfiguration().isEmpty());
    }

    @Test
    public void testConfigDifference() {
        TraceProcessor previousConfigProcessor = loadTraceProcessorFromResourceDirectory(PREVIOUS_CONFIG_DIR_NAME, null);
        TraceProcessor currentConfigProcessor = loadTraceProcessorFromResourceDirectory(CURRENT_CONFIG_DIR_NAME, previousConfigProcessor);

        doTestGeneratedTypeConfig();
        doTestTypeConfig(currentConfigProcessor.getJniConfiguration());

        doTestProxyConfig(currentConfigProcessor.getProxyConfiguration());

        doTestResourceConfig(currentConfigProcessor.getResourceConfiguration());

        doTestSerializationConfig(currentConfigProcessor.getSerializationConfiguration());

        doTestPredefinedClassesConfig(currentConfigProcessor.getPredefinedClassesConfiguration());
    }

    private static void doTestGeneratedTypeConfig() {
        TypeMethodsWithFlagsTest typeMethodsWithFlagsTestDeclared = new TypeMethodsWithFlagsTest(ConfigurationMemberDeclaration.DECLARED);
        typeMethodsWithFlagsTestDeclared.doTest();

        TypeMethodsWithFlagsTest typeMethodsWithFlagsTestPublic = new TypeMethodsWithFlagsTest(ConfigurationMemberDeclaration.PUBLIC);
        typeMethodsWithFlagsTestPublic.doTest();

        TypeMethodsWithFlagsTest typeMethodsWithFlagsTestDeclaredPublic = new TypeMethodsWithFlagsTest(ConfigurationMemberDeclaration.DECLARED_AND_PUBLIC);
        typeMethodsWithFlagsTestDeclaredPublic.doTest();
    }

    private static void doTestTypeConfig(TypeConfiguration typeConfig) {
        doTestExpectedMissingTypes(typeConfig);

        doTestTypeFlags(typeConfig);

        doTestFields(typeConfig);

        doTestMethods(typeConfig);
    }

    private static void doTestExpectedMissingTypes(TypeConfiguration typeConfig) {
        Assert.assertNull(typeConfig.get(ConfigurationCondition.alwaysTrue(), "FlagTestA"));
        Assert.assertNull(typeConfig.get(ConfigurationCondition.alwaysTrue(), "FlagTestB"));
    }

    private static void doTestTypeFlags(TypeConfiguration typeConfig) {
        ConfigurationType flagTestHasDeclaredType = getConfigTypeOrFail(typeConfig, "FlagTestC");
        Assert.assertTrue(ConfigurationType.TestBackdoor.haveAllDeclaredClasses(flagTestHasDeclaredType) || ConfigurationType.TestBackdoor.haveAllDeclaredFields(flagTestHasDeclaredType) ||
                        ConfigurationType.TestBackdoor.getAllDeclaredConstructors(flagTestHasDeclaredType) == ConfigurationMemberAccessibility.ACCESSED);

        ConfigurationType flagTestHasPublicType = getConfigTypeOrFail(typeConfig, "FlagTestD");
        Assert.assertTrue(ConfigurationType.TestBackdoor.haveAllPublicClasses(flagTestHasPublicType) || ConfigurationType.TestBackdoor.haveAllPublicFields(flagTestHasPublicType) ||
                        ConfigurationType.TestBackdoor.getAllPublicConstructors(flagTestHasPublicType) == ConfigurationMemberAccessibility.ACCESSED);
    }

    private static void doTestFields(TypeConfiguration typeConfig) {
        ConfigurationType fieldTestType = getConfigTypeOrFail(typeConfig, "MethodAndFieldTest");

        Assert.assertNull(ConfigurationType.TestBackdoor.getFieldInfoIfPresent(fieldTestType, "SimpleField"));
        Assert.assertNull(ConfigurationType.TestBackdoor.getFieldInfoIfPresent(fieldTestType, "AllowWriteField"));

        FieldInfo newField = ConfigurationType.TestBackdoor.getFieldInfoIfPresent(fieldTestType, "NewField");
        Assert.assertFalse(newField.isFinalButWritable());

        FieldInfo newWritableField = getFieldInfoOrFail(fieldTestType, "NewAllowWriteField");
        Assert.assertTrue(newWritableField.isFinalButWritable());

        FieldInfo newlyWritableField = getFieldInfoOrFail(fieldTestType, "NewNowWritableField");
        Assert.assertTrue(newlyWritableField.isFinalButWritable());
    }

    private static void doTestMethods(TypeConfiguration typeConfig) {
        ConfigurationType methodTestType = getConfigTypeOrFail(typeConfig, "MethodAndFieldTest");

        Assert.assertNull(ConfigurationType.TestBackdoor.getMethodInfoIfPresent(methodTestType, new ConfigurationMethod("<init>", "(I)V")));
        Assert.assertNotNull(ConfigurationType.TestBackdoor.getMethodInfoIfPresent(methodTestType, new ConfigurationMethod("method", "()V")));
    }

    private static void doTestProxyConfig(ProxyConfiguration proxyConfig) {
        ConfigurationCondition condition = ConfigurationCondition.alwaysTrue();
        Assert.assertFalse(proxyConfig.contains(condition, "testProxySeenA", "testProxySeenB", "testProxySeenC"));
        Assert.assertTrue(proxyConfig.contains(condition, "testProxyUnseen"));
    }

    private static void doTestResourceConfig(ResourceConfiguration resourceConfig) {
        Assert.assertFalse(resourceConfig.anyResourceMatches("seenResource.txt"));
        Assert.assertTrue(resourceConfig.anyResourceMatches("unseenResource.txt"));

        ConfigurationCondition condition = ConfigurationCondition.alwaysTrue();
        Assert.assertFalse(resourceConfig.anyBundleMatches(condition, "seenBundle"));
        Assert.assertTrue(resourceConfig.anyBundleMatches(condition, "unseenBundle"));
    }

    private static void doTestSerializationConfig(SerializationConfiguration serializationConfig) {
        ConfigurationCondition condition = ConfigurationCondition.alwaysTrue();
        Assert.assertFalse(serializationConfig.contains(condition, "seenType", null));
        Assert.assertTrue(serializationConfig.contains(condition, "unseenType", null));
    }

    private static ConfigurationType getConfigTypeOrFail(TypeConfiguration typeConfig, String typeName) {
        ConfigurationType type = typeConfig.get(ConfigurationCondition.alwaysTrue(), typeName);
        Assert.assertNotNull(type);
        return type;
    }

    private static FieldInfo getFieldInfoOrFail(ConfigurationType type, String field) {
        FieldInfo fieldInfo = ConfigurationType.TestBackdoor.getFieldInfoIfPresent(type, field);
        Assert.assertNotNull(fieldInfo);
        return fieldInfo;
    }

    private static void doTestPredefinedClassesConfig(PredefinedClassesConfiguration predefinedClassesConfig) {
        Assert.assertFalse("Must not contain a previously seen class.", predefinedClassesConfig.containsClassWithName("previouslySeenClass"));
        Assert.assertTrue("Must contain a newly seen class.", predefinedClassesConfig.containsClassWithName("unseenClass"));
    }
}

class TypeMethodsWithFlagsTest {

    static final String TEST_CLASS_NAME_PREFIX = "MethodsWithFlagsType";
    static final String INTERNAL_SIGNATURE_ONE = "([Ljava/lang/String;)V";
    static final String INTERNAL_SIGNATURE_TWO = "([Ljava/lang/String;Ljava/lang/String;)V";

    final ConfigurationMemberDeclaration methodKind;

    final Map<ConfigurationMethod, ConfigurationMemberDeclaration> methodsThatMustExist = new HashMap<>();
    final Map<ConfigurationMethod, ConfigurationMemberDeclaration> methodsThatMustNotExist = new HashMap<>();

    final TypeConfiguration previousConfig = new TypeConfiguration();
    final TypeConfiguration currentConfig = new TypeConfiguration();

    TypeMethodsWithFlagsTest(ConfigurationMemberDeclaration methodKind) {
        this.methodKind = methodKind;
        generateTestMethods();
        populateConfig();
    }

    void generateTestMethods() {
        Map<ConfigurationMethod, ConfigurationMemberDeclaration> targetMap;

        targetMap = getMethodsMap(ConfigurationMemberDeclaration.DECLARED);
        targetMap.put(new ConfigurationMethod("<init>", INTERNAL_SIGNATURE_ONE), ConfigurationMemberDeclaration.DECLARED);
        targetMap.put(new ConfigurationMethod("testMethodDeclaredSpecificSignature", INTERNAL_SIGNATURE_ONE), ConfigurationMemberDeclaration.DECLARED);
        targetMap.put(new ConfigurationMethod("testMethodDeclaredMatchesAllSignature", null), ConfigurationMemberDeclaration.DECLARED);

        targetMap = getMethodsMap(ConfigurationMemberDeclaration.PUBLIC);
        targetMap.put(new ConfigurationMethod("<init>", INTERNAL_SIGNATURE_TWO), ConfigurationMemberDeclaration.PUBLIC);
        targetMap.put(new ConfigurationMethod("testMethodPublicSpecificSignature", INTERNAL_SIGNATURE_ONE), ConfigurationMemberDeclaration.PUBLIC);
        targetMap.put(new ConfigurationMethod("testMethodPublicMatchesAllSignature", null), ConfigurationMemberDeclaration.PUBLIC);
    }

    Map<ConfigurationMethod, ConfigurationMemberDeclaration> getMethodsMap(ConfigurationMemberDeclaration otherKind) {
        if (methodKind.equals(otherKind) || methodKind.equals(ConfigurationMemberDeclaration.DECLARED_AND_PUBLIC)) {
            return methodsThatMustNotExist;
        }
        return methodsThatMustExist;
    }

    void populateConfig() {
        ConfigurationType oldType = new ConfigurationType(ConfigurationCondition.alwaysTrue(), getTypeName());
        setFlags(oldType);
        previousConfig.add(oldType);

        ConfigurationType newType = new ConfigurationType(ConfigurationCondition.alwaysTrue(), getTypeName());
        for (Map.Entry<ConfigurationMethod, ConfigurationMemberDeclaration> methodEntry : methodsThatMustExist.entrySet()) {
            newType.addMethod(methodEntry.getKey().getName(), methodEntry.getKey().getInternalSignature(), methodEntry.getValue());
        }
        for (Map.Entry<ConfigurationMethod, ConfigurationMemberDeclaration> methodEntry : methodsThatMustNotExist.entrySet()) {
            newType.addMethod(methodEntry.getKey().getName(), methodEntry.getKey().getInternalSignature(), methodEntry.getValue());
        }
        currentConfig.add(newType);
    }

    void setFlags(ConfigurationType config) {
        if (methodKind.equals(ConfigurationMemberDeclaration.DECLARED) || methodKind.equals(ConfigurationMemberDeclaration.DECLARED_AND_PUBLIC)) {
            config.setAllDeclaredClasses();
            config.setAllDeclaredConstructors(ConfigurationMemberAccessibility.ACCESSED);
            config.setAllDeclaredMethods(ConfigurationMemberAccessibility.ACCESSED);
            config.setAllDeclaredFields();
        }
        if (methodKind.equals(ConfigurationMemberDeclaration.PUBLIC) || methodKind.equals(ConfigurationMemberDeclaration.DECLARED_AND_PUBLIC)) {
            config.setAllPublicClasses();
            config.setAllPublicConstructors(ConfigurationMemberAccessibility.ACCESSED);
            config.setAllPublicMethods(ConfigurationMemberAccessibility.ACCESSED);
            config.setAllPublicFields();
        }
    }

    String getTypeName() {
        return TEST_CLASS_NAME_PREFIX + "_" + methodKind.name();
    }

    void doTest() {
        TypeConfiguration currentConfigWithoutPrevious = TypeConfiguration.copyAndSubtract(currentConfig, previousConfig);

        String name = getTypeName();
        ConfigurationType configurationType = currentConfigWithoutPrevious.get(ConfigurationCondition.alwaysTrue(), name);
        if (methodsThatMustExist.size() == 0) {
            Assert.assertNull("Generated configuration type " + name + " exists. Expected it to be cleared as it is empty.", configurationType);
        } else {
            Assert.assertNotNull("Generated configuration type " + name + " does not exist. Has the test code changed?", configurationType);

            for (Map.Entry<ConfigurationMethod, ConfigurationMemberDeclaration> methodEntry : methodsThatMustExist.entrySet()) {
<<<<<<< HEAD
                ConfigurationMemberDeclaration kind = ConfigurationType.TestBackdoor.getMethodInfoIfPresent(configurationType, methodEntry.getKey()).getMemberKind();
=======
                ConfigurationMemberDeclaration kind = ConfigurationType.TestBackdoor.getMethodInfoIfPresent(configurationType, methodEntry.getKey()).getDeclaration();
>>>>>>> e7d7572e
                Assert.assertNotNull("Method " + methodEntry.getKey() + " unexpectedly NOT found in the new configuration.", kind);
                Assert.assertEquals("Method " + methodEntry.getKey() + " contains a different kind than expected in the new configuration.", kind, methodEntry.getValue());
            }
            for (Map.Entry<ConfigurationMethod, ConfigurationMemberDeclaration> methodEntry : methodsThatMustNotExist.entrySet()) {
                ConfigurationMemberInfo kind = ConfigurationType.TestBackdoor.getMethodInfoIfPresent(configurationType, methodEntry.getKey());
                Assert.assertNull("Method " + methodEntry.getKey() + " unexpectedly found in the new configuration.", kind);
            }
        }
    }
}<|MERGE_RESOLUTION|>--- conflicted
+++ resolved
@@ -310,11 +310,7 @@
             Assert.assertNotNull("Generated configuration type " + name + " does not exist. Has the test code changed?", configurationType);
 
             for (Map.Entry<ConfigurationMethod, ConfigurationMemberDeclaration> methodEntry : methodsThatMustExist.entrySet()) {
-<<<<<<< HEAD
-                ConfigurationMemberDeclaration kind = ConfigurationType.TestBackdoor.getMethodInfoIfPresent(configurationType, methodEntry.getKey()).getMemberKind();
-=======
                 ConfigurationMemberDeclaration kind = ConfigurationType.TestBackdoor.getMethodInfoIfPresent(configurationType, methodEntry.getKey()).getDeclaration();
->>>>>>> e7d7572e
                 Assert.assertNotNull("Method " + methodEntry.getKey() + " unexpectedly NOT found in the new configuration.", kind);
                 Assert.assertEquals("Method " + methodEntry.getKey() + " contains a different kind than expected in the new configuration.", kind, methodEntry.getValue());
             }
