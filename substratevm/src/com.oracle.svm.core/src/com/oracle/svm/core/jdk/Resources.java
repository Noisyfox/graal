--- conflicted
+++ resolved
@@ -151,15 +151,6 @@
         return new String(NativeImageResourcePath.getResolved(path));
     }
 
-    /**
-     * Avoid pulling native file system by using {@link NativeImageResourcePath} implementation to
-     * convert <code>resourceName</code> to canonical variant.
-     */
-    public static String toCanonicalForm(String resourceName) {
-        NativeImageResourcePath path = new NativeImageResourcePath(null, resourceName.getBytes(StandardCharsets.UTF_8), true);
-        return new String(NativeImageResourcePath.getResolved(path));
-    }
-
     public static ResourceStorageEntry get(String name) {
         return singleton().resources.get(Pair.createRight(name));
     }
@@ -192,11 +183,7 @@
             return null;
         }
 
-<<<<<<< HEAD
-        Enumeration<URL> urls = createURLs(toCanonicalForm(resourceName));
-=======
         Enumeration<URL> urls = createURLs(moduleName, toCanonicalForm(resourceName));
->>>>>>> e7d7572e
         return urls.hasMoreElements() ? urls.nextElement() : null;
     }
 
@@ -210,11 +197,7 @@
             return null;
         }
 
-<<<<<<< HEAD
-        ResourceStorageEntry entry = Resources.get(toCanonicalForm(resourceName));
-=======
         ResourceStorageEntry entry = Resources.get(moduleName, toCanonicalForm(resourceName));
->>>>>>> e7d7572e
         if (entry == null) {
             return null;
         }
@@ -232,11 +215,7 @@
         }
 
         String canonicalResourceName = toCanonicalForm(resourceName);
-<<<<<<< HEAD
-        ResourceStorageEntry entry = Resources.get(canonicalResourceName);
-=======
         ResourceStorageEntry entry = Resources.get(moduleName, canonicalResourceName);
->>>>>>> e7d7572e
         if (entry == null) {
             return Collections.emptyEnumeration();
         }
