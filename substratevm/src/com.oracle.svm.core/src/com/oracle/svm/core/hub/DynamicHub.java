--- conflicted
+++ resolved
@@ -49,7 +49,6 @@
 import java.util.Set;
 import java.util.StringJoiner;
 
-import org.graalvm.collections.Pair;
 import org.graalvm.compiler.core.common.NumUtil;
 import org.graalvm.compiler.core.common.SuppressFBWarnings;
 import org.graalvm.compiler.serviceprovider.JavaVersionUtil;
@@ -71,11 +70,6 @@
 import com.oracle.svm.core.annotate.UnknownObjectField;
 import com.oracle.svm.core.classinitialization.ClassInitializationInfo;
 import com.oracle.svm.core.classinitialization.EnsureClassInitializedNode;
-<<<<<<< HEAD
-import com.oracle.svm.core.code.CodeInfoDecoder;
-import com.oracle.svm.core.code.CodeInfoDecoder.MethodDescriptor;
-=======
->>>>>>> e7d7572e
 import com.oracle.svm.core.jdk.JDK11OrLater;
 import com.oracle.svm.core.jdk.JDK17OrLater;
 import com.oracle.svm.core.jdk.JDK8OrEarlier;
@@ -1076,11 +1070,6 @@
         this.rd = rd;
     }
 
-    @Platforms(Platform.HOSTED_ONLY.class)
-    public Executable[] hostedGetDeclaredMethods() {
-        return rd.declaredMethods;
-    }
-
     @KeepOriginal
     private native Field[] getFields();
 
@@ -1179,84 +1168,6 @@
         return publicOnly ? companion.get().getCompleteReflectionData().declaredPublicMethods : companion.get().getCompleteReflectionData().declaredMethods;
     }
 
-<<<<<<< HEAD
-    ReflectionData loadReflectionMetadata() {
-        Pair<Executable[], MethodDescriptor[]> data = CodeInfoDecoder.getMethodMetadata(this);
-        Executable[] methodData = data.getLeft();
-        MethodDescriptor[] hiddenMethodData = data.getRight();
-
-        List<Method> newDeclaredMethods = new ArrayList<>(Arrays.asList(rd.declaredMethods));
-        List<Method> newPublicMethods = new ArrayList<>(Arrays.asList(rd.publicMethods));
-        List<Constructor<?>> newDeclaredConstructors = new ArrayList<>(Arrays.asList(rd.declaredConstructors));
-        List<Constructor<?>> newPublicConstructors = new ArrayList<>(Arrays.asList(rd.publicConstructors));
-        List<Method> newDeclaredPublicMethods = new ArrayList<>(Arrays.asList(rd.declaredPublicMethods));
-
-        outer: for (Executable method : methodData) {
-            if (method instanceof Constructor<?>) {
-                Constructor<?> c = (Constructor<?>) method;
-                for (Constructor<?> c2 : rd.declaredConstructors) {
-                    if (Arrays.equals(c.getParameterTypes(), c2.getParameterTypes())) {
-                        continue outer;
-                    }
-                }
-                newDeclaredConstructors.add(c);
-                if (Modifier.isPublic(c.getModifiers())) {
-                    newPublicConstructors.add(c);
-                }
-            } else {
-                Method m = (Method) method;
-                for (Method m2 : rd.declaredMethods) {
-                    if (m.getName().equals(m2.getName()) && Arrays.equals(m.getParameterTypes(), m2.getParameterTypes())) {
-                        continue outer;
-                    }
-                }
-                newDeclaredMethods.add(m);
-                if (Modifier.isPublic(m.getModifiers())) {
-                    newPublicMethods.add(m);
-                    newDeclaredPublicMethods.add(m);
-                }
-            }
-        }
-
-        /* Recursively add public superclass methods to the public methods list */
-        if (superHub != null) {
-            addInheritedPublicMethods(newPublicMethods, superHub, hiddenMethodData);
-        }
-        for (DynamicHub superintfc : getInterfaces()) {
-            addInheritedPublicMethods(newPublicMethods, superintfc, hiddenMethodData);
-        }
-
-        return new ReflectionData(rd.declaredFields, rd.publicFields, rd.publicUnhiddenFields, newDeclaredMethods.toArray(new Method[0]), newPublicMethods.toArray(new Method[0]),
-                        newDeclaredConstructors.toArray(new Constructor<?>[0]), newPublicConstructors.toArray(new Constructor<?>[0]), rd.nullaryConstructor, rd.declaredPublicFields,
-                        newDeclaredPublicMethods.toArray(new Method[0]), rd.declaredClasses, rd.publicClasses, rd.enclosingMethodOrConstructor, rd.recordComponents);
-    }
-
-    private void addInheritedPublicMethods(List<Method> newPublicMethods, DynamicHub parentHub, MethodDescriptor[] hiddenMethods) {
-        outer: for (Method m : parentHub.companion.get().getCompleteReflectionData().publicMethods) {
-            if (!isInterface() && parentHub.isInterface() && Modifier.isStatic(m.getModifiers())) {
-                continue;
-            }
-            for (Method m2 : newPublicMethods) {
-                if (m.getName().equals(m2.getName()) && Arrays.equals(m.getParameterTypes(), m2.getParameterTypes())) {
-                    if (m.getDeclaringClass() != m2.getDeclaringClass() && m2.getDeclaringClass().isAssignableFrom(m.getDeclaringClass())) {
-                        /* Need to store the more specific method */
-                        newPublicMethods.remove(m2);
-                        newPublicMethods.add(m);
-                    }
-                    continue outer;
-                }
-            }
-            for (MethodDescriptor hiddenMethod : hiddenMethods) {
-                if (m.getName().equals(hiddenMethod.getName()) && Arrays.equals(m.getParameterTypes(), hiddenMethod.getParameterTypes())) {
-                    continue outer;
-                }
-            }
-            newPublicMethods.add(m);
-        }
-    }
-
-=======
->>>>>>> e7d7572e
     @Substitute
     @TargetElement(name = "privateGetPublicFields", onlyWith = JDK8OrEarlier.class)
     private Field[] privateGetPublicFieldsJDK8OrEarlier(@SuppressWarnings("unused") Set<Class<?>> traversedInterfaces) {
