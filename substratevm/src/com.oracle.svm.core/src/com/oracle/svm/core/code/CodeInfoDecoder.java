/*
 * Copyright (c) 2015, 2020, Oracle and/or its affiliates. All rights reserved.
 * DO NOT ALTER OR REMOVE COPYRIGHT NOTICES OR THIS FILE HEADER.
 *
 * This code is free software; you can redistribute it and/or modify it
 * under the terms of the GNU General Public License version 2 only, as
 * published by the Free Software Foundation.  Oracle designates this
 * particular file as subject to the "Classpath" exception as provided
 * by Oracle in the LICENSE file that accompanied this code.
 *
 * This code is distributed in the hope that it will be useful, but WITHOUT
 * ANY WARRANTY; without even the implied warranty of MERCHANTABILITY or
 * FITNESS FOR A PARTICULAR PURPOSE.  See the GNU General Public License
 * version 2 for more details (a copy is included in the LICENSE file that
 * accompanied this code).
 *
 * You should have received a copy of the GNU General Public License version
 * 2 along with this work; if not, write to the Free Software Foundation,
 * Inc., 51 Franklin St, Fifth Floor, Boston, MA 02110-1301 USA.
 *
 * Please contact Oracle, 500 Oracle Parkway, Redwood Shores, CA 94065 USA
 * or visit www.oracle.com if you need additional information or have any
 * questions.
 */
package com.oracle.svm.core.code;

// Checkstyle: allow reflection
<<<<<<< HEAD

import static com.oracle.svm.core.util.VMError.shouldNotReachHere;

import java.lang.reflect.Executable;
import java.util.ArrayList;
import java.util.Arrays;
import java.util.List;
=======

import static com.oracle.svm.core.util.VMError.shouldNotReachHere;
>>>>>>> e7d7572e

import org.graalvm.collections.Pair;
import org.graalvm.compiler.api.replacements.Fold;
import org.graalvm.compiler.core.common.util.TypeConversion;
import org.graalvm.compiler.options.Option;
import org.graalvm.nativeimage.ImageSingletons;

import com.oracle.svm.core.SubstrateOptions;
import com.oracle.svm.core.annotate.AlwaysInline;
import com.oracle.svm.core.annotate.Uninterruptible;
import com.oracle.svm.core.heap.ReferenceMapIndex;
import com.oracle.svm.core.option.HostedOptionKey;
import com.oracle.svm.core.util.ByteArrayReader;
import com.oracle.svm.core.util.Counter;
import com.oracle.svm.core.util.NonmovableByteArrayReader;

/**
 * Decodes the metadata for compiled code. The data is an encoded byte stream to make it as compact
 * as possible, but still allow fast constant time access.
 *
 * The encoding consists of entries with the following structure:
 *
 * <pre>
 * u1 entryFlags
 * u1 deltaIP
 * [s1|s2|s4 frameSizeEncoding]
 * [s1|s2|s4 exceptionOffset]
 * [u2|u4 referenceMapIndex]
 * [s4 deoptFrameInfoIndex]
 * </pre>
 *
 * The first byte, entryFlags, encodes which of the optional data fields are present and what size
 * they have. The size of the whole entry can be computed from just this byte, which allows fast
 * iteration of the table. The deltaIP is the difference of the IP for this entry and the next
 * entry. The first entry always corresponds to IP zero.
 *
 * This table structure allows linear search for the entry of a given IP. An
 * {@linkplain #loadEntryOffset index} is used to turn this into a constant time lookup. The index
 * stores the entry offset for every IP at the given {@linkplain Options#CodeInfoIndexGranularity
 * granularity}.
 */
public final class CodeInfoDecoder {
    public static class Options {
        @Option(help = "The granularity of the index for looking up code metadata. Should be a power of 2. Larger values make the index smaller, but access slower.")//
        public static final HostedOptionKey<Integer> CodeInfoIndexGranularity = new HostedOptionKey<>(256);
    }

    private CodeInfoDecoder() {
    }

    static long lookupCodeInfoEntryOffset(CodeInfo info, long ip) {
        long entryIP = lookupEntryIP(ip);
        long entryOffset = loadEntryOffset(info, ip);
        do {
            int entryFlags = loadEntryFlags(info, entryOffset);
            if (entryIP == ip) {
                return entryOffset;
            }

            entryIP = advanceIP(info, entryOffset, entryIP);
            entryOffset = advanceOffset(entryOffset, entryFlags);
        } while (entryIP <= ip);

        return -1;
    }

    static void lookupCodeInfo(CodeInfo info, long ip, CodeInfoQueryResult codeInfoQueryResult) {
        long sizeEncoding = initialSizeEncoding();
        long entryIP = lookupEntryIP(ip);
        long entryOffset = loadEntryOffset(info, ip);
        do {
            int entryFlags = loadEntryFlags(info, entryOffset);
            sizeEncoding = updateSizeEncoding(info, entryOffset, entryFlags, sizeEncoding);
            if (entryIP == ip) {
                codeInfoQueryResult.encodedFrameSize = sizeEncoding;
                codeInfoQueryResult.exceptionOffset = loadExceptionOffset(info, entryOffset, entryFlags);
                codeInfoQueryResult.referenceMapIndex = loadReferenceMapIndex(info, entryOffset, entryFlags);
                codeInfoQueryResult.frameInfo = loadFrameInfo(info, entryOffset, entryFlags);
                return;
            }

            entryIP = advanceIP(info, entryOffset, entryIP);
            entryOffset = advanceOffset(entryOffset, entryFlags);
        } while (entryIP <= ip);

        codeInfoQueryResult.encodedFrameSize = sizeEncoding;
        codeInfoQueryResult.exceptionOffset = CodeInfoQueryResult.NO_EXCEPTION_OFFSET;
        codeInfoQueryResult.referenceMapIndex = ReferenceMapIndex.NO_REFERENCE_MAP;
        codeInfoQueryResult.frameInfo = CodeInfoQueryResult.NO_FRAME_INFO;
    }

    static void lookupCodeInfo(CodeInfo info, long ip, SimpleCodeInfoQueryResult codeInfoQueryResult) {
        long sizeEncoding = initialSizeEncoding();
        long entryIP = lookupEntryIP(ip);
        long entryOffset = loadEntryOffset(info, ip);
        do {
            int entryFlags = loadEntryFlags(info, entryOffset);
            sizeEncoding = updateSizeEncoding(info, entryOffset, entryFlags, sizeEncoding);
            if (entryIP == ip) {
                codeInfoQueryResult.setEncodedFrameSize(sizeEncoding);
                codeInfoQueryResult.setExceptionOffset(loadExceptionOffset(info, entryOffset, entryFlags));
                codeInfoQueryResult.setReferenceMapIndex(loadReferenceMapIndex(info, entryOffset, entryFlags));
                return;
            }

            entryIP = advanceIP(info, entryOffset, entryIP);
            entryOffset = advanceOffset(entryOffset, entryFlags);
        } while (entryIP <= ip);

        codeInfoQueryResult.setEncodedFrameSize(sizeEncoding);
        codeInfoQueryResult.setExceptionOffset(CodeInfoQueryResult.NO_EXCEPTION_OFFSET);
        codeInfoQueryResult.setReferenceMapIndex(ReferenceMapIndex.NO_REFERENCE_MAP);
    }

    static long lookupDeoptimizationEntrypoint(CodeInfo info, long method, long encodedBci, CodeInfoQueryResult codeInfo) {

        long sizeEncoding = initialSizeEncoding();
        long entryIP = lookupEntryIP(method);
        long entryOffset = loadEntryOffset(info, method);
        while (true) {
            int entryFlags = loadEntryFlags(info, entryOffset);
            sizeEncoding = updateSizeEncoding(info, entryOffset, entryFlags, sizeEncoding);
            if (entryIP == method) {
                break;
            }

            entryIP = advanceIP(info, entryOffset, entryIP);
            entryOffset = advanceOffset(entryOffset, entryFlags);
            if (entryIP > method) {
                return -1;
            }
        }

        assert entryIP == method;
        assert decodeMethodStart(loadEntryFlags(info, entryOffset), sizeEncoding);

        do {
            int entryFlags = loadEntryFlags(info, entryOffset);
            sizeEncoding = updateSizeEncoding(info, entryOffset, entryFlags, sizeEncoding);

            if (decodeMethodStart(entryFlags, sizeEncoding) && entryIP != method) {
                /* Advanced to the next method, so we do not have a match. */
                return -1;
            }

            if (isDeoptEntryPoint(info, entryOffset, entryFlags, encodedBci)) {
                codeInfo.encodedFrameSize = sizeEncoding;
                codeInfo.exceptionOffset = loadExceptionOffset(info, entryOffset, entryFlags);
                codeInfo.referenceMapIndex = loadReferenceMapIndex(info, entryOffset, entryFlags);
                codeInfo.frameInfo = loadFrameInfo(info, entryOffset, entryFlags);
                assert codeInfo.frameInfo.isDeoptEntry() && codeInfo.frameInfo.getCaller() == null : "Deoptimization entry must not have inlined frames";
                return entryIP;
            }

            entryIP = advanceIP(info, entryOffset, entryIP);
            entryOffset = advanceOffset(entryOffset, entryFlags);
        } while (!endOfTable(entryIP));

        return -1;
    }

    static long lookupStackReferenceMapIndex(CodeInfo info, long ip) {
        long entryIP = lookupEntryIP(ip);
        long entryOffset = loadEntryOffset(info, ip);
        do {
            int entryFlags = loadEntryFlags(info, entryOffset);
            if (entryIP == ip) {
                return loadReferenceMapIndex(info, entryOffset, entryFlags);
            }

            entryIP = advanceIP(info, entryOffset, entryIP);
            entryOffset = advanceOffset(entryOffset, entryFlags);
        } while (entryIP <= ip);

        return ReferenceMapIndex.NO_REFERENCE_MAP;
    }

    static long indexGranularity() {
        return Options.CodeInfoIndexGranularity.getValue();
    }

    static long lookupEntryIP(long ip) {
        return Long.divideUnsigned(ip, indexGranularity()) * indexGranularity();
    }

    private static long loadEntryOffset(CodeInfo info, long ip) {
        counters().lookupEntryOffsetCount.inc();
        long index = Long.divideUnsigned(ip, indexGranularity());
        return NonmovableByteArrayReader.getU4(CodeInfoAccess.getCodeInfoIndex(info), index * Integer.BYTES);
    }

    @AlwaysInline("Make IP-lookup loop call free")
    static int loadEntryFlags(CodeInfo info, long curOffset) {
        counters().loadEntryFlagsCount.inc();
        return NonmovableByteArrayReader.getU1(CodeInfoAccess.getCodeInfoEncodings(info), curOffset);
    }

    private static final int INVALID_SIZE_ENCODING = 0;

    private static int initialSizeEncoding() {
        return INVALID_SIZE_ENCODING;
    }

    @AlwaysInline("Make IP-lookup loop call free")
    private static long updateSizeEncoding(CodeInfo info, long entryOffset, int entryFlags, long sizeEncoding) {
        switch (extractFS(entryFlags)) {
            case FS_NO_CHANGE:
                return sizeEncoding;
            case FS_SIZE_S1:
                return NonmovableByteArrayReader.getS1(CodeInfoAccess.getCodeInfoEncodings(info), offsetFS(entryOffset, entryFlags));
            case FS_SIZE_S2:
                return NonmovableByteArrayReader.getS2(CodeInfoAccess.getCodeInfoEncodings(info), offsetFS(entryOffset, entryFlags));
            case FS_SIZE_S4:
                return NonmovableByteArrayReader.getS4(CodeInfoAccess.getCodeInfoEncodings(info), offsetFS(entryOffset, entryFlags));
            default:
                throw shouldNotReachHere();
        }
    }

    private static long loadExceptionOffset(CodeInfo info, long entryOffset, int entryFlags) {
        switch (extractEX(entryFlags)) {
            case EX_NO_HANDLER:
                return CodeInfoQueryResult.NO_EXCEPTION_OFFSET;
            case EX_OFFSET_S1:
                return NonmovableByteArrayReader.getS1(CodeInfoAccess.getCodeInfoEncodings(info), offsetEX(entryOffset, entryFlags));
            case EX_OFFSET_S2:
                return NonmovableByteArrayReader.getS2(CodeInfoAccess.getCodeInfoEncodings(info), offsetEX(entryOffset, entryFlags));
            case EX_OFFSET_S4:
                return NonmovableByteArrayReader.getS4(CodeInfoAccess.getCodeInfoEncodings(info), offsetEX(entryOffset, entryFlags));
            default:
                throw shouldNotReachHere();
        }
    }

    private static long loadReferenceMapIndex(CodeInfo info, long entryOffset, int entryFlags) {
        switch (extractRM(entryFlags)) {
            case RM_NO_MAP:
                return ReferenceMapIndex.NO_REFERENCE_MAP;
            case RM_EMPTY_MAP:
                return ReferenceMapIndex.EMPTY_REFERENCE_MAP;
            case RM_INDEX_U2:
                return NonmovableByteArrayReader.getU2(CodeInfoAccess.getCodeInfoEncodings(info), offsetRM(entryOffset, entryFlags));
            case RM_INDEX_U4:
                return NonmovableByteArrayReader.getU4(CodeInfoAccess.getCodeInfoEncodings(info), offsetRM(entryOffset, entryFlags));
            default:
                throw shouldNotReachHere();
        }
    }

    static final int FRAME_SIZE_METHOD_START = 0b001;
    static final int FRAME_SIZE_ENTRY_POINT = 0b010;
    static final int FRAME_SIZE_HAS_CALLEE_SAVED_REGISTERS = 0b100;

    static final int FRAME_SIZE_STATUS_MASK = FRAME_SIZE_METHOD_START | FRAME_SIZE_ENTRY_POINT | FRAME_SIZE_HAS_CALLEE_SAVED_REGISTERS;

    @Uninterruptible(reason = "called from uninterruptible code", mayBeInlined = true)
    static boolean decodeIsEntryPoint(long sizeEncoding) {
        assert sizeEncoding != INVALID_SIZE_ENCODING;
        return (sizeEncoding & FRAME_SIZE_ENTRY_POINT) != 0;
    }

    @Uninterruptible(reason = "called from uninterruptible code", mayBeInlined = true)
    static boolean decodeHasCalleeSavedRegisters(long sizeEncoding) {
        assert sizeEncoding != INVALID_SIZE_ENCODING;
        return (sizeEncoding & FRAME_SIZE_HAS_CALLEE_SAVED_REGISTERS) != 0;
    }

    @Uninterruptible(reason = "called from uninterruptible code", mayBeInlined = true)
    static long decodeTotalFrameSize(long sizeEncoding) {
        assert sizeEncoding != INVALID_SIZE_ENCODING;
        return sizeEncoding & ~FRAME_SIZE_STATUS_MASK;
    }

    private static boolean decodeMethodStart(int entryFlags, long sizeEncoding) {
        assert sizeEncoding != initialSizeEncoding();

        switch (extractFS(entryFlags)) {
            case FS_NO_CHANGE:
                /* No change in frame size means we are still in the same method. */
                return false;
            case FS_SIZE_S1:
            case FS_SIZE_S2:
            case FS_SIZE_S4:
                return (sizeEncoding & FRAME_SIZE_METHOD_START) != 0;
            default:
                throw shouldNotReachHere();
        }
    }

    private static boolean isDeoptEntryPoint(CodeInfo info, long entryOffset, int entryFlags, long encodedBci) {
        switch (extractFI(entryFlags)) {
            case FI_NO_DEOPT:
                return false;
            case FI_DEOPT_ENTRY_INDEX_S4:
                int frameInfoIndex = NonmovableByteArrayReader.getS4(CodeInfoAccess.getCodeInfoEncodings(info), offsetFI(entryOffset, entryFlags));
                return FrameInfoDecoder.isFrameInfoMatch(frameInfoIndex, CodeInfoAccess.getFrameInfoEncodings(info), encodedBci);
            case FI_INFO_ONLY_INDEX_S4:
                /*
                 * We have frame information, but only for debugging purposes. This is not a
                 * deoptimization entry point.
                 */
                return false;
            default:
                throw shouldNotReachHere();
        }
    }

    static boolean initFrameInfoReader(CodeInfo info, long entryOffset, ReusableTypeReader frameInfoReader) {
        int entryFlags = loadEntryFlags(info, entryOffset);
        int frameInfoIndex = NonmovableByteArrayReader.getS4(CodeInfoAccess.getCodeInfoEncodings(info), offsetFI(entryOffset, entryFlags));
        frameInfoReader.setByteIndex(frameInfoIndex);
        frameInfoReader.setData(CodeInfoAccess.getFrameInfoEncodings(info));
        return extractFI(entryFlags) != FI_NO_DEOPT;
    }

    private static FrameInfoQueryResult loadFrameInfo(CodeInfo info, long entryOffset, int entryFlags) {

        boolean isDeoptEntry;
        switch (extractFI(entryFlags)) {
            case FI_NO_DEOPT:
                return CodeInfoQueryResult.NO_FRAME_INFO;
            case FI_DEOPT_ENTRY_INDEX_S4:
                isDeoptEntry = true;
                break;
            case FI_INFO_ONLY_INDEX_S4:
                isDeoptEntry = false;
                break;
            default:
                throw shouldNotReachHere();
        }
        int frameInfoIndex = NonmovableByteArrayReader.getS4(CodeInfoAccess.getCodeInfoEncodings(info), offsetFI(entryOffset, entryFlags));
        return FrameInfoDecoder.decodeFrameInfo(isDeoptEntry, new ReusableTypeReader(CodeInfoAccess.getFrameInfoEncodings(info), frameInfoIndex), info,
                        FrameInfoDecoder.HeapBasedFrameInfoQueryResultAllocator, FrameInfoDecoder.HeapBasedValueInfoAllocator);
    }

    @AlwaysInline("Make IP-lookup loop call free")
    private static long advanceIP(CodeInfo info, long entryOffset, long entryIP) {
        int deltaIP = NonmovableByteArrayReader.getU1(CodeInfoAccess.getCodeInfoEncodings(info), offsetIP(entryOffset));
        if (deltaIP == DELTA_END_OF_TABLE) {
            return Long.MAX_VALUE;
        } else {
            assert deltaIP > 0;
            return entryIP + deltaIP;
        }
    }

    private static boolean endOfTable(long entryIP) {
        return entryIP == Long.MAX_VALUE;
    }

    /*
     * Low-level structural definition of the entryFlags bit field.
     */

    static final int DELTA_END_OF_TABLE = 0;

    static final int FS_BITS = 2;
    static final int FS_SHIFT = 0;
    static final int FS_MASK_IN_PLACE = ((1 << FS_BITS) - 1) << FS_SHIFT;
    static final int FS_NO_CHANGE = 0;
    static final int FS_SIZE_S1 = 1;
    static final int FS_SIZE_S2 = 2;
    static final int FS_SIZE_S4 = 3;
    static final int[] FS_MEM_SIZE = {0, Byte.BYTES, Short.BYTES, Integer.BYTES};

    static final int EX_BITS = 2;
    static final int EX_SHIFT = FS_SHIFT + FS_BITS;
    static final int EX_MASK_IN_PLACE = ((1 << EX_BITS) - 1) << EX_SHIFT;
    static final int EX_NO_HANDLER = 0;
    static final int EX_OFFSET_S1 = 1;
    static final int EX_OFFSET_S2 = 2;
    static final int EX_OFFSET_S4 = 3;
    static final int[] EX_MEM_SIZE = {0, Byte.BYTES, Short.BYTES, Integer.BYTES};

    static final int RM_BITS = 2;
    static final int RM_SHIFT = EX_SHIFT + EX_BITS;
    static final int RM_MASK_IN_PLACE = ((1 << RM_BITS) - 1) << RM_SHIFT;
    static final int RM_NO_MAP = 0;
    static final int RM_EMPTY_MAP = 1;
    static final int RM_INDEX_U2 = 2;
    static final int RM_INDEX_U4 = 3;
    static final int[] RM_MEM_SIZE = {0, 0, Character.BYTES, Integer.BYTES};

    static final int FI_BITS = 2;
    static final int FI_SHIFT = RM_SHIFT + RM_BITS;
    static final int FI_MASK_IN_PLACE = ((1 << FI_BITS) - 1) << FI_SHIFT;
    static final int FI_NO_DEOPT = 0;
    static final int FI_DEOPT_ENTRY_INDEX_S4 = 1;
    static final int FI_INFO_ONLY_INDEX_S4 = 2;
    static final int[] FI_MEM_SIZE = {0, Integer.BYTES, Integer.BYTES, /* unused */ 0};

    private static final int TOTAL_BITS = FI_SHIFT + FI_BITS;

    private static final byte IP_OFFSET;
    private static final byte FS_OFFSET;
    private static final byte[] EX_OFFSET;
    private static final byte[] RM_OFFSET;
    private static final byte[] FI_OFFSET;
    private static final byte[] MEM_SIZE;

    static {
        assert TOTAL_BITS <= Byte.SIZE;
        int maxFlag = 1 << TOTAL_BITS;

        IP_OFFSET = 1;
        FS_OFFSET = 2;
        EX_OFFSET = new byte[maxFlag];
        RM_OFFSET = new byte[maxFlag];
        FI_OFFSET = new byte[maxFlag];
        MEM_SIZE = new byte[maxFlag];
        for (int i = 0; i < maxFlag; i++) {
            EX_OFFSET[i] = TypeConversion.asU1(FS_OFFSET + FS_MEM_SIZE[extractFS(i)]);
            RM_OFFSET[i] = TypeConversion.asU1(EX_OFFSET[i] + EX_MEM_SIZE[extractEX(i)]);
            FI_OFFSET[i] = TypeConversion.asU1(RM_OFFSET[i] + RM_MEM_SIZE[extractRM(i)]);
            MEM_SIZE[i] = TypeConversion.asU1(FI_OFFSET[i] + FI_MEM_SIZE[extractFI(i)]);
        }
    }

    static int extractFS(int entryFlags) {
        return (entryFlags & FS_MASK_IN_PLACE) >> FS_SHIFT;
    }

    static int extractEX(int entryFlags) {
        return (entryFlags & EX_MASK_IN_PLACE) >> EX_SHIFT;
    }

    static int extractRM(int entryFlags) {
        return (entryFlags & RM_MASK_IN_PLACE) >> RM_SHIFT;
    }

    static int extractFI(int entryFlags) {
        return (entryFlags & FI_MASK_IN_PLACE) >> FI_SHIFT;
    }

    private static long offsetIP(long entryOffset) {
        return entryOffset + IP_OFFSET;
    }

    private static long offsetFS(long entryOffset, int entryFlags) {
        assert extractFS(entryFlags) != FS_NO_CHANGE;
        return entryOffset + FS_OFFSET;
    }

    private static long offsetEX(long entryOffset, int entryFlags) {
        assert extractEX(entryFlags) != EX_NO_HANDLER;
        return entryOffset + ByteArrayReader.getU1(EX_OFFSET, entryFlags);
    }

    private static long offsetRM(long entryOffset, int entryFlags) {
        assert extractRM(entryFlags) != RM_NO_MAP && extractRM(entryFlags) != RM_EMPTY_MAP;
        return entryOffset + ByteArrayReader.getU1(RM_OFFSET, entryFlags);
    }

    private static long offsetFI(long entryOffset, int entryFlags) {
        assert extractFI(entryFlags) != FI_NO_DEOPT;
        return entryOffset + ByteArrayReader.getU1(FI_OFFSET, entryFlags);
    }

    @AlwaysInline("Make IP-lookup loop call free")
    private static long advanceOffset(long entryOffset, int entryFlags) {
        counters().advanceOffset.inc();
        return entryOffset + ByteArrayReader.getU1(MEM_SIZE, entryFlags);
    }

    @Fold
    static CodeInfoDecoderCounters counters() {
        return ImageSingletons.lookup(CodeInfoDecoderCounters.class);
    }
<<<<<<< HEAD

    public static class MethodDescriptor {
        private final String name;
        private final Class<?>[] parameterTypes;

        public MethodDescriptor(String name, Class<?>[] parameterTypes) {
            this.name = name;
            this.parameterTypes = parameterTypes;
        }

        public String getName() {
            return name;
        }

        public Class<?>[] getParameterTypes() {
            return parameterTypes;
        }
    }

    public static Pair<Executable[], MethodDescriptor[]> getMethodMetadata(DynamicHub declaringType) {
        return getMethodMetadata(declaringType.getTypeID(), true);
    }

    public static Executable[] getAllMethodMetadata() {
        List<Executable> allMethods = new ArrayList<>();
        for (int i = 0; i < ImageSingletons.lookup(MethodMetadataEncoding.class).getIndexEncoding().length / Integer.BYTES; ++i) {
            allMethods.addAll(Arrays.asList(getMethodMetadata(i, false).getLeft()));
        }
        return allMethods.toArray(new Executable[0]);
    }

    /**
     * The metadata for methods in the image is split into two arrays: one for the index and the
     * other for data. The index contains an array of integers pointing to offsets in the data, and
     * indexed by type ID. The data array contains arrays of method metadata, ordered by type ID,
     * such that all methods declared by a class are stored consecutively. The data for a method is
     * stored in the following format:
     *
     * <pre>
     * {
     *     int methodNameIndex;        // index in frameInfoSourceMethodNames ("<init>" for constructors)
     *     int modifiers;
     *     int paramCount;
     *     {
     *         int paramTypeIndex;     // index in frameInfoSourceClasses
     *     } paramTypes[paramCount];
     *     int returnTypeIndex;        // index in frameInfoSourceClasses (void for constructors)
     *     int exceptionTypeCount;
     *     {
     *         int exceptionTypeIndex; // index in frameInfoSourceClasses
     *     } exceptionTypes[exceptionTypeCount];
     *     // Annotation encodings (see {@link CodeInfoEncoder})
     *     int annotationsLength;
     *     byte[] annotationsEncoding[annotationsLength];
     *     int parameterAnnotationsLength;
     *     byte[] parameterAnnotationsEncoding[parameterAnnotationsLength];
     * }
     * </pre>
     * 
     * This method returns two arrays. The first one contains the desired method data, the second
     * one contains the names and parameter types of methods shadowing methods declared in
     * superclasses which therefore should not be returned by a call to getMethod(). This second
     * array is only computed for reflection queries, not for method dumping.
     */
    public static Pair<Executable[], MethodDescriptor[]> getMethodMetadata(int typeID, boolean complete) {
        CodeInfo info = CodeInfoTable.getImageCodeInfo();
        MethodMetadataEncoding encoding = ImageSingletons.lookup(MethodMetadataEncoding.class);
        byte[] index = encoding.getIndexEncoding();
        UnsafeArrayTypeReader indexReader = UnsafeArrayTypeReader.create(index, Integer.BYTES * typeID, ByteArrayReader.supportsUnalignedMemoryAccess());
        int offset = indexReader.getS4();
        if (offset == MethodMetadataEncoder.NO_METHOD_METADATA) {
            return Pair.create(new Executable[0], new MethodDescriptor[0]);
        }
        byte[] data = ImageSingletons.lookup(MethodMetadataEncoding.class).getMethodsEncoding();
        UnsafeArrayTypeReader dataReader = UnsafeArrayTypeReader.create(data, offset, ByteArrayReader.supportsUnalignedMemoryAccess());

        Executable[] methods;
        if (SubstrateOptions.ConfigureReflectionMetadata.getValue()) {
            int methodCount = dataReader.getUVInt();
            methods = new Executable[methodCount];
            for (int i = 0; i < methodCount; ++i) {
                int classIndex = dataReader.getSVInt();
                Class<?> declaringClass = NonmovableArrays.getObject(CodeInfoAccess.getFrameInfoSourceClasses(info), classIndex);

                int nameIndex = dataReader.getSVInt();
                /* Interning the string to ensure JDK8 method search succeeds */
                String name = NonmovableArrays.getObject(CodeInfoAccess.getFrameInfoSourceMethodNames(info), nameIndex).intern();

                int modifiers = dataReader.getUVInt();

                int paramTypeCount = dataReader.getUVInt();
                Class<?>[] paramTypes = new Class<?>[paramTypeCount];
                for (int j = 0; j < paramTypeCount; ++j) {
                    int paramTypeIndex = dataReader.getSVInt();
                    paramTypes[j] = NonmovableArrays.getObject(CodeInfoAccess.getFrameInfoSourceClasses(info), paramTypeIndex);
                }

                int returnTypeIndex = dataReader.getSVInt();
                Class<?> returnType = NonmovableArrays.getObject(CodeInfoAccess.getFrameInfoSourceClasses(info), returnTypeIndex);

                int exceptionCount = dataReader.getUVInt();
                Class<?>[] exceptionTypes = new Class<?>[exceptionCount];
                for (int j = 0; j < exceptionCount; ++j) {
                    int exceptionTypeIndex = dataReader.getSVInt();
                    exceptionTypes[j] = NonmovableArrays.getObject(CodeInfoAccess.getFrameInfoSourceClasses(info), exceptionTypeIndex);
                }

                int signatureIndex = dataReader.getSVInt();
                String signature = NonmovableArrays.getObject(CodeInfoAccess.getFrameInfoSourceMethodNames(info), signatureIndex);

                int annotationsLength = dataReader.getUVInt();
                byte[] annotations = new byte[annotationsLength];
                for (int j = 0; j < annotationsLength; ++j) {
                    annotations[j] = (byte) dataReader.getS1();
                }

                int parameterAnnotationsLength = dataReader.getUVInt();
                byte[] parameterAnnotations = new byte[parameterAnnotationsLength];
                for (int j = 0; j < parameterAnnotationsLength; ++j) {
                    parameterAnnotations[j] = (byte) dataReader.getS1();
                }

                int typeAnnotationsLength = dataReader.getUVInt();
                byte[] typeAnnotations = new byte[typeAnnotationsLength];
                for (int j = 0; j < typeAnnotationsLength; ++j) {
                    typeAnnotations[j] = (byte) dataReader.getS1();
                }

                boolean reflectParameterDataPresent = dataReader.getU1() == 1;
                String[] reflectParameterNames = null;
                int[] reflectParameterModifiers = null;
                if (reflectParameterDataPresent) {
                    int reflectParameterCount = dataReader.getUVInt();
                    reflectParameterNames = new String[reflectParameterCount];
                    reflectParameterModifiers = new int[reflectParameterCount];
                    for (int j = 0; j < reflectParameterCount; ++j) {
                        int reflectParameterNameIndex = dataReader.getSVInt();
                        reflectParameterNames[j] = NonmovableArrays.getObject(CodeInfoAccess.getFrameInfoSourceMethodNames(info), reflectParameterNameIndex);
                        reflectParameterModifiers[j] = dataReader.getS4();
                    }
                }

                if (name.equals("<init>")) {
                    assert returnType == void.class;
                    methods[i] = ImageSingletons.lookup(RuntimeReflectionConstructors.class).newConstructor(declaringClass, paramTypes, exceptionTypes, modifiers, signature,
                                    annotations, parameterAnnotations, typeAnnotations, reflectParameterNames, reflectParameterModifiers);
                } else {
                    methods[i] = ImageSingletons.lookup(RuntimeReflectionConstructors.class).newMethod(declaringClass, name, paramTypes, returnType, exceptionTypes, modifiers, signature,
                                    annotations, parameterAnnotations, null, typeAnnotations, reflectParameterNames, reflectParameterModifiers);
                }
            }
            int hiddenMethodCount = dataReader.getUVInt();
            MethodDescriptor[] hiddenMethods = new MethodDescriptor[hiddenMethodCount];
            for (int i = 0; i < hiddenMethodCount; ++i) {
                int nameIndex = dataReader.getSVInt();
                /* Interning the string to ensure JDK8 method search succeeds */
                String name = NonmovableArrays.getObject(CodeInfoAccess.getFrameInfoSourceMethodNames(info), nameIndex).intern();

                int paramCount = dataReader.getUVInt();
                Class<?>[] paramTypes = new Class<?>[paramCount];
                for (int j = 0; j < paramCount; ++j) {
                    int paramTypeIndex = dataReader.getSVInt();
                    paramTypes[j] = NonmovableArrays.getObject(CodeInfoAccess.getFrameInfoSourceClasses(info), paramTypeIndex);
                }

                hiddenMethods[i] = new MethodDescriptor(name, paramTypes);
            }
            if (complete) {
                return Pair.create(methods, hiddenMethods);
            }
        }
        if (SubstrateOptions.IncludeMethodData.getValue() && !complete) {
            int methodCount = dataReader.getUVInt();
            methods = new Executable[methodCount];
            for (int i = 0; i < methodCount; ++i) {
                int classIndex = dataReader.getSVInt();
                Class<?> declaringClass = NonmovableArrays.getObject(CodeInfoAccess.getFrameInfoSourceClasses(info), classIndex);

                int nameIndex = dataReader.getSVInt();
                /* Interning the string to ensure JDK8 method search succeeds */
                String name = NonmovableArrays.getObject(CodeInfoAccess.getFrameInfoSourceMethodNames(info), nameIndex).intern();

                int paramCount = dataReader.getUVInt();
                Class<?>[] paramTypes = new Class<?>[paramCount];
                for (int j = 0; j < paramCount; ++j) {
                    int paramTypeIndex = dataReader.getSVInt();
                    paramTypes[j] = NonmovableArrays.getObject(CodeInfoAccess.getFrameInfoSourceClasses(info), paramTypeIndex);
                }

                if (name.equals("<init>")) {
                    methods[i] = ImageSingletons.lookup(RuntimeReflectionConstructors.class).newConstructor(declaringClass, paramTypes, null, 0, null,
                                    null, null, null, null, null);
                } else {
                    methods[i] = ImageSingletons.lookup(RuntimeReflectionConstructors.class).newMethod(declaringClass, name, paramTypes, null, null, 0, null,
                                    null, null, null, null, null, null);
                }
            }
            return Pair.create(methods, new MethodDescriptor[0]);
        }
        return Pair.create(new Executable[0], new MethodDescriptor[0]);
    }

    public static Target_jdk_internal_reflect_ConstantPool getMetadataPseudoConstantPool() {
        return new Target_jdk_internal_reflect_ConstantPool();
    }
=======
>>>>>>> e7d7572e
}

class CodeInfoDecoderCounters {
    private final Counter.Group counters = new Counter.Group(CodeInfoTable.Options.CodeCacheCounters, "CodeInfoDecoder");
    final Counter lookupEntryOffsetCount = new Counter(counters, "lookupEntryOffset", "");
    final Counter loadEntryFlagsCount = new Counter(counters, "loadEntryFlags", "");
    final Counter advanceOffset = new Counter(counters, "advanceOffset", "");
}<|MERGE_RESOLUTION|>--- conflicted
+++ resolved
@@ -25,26 +25,14 @@
 package com.oracle.svm.core.code;
 
 // Checkstyle: allow reflection
-<<<<<<< HEAD
 
 import static com.oracle.svm.core.util.VMError.shouldNotReachHere;
 
-import java.lang.reflect.Executable;
-import java.util.ArrayList;
-import java.util.Arrays;
-import java.util.List;
-=======
-
-import static com.oracle.svm.core.util.VMError.shouldNotReachHere;
->>>>>>> e7d7572e
-
-import org.graalvm.collections.Pair;
 import org.graalvm.compiler.api.replacements.Fold;
 import org.graalvm.compiler.core.common.util.TypeConversion;
 import org.graalvm.compiler.options.Option;
 import org.graalvm.nativeimage.ImageSingletons;
 
-import com.oracle.svm.core.SubstrateOptions;
 import com.oracle.svm.core.annotate.AlwaysInline;
 import com.oracle.svm.core.annotate.Uninterruptible;
 import com.oracle.svm.core.heap.ReferenceMapIndex;
@@ -505,214 +493,6 @@
     static CodeInfoDecoderCounters counters() {
         return ImageSingletons.lookup(CodeInfoDecoderCounters.class);
     }
-<<<<<<< HEAD
-
-    public static class MethodDescriptor {
-        private final String name;
-        private final Class<?>[] parameterTypes;
-
-        public MethodDescriptor(String name, Class<?>[] parameterTypes) {
-            this.name = name;
-            this.parameterTypes = parameterTypes;
-        }
-
-        public String getName() {
-            return name;
-        }
-
-        public Class<?>[] getParameterTypes() {
-            return parameterTypes;
-        }
-    }
-
-    public static Pair<Executable[], MethodDescriptor[]> getMethodMetadata(DynamicHub declaringType) {
-        return getMethodMetadata(declaringType.getTypeID(), true);
-    }
-
-    public static Executable[] getAllMethodMetadata() {
-        List<Executable> allMethods = new ArrayList<>();
-        for (int i = 0; i < ImageSingletons.lookup(MethodMetadataEncoding.class).getIndexEncoding().length / Integer.BYTES; ++i) {
-            allMethods.addAll(Arrays.asList(getMethodMetadata(i, false).getLeft()));
-        }
-        return allMethods.toArray(new Executable[0]);
-    }
-
-    /**
-     * The metadata for methods in the image is split into two arrays: one for the index and the
-     * other for data. The index contains an array of integers pointing to offsets in the data, and
-     * indexed by type ID. The data array contains arrays of method metadata, ordered by type ID,
-     * such that all methods declared by a class are stored consecutively. The data for a method is
-     * stored in the following format:
-     *
-     * <pre>
-     * {
-     *     int methodNameIndex;        // index in frameInfoSourceMethodNames ("<init>" for constructors)
-     *     int modifiers;
-     *     int paramCount;
-     *     {
-     *         int paramTypeIndex;     // index in frameInfoSourceClasses
-     *     } paramTypes[paramCount];
-     *     int returnTypeIndex;        // index in frameInfoSourceClasses (void for constructors)
-     *     int exceptionTypeCount;
-     *     {
-     *         int exceptionTypeIndex; // index in frameInfoSourceClasses
-     *     } exceptionTypes[exceptionTypeCount];
-     *     // Annotation encodings (see {@link CodeInfoEncoder})
-     *     int annotationsLength;
-     *     byte[] annotationsEncoding[annotationsLength];
-     *     int parameterAnnotationsLength;
-     *     byte[] parameterAnnotationsEncoding[parameterAnnotationsLength];
-     * }
-     * </pre>
-     * 
-     * This method returns two arrays. The first one contains the desired method data, the second
-     * one contains the names and parameter types of methods shadowing methods declared in
-     * superclasses which therefore should not be returned by a call to getMethod(). This second
-     * array is only computed for reflection queries, not for method dumping.
-     */
-    public static Pair<Executable[], MethodDescriptor[]> getMethodMetadata(int typeID, boolean complete) {
-        CodeInfo info = CodeInfoTable.getImageCodeInfo();
-        MethodMetadataEncoding encoding = ImageSingletons.lookup(MethodMetadataEncoding.class);
-        byte[] index = encoding.getIndexEncoding();
-        UnsafeArrayTypeReader indexReader = UnsafeArrayTypeReader.create(index, Integer.BYTES * typeID, ByteArrayReader.supportsUnalignedMemoryAccess());
-        int offset = indexReader.getS4();
-        if (offset == MethodMetadataEncoder.NO_METHOD_METADATA) {
-            return Pair.create(new Executable[0], new MethodDescriptor[0]);
-        }
-        byte[] data = ImageSingletons.lookup(MethodMetadataEncoding.class).getMethodsEncoding();
-        UnsafeArrayTypeReader dataReader = UnsafeArrayTypeReader.create(data, offset, ByteArrayReader.supportsUnalignedMemoryAccess());
-
-        Executable[] methods;
-        if (SubstrateOptions.ConfigureReflectionMetadata.getValue()) {
-            int methodCount = dataReader.getUVInt();
-            methods = new Executable[methodCount];
-            for (int i = 0; i < methodCount; ++i) {
-                int classIndex = dataReader.getSVInt();
-                Class<?> declaringClass = NonmovableArrays.getObject(CodeInfoAccess.getFrameInfoSourceClasses(info), classIndex);
-
-                int nameIndex = dataReader.getSVInt();
-                /* Interning the string to ensure JDK8 method search succeeds */
-                String name = NonmovableArrays.getObject(CodeInfoAccess.getFrameInfoSourceMethodNames(info), nameIndex).intern();
-
-                int modifiers = dataReader.getUVInt();
-
-                int paramTypeCount = dataReader.getUVInt();
-                Class<?>[] paramTypes = new Class<?>[paramTypeCount];
-                for (int j = 0; j < paramTypeCount; ++j) {
-                    int paramTypeIndex = dataReader.getSVInt();
-                    paramTypes[j] = NonmovableArrays.getObject(CodeInfoAccess.getFrameInfoSourceClasses(info), paramTypeIndex);
-                }
-
-                int returnTypeIndex = dataReader.getSVInt();
-                Class<?> returnType = NonmovableArrays.getObject(CodeInfoAccess.getFrameInfoSourceClasses(info), returnTypeIndex);
-
-                int exceptionCount = dataReader.getUVInt();
-                Class<?>[] exceptionTypes = new Class<?>[exceptionCount];
-                for (int j = 0; j < exceptionCount; ++j) {
-                    int exceptionTypeIndex = dataReader.getSVInt();
-                    exceptionTypes[j] = NonmovableArrays.getObject(CodeInfoAccess.getFrameInfoSourceClasses(info), exceptionTypeIndex);
-                }
-
-                int signatureIndex = dataReader.getSVInt();
-                String signature = NonmovableArrays.getObject(CodeInfoAccess.getFrameInfoSourceMethodNames(info), signatureIndex);
-
-                int annotationsLength = dataReader.getUVInt();
-                byte[] annotations = new byte[annotationsLength];
-                for (int j = 0; j < annotationsLength; ++j) {
-                    annotations[j] = (byte) dataReader.getS1();
-                }
-
-                int parameterAnnotationsLength = dataReader.getUVInt();
-                byte[] parameterAnnotations = new byte[parameterAnnotationsLength];
-                for (int j = 0; j < parameterAnnotationsLength; ++j) {
-                    parameterAnnotations[j] = (byte) dataReader.getS1();
-                }
-
-                int typeAnnotationsLength = dataReader.getUVInt();
-                byte[] typeAnnotations = new byte[typeAnnotationsLength];
-                for (int j = 0; j < typeAnnotationsLength; ++j) {
-                    typeAnnotations[j] = (byte) dataReader.getS1();
-                }
-
-                boolean reflectParameterDataPresent = dataReader.getU1() == 1;
-                String[] reflectParameterNames = null;
-                int[] reflectParameterModifiers = null;
-                if (reflectParameterDataPresent) {
-                    int reflectParameterCount = dataReader.getUVInt();
-                    reflectParameterNames = new String[reflectParameterCount];
-                    reflectParameterModifiers = new int[reflectParameterCount];
-                    for (int j = 0; j < reflectParameterCount; ++j) {
-                        int reflectParameterNameIndex = dataReader.getSVInt();
-                        reflectParameterNames[j] = NonmovableArrays.getObject(CodeInfoAccess.getFrameInfoSourceMethodNames(info), reflectParameterNameIndex);
-                        reflectParameterModifiers[j] = dataReader.getS4();
-                    }
-                }
-
-                if (name.equals("<init>")) {
-                    assert returnType == void.class;
-                    methods[i] = ImageSingletons.lookup(RuntimeReflectionConstructors.class).newConstructor(declaringClass, paramTypes, exceptionTypes, modifiers, signature,
-                                    annotations, parameterAnnotations, typeAnnotations, reflectParameterNames, reflectParameterModifiers);
-                } else {
-                    methods[i] = ImageSingletons.lookup(RuntimeReflectionConstructors.class).newMethod(declaringClass, name, paramTypes, returnType, exceptionTypes, modifiers, signature,
-                                    annotations, parameterAnnotations, null, typeAnnotations, reflectParameterNames, reflectParameterModifiers);
-                }
-            }
-            int hiddenMethodCount = dataReader.getUVInt();
-            MethodDescriptor[] hiddenMethods = new MethodDescriptor[hiddenMethodCount];
-            for (int i = 0; i < hiddenMethodCount; ++i) {
-                int nameIndex = dataReader.getSVInt();
-                /* Interning the string to ensure JDK8 method search succeeds */
-                String name = NonmovableArrays.getObject(CodeInfoAccess.getFrameInfoSourceMethodNames(info), nameIndex).intern();
-
-                int paramCount = dataReader.getUVInt();
-                Class<?>[] paramTypes = new Class<?>[paramCount];
-                for (int j = 0; j < paramCount; ++j) {
-                    int paramTypeIndex = dataReader.getSVInt();
-                    paramTypes[j] = NonmovableArrays.getObject(CodeInfoAccess.getFrameInfoSourceClasses(info), paramTypeIndex);
-                }
-
-                hiddenMethods[i] = new MethodDescriptor(name, paramTypes);
-            }
-            if (complete) {
-                return Pair.create(methods, hiddenMethods);
-            }
-        }
-        if (SubstrateOptions.IncludeMethodData.getValue() && !complete) {
-            int methodCount = dataReader.getUVInt();
-            methods = new Executable[methodCount];
-            for (int i = 0; i < methodCount; ++i) {
-                int classIndex = dataReader.getSVInt();
-                Class<?> declaringClass = NonmovableArrays.getObject(CodeInfoAccess.getFrameInfoSourceClasses(info), classIndex);
-
-                int nameIndex = dataReader.getSVInt();
-                /* Interning the string to ensure JDK8 method search succeeds */
-                String name = NonmovableArrays.getObject(CodeInfoAccess.getFrameInfoSourceMethodNames(info), nameIndex).intern();
-
-                int paramCount = dataReader.getUVInt();
-                Class<?>[] paramTypes = new Class<?>[paramCount];
-                for (int j = 0; j < paramCount; ++j) {
-                    int paramTypeIndex = dataReader.getSVInt();
-                    paramTypes[j] = NonmovableArrays.getObject(CodeInfoAccess.getFrameInfoSourceClasses(info), paramTypeIndex);
-                }
-
-                if (name.equals("<init>")) {
-                    methods[i] = ImageSingletons.lookup(RuntimeReflectionConstructors.class).newConstructor(declaringClass, paramTypes, null, 0, null,
-                                    null, null, null, null, null);
-                } else {
-                    methods[i] = ImageSingletons.lookup(RuntimeReflectionConstructors.class).newMethod(declaringClass, name, paramTypes, null, null, 0, null,
-                                    null, null, null, null, null, null);
-                }
-            }
-            return Pair.create(methods, new MethodDescriptor[0]);
-        }
-        return Pair.create(new Executable[0], new MethodDescriptor[0]);
-    }
-
-    public static Target_jdk_internal_reflect_ConstantPool getMetadataPseudoConstantPool() {
-        return new Target_jdk_internal_reflect_ConstantPool();
-    }
-=======
->>>>>>> e7d7572e
 }
 
 class CodeInfoDecoderCounters {
