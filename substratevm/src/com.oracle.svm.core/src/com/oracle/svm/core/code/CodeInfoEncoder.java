--- conflicted
+++ resolved
@@ -218,21 +218,6 @@
         ImageSingletons.lookup(Counters.class).codeSize.add(compilation.getTargetCodeSize());
     }
 
-<<<<<<< HEAD
-    public void prepareMetadataForClass(Class<?> clazz) {
-        methodMetadataEncoder.prepareMetadataForClass(clazz);
-    }
-
-    public void prepareMetadataForMethod(SharedMethod method, Executable reflectMethod, boolean complete) {
-        methodMetadataEncoder.prepareMetadataForMethod(method, reflectMethod, complete);
-    }
-
-    public void prepareHiddenMethodMetadata(SharedType type, String name, Class<?>[] parameterTypes) {
-        methodMetadataEncoder.prepareHiddenMethodMetadata(type, name, parameterTypes);
-    }
-
-=======
->>>>>>> e7d7572e
     private IPData makeEntry(long ip) {
         IPData result = entries.get(ip);
         if (result == null) {
