--- conflicted
+++ resolved
@@ -27,10 +27,7 @@
 import java.util.concurrent.atomic.AtomicBoolean;
 
 import org.graalvm.compiler.api.replacements.Fold;
-<<<<<<< HEAD
-=======
 import org.graalvm.compiler.nodes.PauseNode;
->>>>>>> e7d7572e
 import org.graalvm.nativeimage.Platform;
 import org.graalvm.nativeimage.Platforms;
 import org.graalvm.word.UnsignedWord;
@@ -70,11 +67,6 @@
     /* Constants to compute defaults for values which can be set through existing options. */
     protected static final UnsignedWord INITIAL_HEAP_SIZE = WordFactory.unsigned(128 * 1024 * 1024);
     protected static final int NEW_RATIO = 2; // HotSpot: -XX:NewRatio
-<<<<<<< HEAD
-    protected static final int LARGE_MEMORY_MAX_HEAP_PERCENT = 25; // -XX:MaxRAMPercentage
-    protected static final int SMALL_MEMORY_MAX_HEAP_PERCENT = 50; // -XX:MinRAMPercentage
-=======
->>>>>>> e7d7572e
 
     protected final AdaptiveWeightedAverage avgYoungGenAlignedChunkFraction = new AdaptiveWeightedAverage(DEFAULT_TIME_WEIGHT);
 
@@ -303,22 +295,14 @@
         }
         minHeap = UnsignedUtils.clamp(alignUp(minHeap), minAllSpaces, maxHeap);
 
-<<<<<<< HEAD
-        UnsignedWord initialHeap = AbstractCollectionPolicy.SMALL_HEAP_SIZE;
-=======
         UnsignedWord initialHeap = AbstractCollectionPolicy.INITIAL_HEAP_SIZE;
->>>>>>> e7d7572e
         initialHeap = UnsignedUtils.clamp(alignUp(initialHeap), minHeap, maxHeap);
 
         UnsignedWord initialYoung;
         if (initialHeap.equal(maxHeap)) {
             initialYoung = maxYoung;
         } else {
-<<<<<<< HEAD
-            initialYoung = initialHeap.unsignedDivide(AbstractCollectionPolicy.NEW_RATIO + 1);
-=======
             initialYoung = initialHeap.unsignedDivide(initialNewRatio + 1);
->>>>>>> e7d7572e
             initialYoung = UnsignedUtils.clamp(alignUp(initialYoung), minYoungSpaces, maxYoung);
         }
         UnsignedWord initialSurvivor = WordFactory.zero();
