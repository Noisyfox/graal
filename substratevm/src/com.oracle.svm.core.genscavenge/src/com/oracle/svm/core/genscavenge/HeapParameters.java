/*
 * Copyright (c) 2013, 2017, Oracle and/or its affiliates. All rights reserved.
 * DO NOT ALTER OR REMOVE COPYRIGHT NOTICES OR THIS FILE HEADER.
 *
 * This code is free software; you can redistribute it and/or modify it
 * under the terms of the GNU General Public License version 2 only, as
 * published by the Free Software Foundation.  Oracle designates this
 * particular file as subject to the "Classpath" exception as provided
 * by Oracle in the LICENSE file that accompanied this code.
 *
 * This code is distributed in the hope that it will be useful, but WITHOUT
 * ANY WARRANTY; without even the implied warranty of MERCHANTABILITY or
 * FITNESS FOR A PARTICULAR PURPOSE.  See the GNU General Public License
 * version 2 for more details (a copy is included in the LICENSE file that
 * accompanied this code).
 *
 * You should have received a copy of the GNU General Public License version
 * 2 along with this work; if not, write to the Free Software Foundation,
 * Inc., 51 Franklin St, Fifth Floor, Boston, MA 02110-1301 USA.
 *
 * Please contact Oracle, 500 Oracle Parkway, Redwood Shores, CA 94065 USA
 * or visit www.oracle.com if you need additional information or have any
 * questions.
 */
package com.oracle.svm.core.genscavenge;

import org.graalvm.collections.EconomicMap;
import org.graalvm.collections.UnmodifiableEconomicMap;
import org.graalvm.compiler.api.replacements.Fold;
import org.graalvm.compiler.options.Option;
import org.graalvm.compiler.options.OptionKey;
import org.graalvm.compiler.options.OptionType;
import org.graalvm.compiler.options.OptionValues;
import org.graalvm.compiler.word.Word;
import org.graalvm.nativeimage.Platform;
import org.graalvm.nativeimage.Platforms;
import org.graalvm.word.UnsignedWord;
import org.graalvm.word.WordFactory;

import com.oracle.svm.core.SubstrateGCOptions;
import com.oracle.svm.core.SubstrateUtil;
import com.oracle.svm.core.annotate.Uninterruptible;
<<<<<<< HEAD
import com.oracle.svm.core.heap.Heap;
=======
import com.oracle.svm.core.option.GCRuntimeOptionKey;
>>>>>>> e7d7572e
import com.oracle.svm.core.option.HostedOptionKey;
import com.oracle.svm.core.option.RuntimeOptionKey;
import com.oracle.svm.core.util.UserError;
import com.oracle.svm.core.util.VMError;

/** Constants and variables for the size and layout of the heap and behavior of the collector. */
public final class HeapParameters {
    public static final class Options {
        static final class HeapSizeOptionKey<T> extends RuntimeOptionKey<T> {
            HeapSizeOptionKey(T defaultValue) {
                super(defaultValue);
            }

            @Override
            protected void onValueUpdate(EconomicMap<OptionKey<?>, Object> values, T oldValue, T newValue) {
                if (!SubstrateUtil.HOSTED) {
                    Heap.getHeap().updateSizeParameters();
                }
            }
        }

        @Option(help = "The maximum heap size as percent of physical memory") //
<<<<<<< HEAD
        public static final RuntimeOptionKey<Integer> MaximumHeapSizePercent = new HeapSizeOptionKey<>(80);

        @Option(help = "The maximum size of the young generation as a percentage of the maximum heap size") //
        public static final RuntimeOptionKey<Integer> MaximumYoungGenerationSizePercent = new HeapSizeOptionKey<>(10);
=======
        public static final RuntimeOptionKey<Integer> MaximumHeapSizePercent = new GCRuntimeOptionKey<>(80);

        @Option(help = "The maximum size of the young generation as a percentage of the maximum heap size") //
        public static final RuntimeOptionKey<Integer> MaximumYoungGenerationSizePercent = new GCRuntimeOptionKey<>(10);
>>>>>>> e7d7572e

        @Option(help = "The size of an aligned chunk.") //
        public static final HostedOptionKey<Long> AlignedHeapChunkSize = new HostedOptionKey<Long>(1L * 1024L * 1024L) {
            @Override
            protected void onValueUpdate(EconomicMap<OptionKey<?>, Object> values, Long oldValue, Long newValue) {
                int multiple = 4096;
                UserError.guarantee(newValue > 0 && newValue % multiple == 0, "%s value must be a multiple of %d.", getName(), multiple);
            }
        };

        /*
         * This should be a fraction of the size of an aligned chunk, else large small arrays will
         * not fit in an aligned chunk.
         */
        @Option(help = "The size at or above which an array will be allocated in its own unaligned chunk.  0 implies (AlignedHeapChunkSize / 8).") //
        public static final HostedOptionKey<Long> LargeArrayThreshold = new HostedOptionKey<>(LARGE_ARRAY_THRESHOLD_SENTINEL_VALUE);

        @Option(help = "Fill unused memory chunks with a sentinel value.") //
        public static final HostedOptionKey<Boolean> ZapChunks = new HostedOptionKey<>(false);

        @Option(help = "Before use, fill memory chunks with a sentinel value.") //
        public static final HostedOptionKey<Boolean> ZapProducedHeapChunks = new HostedOptionKey<>(false);

        @Option(help = "After use, Fill memory chunks with a sentinel value.") //
        public static final HostedOptionKey<Boolean> ZapConsumedHeapChunks = new HostedOptionKey<>(false);

        @Option(help = "Trace heap chunks during collections, if +VerboseGC and +PrintHeapShape.") //
        public static final RuntimeOptionKey<Boolean> TraceHeapChunks = new RuntimeOptionKey<>(false);

        @Option(help = "Maximum number of survivor spaces.") //
        public static final HostedOptionKey<Integer> MaxSurvivorSpaces = new HostedOptionKey<Integer>(null) {
            @Override
            public Integer getValueOrDefault(UnmodifiableEconomicMap<OptionKey<?>, Object> values) {
                Integer value = (Integer) values.get(this);
                UserError.guarantee(value == null || value >= 0, "%s value must be greater than or equal to 0", getName());
                return CollectionPolicy.getMaxSurvivorSpaces(value);
            }

            @Override
            public Integer getValue(OptionValues values) {
                assert checkDescriptorExists();
                return getValueOrDefault(values.getMap());
            }
        };

        @Option(help = "Determines if a full GC collects the young generation separately or together with the old generation.") //
        public static final RuntimeOptionKey<Boolean> CollectYoungGenerationSeparately = new RuntimeOptionKey<>(null);
<<<<<<< HEAD
=======

        @Option(help = "The maximum free bytes reserved for allocations, in bytes (0 for automatic according to GC policy).", type = OptionType.User)//
        public static final RuntimeOptionKey<Long> MaxHeapFree = new RuntimeOptionKey<>(0L);
>>>>>>> e7d7572e

        private Options() {
        }
    }

    private static final long LARGE_ARRAY_THRESHOLD_SENTINEL_VALUE = 0;
    private static final int ALIGNED_HEAP_CHUNK_FRACTION_FOR_LARGE_ARRAY_THRESHOLD = 8;

    @Platforms(Platform.HOSTED_ONLY.class)
    static void initialize() {
        if (!SubstrateUtil.isPowerOf2(getAlignedHeapChunkSize().rawValue())) {
            throw UserError.abort("AlignedHeapChunkSize (%d) should be a power of 2.", getAlignedHeapChunkSize().rawValue());
        }
        if (!getLargeArrayThreshold().belowOrEqual(getAlignedHeapChunkSize())) {
            throw UserError.abort("LargeArrayThreshold (%d) should be below or equal to AlignedHeapChunkSize (%d).",
                            getLargeArrayThreshold().rawValue(), getAlignedHeapChunkSize().rawValue());
        }
    }

    @Uninterruptible(reason = "Called from uninterruptible code.", mayBeInlined = true)
    public static Word getProducedHeapChunkZapWord() {
        return (Word) producedHeapChunkZapWord;
    }

    @Uninterruptible(reason = "Called from uninterruptible code.", mayBeInlined = true)
    public static int getProducedHeapChunkZapInt() {
        return (int) producedHeapChunkZapInt.rawValue();
    }

    @Uninterruptible(reason = "Called from uninterruptible code.", mayBeInlined = true)
    public static Word getConsumedHeapChunkZapWord() {
        return (Word) consumedHeapChunkZapWord;
    }

    @Uninterruptible(reason = "Called from uninterruptible code.", mayBeInlined = true)
    public static int getConsumedHeapChunkZapInt() {
        return (int) consumedHeapChunkZapInt.rawValue();
    }

    @Fold
    public static int getMaxSurvivorSpaces() {
        return Options.MaxSurvivorSpaces.getValue();
    }

    /*
     * Memory configuration
     */

    public static void setMaximumHeapSize(UnsignedWord value) {
        SubstrateGCOptions.MaxHeapSize.update(value.rawValue());
    }

    public static void setMinimumHeapSize(UnsignedWord value) {
        SubstrateGCOptions.MinHeapSize.update(value.rawValue());
    }

    public static void setMaximumHeapFree(UnsignedWord bytes) {
        HeapParameters.Options.MaxHeapFree.update(bytes.rawValue());
    }

    public static UnsignedWord getMaximumHeapFree() {
        return WordFactory.unsigned(HeapParameters.Options.MaxHeapFree.getValue());
    }

    public static void setMaximumHeapFree(UnsignedWord bytes) {
        RuntimeOptionValues.singleton().update(SubstrateGCOptions.MaxHeapFree, bytes.rawValue());
    }

    static int getMaximumYoungGenerationSizePercent() {
        int result = Options.MaximumYoungGenerationSizePercent.getValue();
        VMError.guarantee((result >= 0) && (result <= 100), "MaximumYoungGenerationSizePercent should be in [0 ..100]");
        return result;
    }

    static int getMaximumHeapSizePercent() {
        int result = Options.MaximumHeapSizePercent.getValue();
        VMError.guarantee((result >= 0) && (result <= 100), "MaximumHeapSizePercent should be in [0 ..100]");
        return result;
    }

    @Fold
    public static UnsignedWord getAlignedHeapChunkSize() {
        return WordFactory.unsigned(Options.AlignedHeapChunkSize.getValue());
    }

    @Fold
    static UnsignedWord getAlignedHeapChunkAlignment() {
        return getAlignedHeapChunkSize();
    }

    @Fold
    public static UnsignedWord getLargeArrayThreshold() {
        long largeArrayThreshold = Options.LargeArrayThreshold.getValue();
        if (LARGE_ARRAY_THRESHOLD_SENTINEL_VALUE == largeArrayThreshold) {
            return getAlignedHeapChunkSize().unsignedDivide(ALIGNED_HEAP_CHUNK_FRACTION_FOR_LARGE_ARRAY_THRESHOLD);
        } else {
            return WordFactory.unsigned(Options.LargeArrayThreshold.getValue());
        }
    }

    /*
     * Zapping
     */

    public static boolean getZapProducedHeapChunks() {
        return Options.ZapChunks.getValue() || Options.ZapProducedHeapChunks.getValue();
    }

    public static boolean getZapConsumedHeapChunks() {
        return Options.ZapChunks.getValue() || Options.ZapConsumedHeapChunks.getValue();
    }

    static {
        Word.ensureInitialized();
    }

    private static final UnsignedWord producedHeapChunkZapInt = WordFactory.unsigned(0xbaadbabe);
    private static final UnsignedWord producedHeapChunkZapWord = producedHeapChunkZapInt.shiftLeft(32).or(producedHeapChunkZapInt);

    private static final UnsignedWord consumedHeapChunkZapInt = WordFactory.unsigned(0xdeadbeef);
    private static final UnsignedWord consumedHeapChunkZapWord = consumedHeapChunkZapInt.shiftLeft(32).or(consumedHeapChunkZapInt);

    public static final class TestingBackDoor {
        private TestingBackDoor() {
        }

        /** The size, in bytes, of what qualifies as a "large" array. */
        public static long getUnalignedObjectSize() {
            return HeapParameters.getLargeArrayThreshold().rawValue();
        }
    }
}<|MERGE_RESOLUTION|>--- conflicted
+++ resolved
@@ -40,11 +40,7 @@
 import com.oracle.svm.core.SubstrateGCOptions;
 import com.oracle.svm.core.SubstrateUtil;
 import com.oracle.svm.core.annotate.Uninterruptible;
-<<<<<<< HEAD
-import com.oracle.svm.core.heap.Heap;
-=======
 import com.oracle.svm.core.option.GCRuntimeOptionKey;
->>>>>>> e7d7572e
 import com.oracle.svm.core.option.HostedOptionKey;
 import com.oracle.svm.core.option.RuntimeOptionKey;
 import com.oracle.svm.core.util.UserError;
@@ -53,31 +49,11 @@
 /** Constants and variables for the size and layout of the heap and behavior of the collector. */
 public final class HeapParameters {
     public static final class Options {
-        static final class HeapSizeOptionKey<T> extends RuntimeOptionKey<T> {
-            HeapSizeOptionKey(T defaultValue) {
-                super(defaultValue);
-            }
-
-            @Override
-            protected void onValueUpdate(EconomicMap<OptionKey<?>, Object> values, T oldValue, T newValue) {
-                if (!SubstrateUtil.HOSTED) {
-                    Heap.getHeap().updateSizeParameters();
-                }
-            }
-        }
-
         @Option(help = "The maximum heap size as percent of physical memory") //
-<<<<<<< HEAD
-        public static final RuntimeOptionKey<Integer> MaximumHeapSizePercent = new HeapSizeOptionKey<>(80);
-
-        @Option(help = "The maximum size of the young generation as a percentage of the maximum heap size") //
-        public static final RuntimeOptionKey<Integer> MaximumYoungGenerationSizePercent = new HeapSizeOptionKey<>(10);
-=======
         public static final RuntimeOptionKey<Integer> MaximumHeapSizePercent = new GCRuntimeOptionKey<>(80);
 
         @Option(help = "The maximum size of the young generation as a percentage of the maximum heap size") //
         public static final RuntimeOptionKey<Integer> MaximumYoungGenerationSizePercent = new GCRuntimeOptionKey<>(10);
->>>>>>> e7d7572e
 
         @Option(help = "The size of an aligned chunk.") //
         public static final HostedOptionKey<Long> AlignedHeapChunkSize = new HostedOptionKey<Long>(1L * 1024L * 1024L) {
@@ -125,12 +101,9 @@
 
         @Option(help = "Determines if a full GC collects the young generation separately or together with the old generation.") //
         public static final RuntimeOptionKey<Boolean> CollectYoungGenerationSeparately = new RuntimeOptionKey<>(null);
-<<<<<<< HEAD
-=======
 
         @Option(help = "The maximum free bytes reserved for allocations, in bytes (0 for automatic according to GC policy).", type = OptionType.User)//
         public static final RuntimeOptionKey<Long> MaxHeapFree = new RuntimeOptionKey<>(0L);
->>>>>>> e7d7572e
 
         private Options() {
         }
@@ -193,10 +166,6 @@
 
     public static UnsignedWord getMaximumHeapFree() {
         return WordFactory.unsigned(HeapParameters.Options.MaxHeapFree.getValue());
-    }
-
-    public static void setMaximumHeapFree(UnsignedWord bytes) {
-        RuntimeOptionValues.singleton().update(SubstrateGCOptions.MaxHeapFree, bytes.rawValue());
     }
 
     static int getMaximumYoungGenerationSizePercent() {
