--- conflicted
+++ resolved
@@ -252,11 +252,7 @@
         assert !followsIncremental || complete : "An incremental collection cannot be followed by another incremental collection";
         completeCollection = complete;
 
-<<<<<<< HEAD
-        accounting.beforeCollection();
-=======
         accounting.beforeCollection(completeCollection);
->>>>>>> e7d7572e
         policy.onCollectionBegin(completeCollection, requestingNanoTime);
 
         Timer collectionTimer = timers.collection.open();
@@ -264,11 +260,7 @@
             if (!followsIncremental) { // we would have verified the heap after the incremental GC
                 verifyBeforeGC();
             }
-<<<<<<< HEAD
-            scavenge(!complete, followsIncremental);
-=======
             scavenge(!complete);
->>>>>>> e7d7572e
             verifyAfterGC();
         } finally {
             collectionTimer.close();
@@ -593,26 +585,7 @@
              * Objects into each of the blackening methods, or even put them around individual
              * Object reference visits.
              */
-<<<<<<< HEAD
-            prepareForPromotion();
-
-            if (followingIncremental) {
-                /*
-                 * We just finished an incremental collection, so we could get away with not
-                 * scavenging the young generation again.
-                 *
-                 * However, we don't do this because if objects in the young generation are
-                 * reachable only from garbage objects in the old generation, the young objects
-                 * cannot be reclaimed during this collection. Even worse, if there is a cycle in
-                 * which the young objects in turn keep the old objects alive, none of the objects
-                 * can be reclaimed until these young objects are eventually tenured, or until a
-                 * single complete collection is done before we would run out of memory.
-                 */
-                // HeapImpl.getHeapImpl().getYoungGeneration().emptyFromSpacesIntoToSpaces();
-            }
-=======
             prepareForPromotion(false);
->>>>>>> e7d7572e
 
             /*
              * Make sure all chunks with pinned objects are in toSpace, and any formerly pinned
@@ -792,17 +765,6 @@
                          * do anything for it here. It might have a JavaFrameAnchor from earlier
                          * Java-to-C transitions, but certainly not at the top of the stack since it
                          * is running this code, so just this scan would be incomplete.
-                         */
-                        continue;
-                    }
-                    if (VMThreads.StatusSupport.isStatusIgnoreSafepoints(vmThread)) {
-                        /*
-                         * When a thread is ignoring safepoints, it is reporting a fatal VM error.
-                         * The thread is not paused and we cannot safely walk its stack (we don't
-                         * even know where it starts). We simply ignore it and keep collecting until
-                         * it terminates the VM rather than crashing here. The thread might access
-                         * the heap to print diagnostics, but it must do so with due caution and
-                         * should not crash because of our ongoing GC.
                          */
                         continue;
                     }
