/*
 * Copyright (c) 2019, 2021, Oracle and/or its affiliates. All rights reserved.
 * DO NOT ALTER OR REMOVE COPYRIGHT NOTICES OR THIS FILE HEADER.
 *
 * This code is free software; you can redistribute it and/or modify it
 * under the terms of the GNU General Public License version 2 only, as
 * published by the Free Software Foundation.  Oracle designates this
 * particular file as subject to the "Classpath" exception as provided
 * by Oracle in the LICENSE file that accompanied this code.
 *
 * This code is distributed in the hope that it will be useful, but WITHOUT
 * ANY WARRANTY; without even the implied warranty of MERCHANTABILITY or
 * FITNESS FOR A PARTICULAR PURPOSE.  See the GNU General Public License
 * version 2 for more details (a copy is included in the LICENSE file that
 * accompanied this code).
 *
 * You should have received a copy of the GNU General Public License version
 * 2 along with this work; if not, write to the Free Software Foundation,
 * Inc., 51 Franklin St, Fifth Floor, Boston, MA 02110-1301 USA.
 *
 * Please contact Oracle, 500 Oracle Parkway, Redwood Shores, CA 94065 USA
 * or visit www.oracle.com if you need additional information or have any
 * questions.
 */
package com.oracle.svm.jfr;

//Checkstyle: allow reflection
import java.lang.reflect.Field;
import java.util.List;

import org.graalvm.compiler.api.replacements.Fold;
import org.graalvm.compiler.core.common.NumUtil;
import org.graalvm.nativeimage.ImageSingletons;
import org.graalvm.nativeimage.IsolateThread;
import org.graalvm.nativeimage.Platform;
import org.graalvm.nativeimage.Platforms;
import org.graalvm.word.Pointer;
import org.graalvm.word.WordFactory;

import com.oracle.svm.core.annotate.Uninterruptible;
import com.oracle.svm.core.thread.JavaVMOperation;
import com.oracle.svm.core.thread.ThreadListener;
import com.oracle.svm.core.util.VMError;
import com.oracle.svm.jfr.logging.JfrLogging;

import jdk.jfr.Configuration;
import jdk.jfr.internal.EventWriter;
import jdk.jfr.internal.JVM;
import jdk.jfr.internal.LogTag;

/**
 * Manager class that handles most JFR Java API, see {@link Target_jdk_jfr_internal_JVM}.
 */
class SubstrateJVM {
    private final List<Configuration> knownConfigurations;
    private final JfrOptionSet options;
    private final JfrNativeEventSetting[] eventSettings;
    private final JfrSymbolRepository symbolRepo;
    private final JfrTypeRepository typeRepo;
    private final JfrConstantPool[] repositories;

    private final JfrThreadLocal threadLocal;
    private final JfrGlobalMemory globalMemory;
    private final JfrUnlockedChunkWriter unlockedChunkWriter;
    private final JfrRecorderThread recorderThread;

    private final JfrLogging jfrLogging;

    private boolean initialized;
    // We need this separate field for all JDK versions, i.e., even for versions where the field
    // JVM.recording is present (JVM.recording is not set for all the cases that we are interested
    // in).
    private volatile boolean recording;
    private byte[] metadataDescriptor;

    @Platforms(Platform.HOSTED_ONLY.class)
    SubstrateJVM(List<Configuration> configurations) {
        this.knownConfigurations = configurations;

        options = new JfrOptionSet();

        int eventCount = JfrEvents.getEventCount();
        eventSettings = new JfrNativeEventSetting[eventCount];
        for (int i = 0; i < eventSettings.length; i++) {
            eventSettings[i] = new JfrNativeEventSetting();
        }

        symbolRepo = new JfrSymbolRepository();
        typeRepo = new JfrTypeRepository();
        // The ordering in the array dictates the order in which the constant pools will be written
        // in the recording.
        repositories = new JfrConstantPool[]{typeRepo, symbolRepo};

        threadLocal = new JfrThreadLocal();
        globalMemory = new JfrGlobalMemory();
        unlockedChunkWriter = new JfrChunkWriter(globalMemory);
        recorderThread = new JfrRecorderThread(globalMemory, unlockedChunkWriter);

        jfrLogging = new JfrLogging();

        initialized = false;
        recording = false;
        metadataDescriptor = null;
    }

    @Fold
    public static SubstrateJVM get() {
        return ImageSingletons.lookup(SubstrateJVM.class);
    }

    @Fold
    public static List<Configuration> getKnownConfigurations() {
        return get().knownConfigurations;
    }

    @Fold
    public static JfrGlobalMemory getGlobalMemory() {
        return get().globalMemory;
    }

    @Fold
    public static JfrRecorderThread getRecorderThread() {
        return get().recorderThread;
    }

    @Fold
    public static ThreadListener getThreadLocal() {
        return get().threadLocal;
    }

    @Fold
    public static JfrTypeRepository getTypeRepository() {
        return get().typeRepo;
    }

    @Fold
    public static JfrSymbolRepository getSymbolRepository() {
        return get().symbolRepo;
    }

    @Fold
    public static JfrLogging getJfrLogging() {
        return get().jfrLogging;
    }

    public static Object getHandler(Class<? extends jdk.internal.event.Event> eventClass) {
        try {
            Field f = eventClass.getDeclaredField("eventHandler");
            f.setAccessible(true);
            return f.get(null);
        } catch (NoSuchFieldException | IllegalArgumentException | IllegalAccessException e) {
            throw new InternalError("Could not access event handler");
        }
    }

    public static boolean isInitialized() {
        return get().initialized;
    }

    @Uninterruptible(reason = "Prevent races with threads that start/stop recording.", callerMustBe = true)
    public static boolean isRecording() {
        return get().recording;
    }

    /**
     * See {@link JVM#createJFR}. Until {@link #beginRecording} is executed, no JFR events can be
     * triggered yet. So, we don't need to take any precautions here.
     */
    public boolean createJFR(boolean simulateFailure) {
        if (simulateFailure) {
            throw new IllegalStateException("Unable to start JFR");
        } else if (initialized) {
            throw new IllegalStateException("JFR was already started before");
        }

        options.validateAndAdjustMemoryOptions();

        JfrTicks.initialize();
        threadLocal.initialize(options.threadBufferSize.getValue());
        globalMemory.initialize(options.globalBufferSize.getValue(), options.globalBufferCount.getValue());
        unlockedChunkWriter.initialize(options.maxChunkSize.getValue());

        recorderThread.start();
        initialized = true;
        return true;
    }

    /**
     * See {@link JVM#destroyJFR}. This method is only called after the recording was already
     * stopped. So, no JFR events can be triggered by this or any other thread and we don't need to
     * take any precautions here.
     */
    public boolean destroyJFR() {
        assert !recording : "must already have been stopped";
        if (!initialized) {
            return false;
        }

        recorderThread.setStopped(true);
        recorderThread.signal();
        try {
            recorderThread.join();
        } catch (InterruptedException e) {
            throw VMError.shouldNotReachHere(e);
        }

        globalMemory.teardown();
        symbolRepo.teardown();

        initialized = false;
        return true;
    }

    /** See {@link JVM#getStackTraceId}. */
    public long getStackTraceId(@SuppressWarnings("unused") int skipCount) {
        // Stack traces are not supported at the moment.
        return 0;
    }

    /** See {@link JVM#getThreadId}. */
    public long getThreadId(Thread thread) {
        return thread.getId();
    }

    @Uninterruptible(reason = "Called from uninterruptible code.", mayBeInlined = true)
    public long getThreadId(IsolateThread isolateThread) {
        return threadLocal.getTraceId(isolateThread);
    }

    /** See {@link JVM#storeMetadataDescriptor}. */
    public void storeMetadataDescriptor(byte[] bytes) {
        metadataDescriptor = bytes;
    }

    /** See {@link JVM#beginRecording}. */
    public void beginRecording() {
        assert !recording;

        JfrChunkWriter chunkWriter = unlockedChunkWriter.lock();
        try {
            // It is possible that setOutput was called with a filename earlier. In that case, we
            // need to start recording to the specified file right away.
            chunkWriter.maybeOpenFile();
        } finally {
            chunkWriter.unlock();
        }

        recording = true;
        // After changing the value of recording to true, JFR events can be triggered at any time.
    }

    /** See {@link JVM#endRecording}. */
    public void endRecording() {
        assert recording;
        JavaVMOperation.enqueueBlockingSafepoint("JFR end recording", () -> {
            recording = false;
        });
        // After the safepoint, it is guaranteed that all JfrNativeEventWriters finished their job
        // and that no further JFR events will be triggered.
    }

    /** See {@link JVM#isRecording}. This is not thread safe */
    public boolean unsafeIsRecording() {
        return recording;
    }

    /** See {@link JVM#getClassId}. */
    @Uninterruptible(reason = "Called from uninterruptible code.", mayBeInlined = true)
    public long getClassId(Class<?> clazz) {
        return typeRepo.getClassId(clazz);
    }

    /**
     * See {@link JVM#setOutput}. The JFR infrastructure also calls this method when it is time to
     * rotate the file.
     */
    public void setOutput(String file) {
        JfrChunkWriter chunkWriter = unlockedChunkWriter.lock();
        try {
            if (recording) {
                boolean existingFile = chunkWriter.hasOpenFile();
                if (existingFile) {
                    chunkWriter.closeFile(metadataDescriptor, repositories);
                }

                if (file != null) {
                    chunkWriter.openFile(file);
                    // If in-memory recording was active so far, we should notify the recorder
                    // thread because the global memory buffers could be rather full.
                    if (!existingFile) {
                        recorderThread.signal();
                    }
                }
            } else {
                chunkWriter.setFilename(file);
            }
        } finally {
            chunkWriter.unlock();
        }
    }

    /** See {@link JVM#setFileNotification}. */
    public void setFileNotification(long delta) {
        options.maxChunkSize.setUserValue(delta);
    }

    /** See {@link JVM#setGlobalBufferCount}. */
    public void setGlobalBufferCount(long count) {
        options.globalBufferCount.setUserValue(count);
    }

    /** See {@link JVM#setGlobalBufferSize}. */
    public void setGlobalBufferSize(long size) {
        options.globalBufferSize.setUserValue(size);
    }

    /** See {@link JVM#setMemorySize}. */
    public void setMemorySize(long size) {
        options.memorySize.setUserValue(size);
    }

    /** See {@link JVM#setMethodSamplingInterval}. */
    public void setMethodSamplingInterval(@SuppressWarnings("unused") long type, @SuppressWarnings("unused") long intervalMillis) {
        // Not supported but this method is called during JFR startup, so we can't throw an error.
    }

    /** See {@link JVM#setSampleThreads}. */
    public void setSampleThreads(@SuppressWarnings("unused") boolean sampleThreads) {
        throw new IllegalStateException("JFR Thread sampling is currently not supported.");
    }

    /** See {@link JVM#setCompressedIntegers}. */
    public void setCompressedIntegers(boolean compressed) {
        if (!compressed) {
            throw new IllegalStateException("JFR currently only supports compressed integers.");
        }
    }

    /** See {@link JVM#setStackDepth}. */
    public void setStackDepth(@SuppressWarnings("unused") int depth) {
        throw new IllegalStateException("JFR stack traces are not supported");
    }

    /** See {@link JVM#setStackTraceEnabled}. */
    public void setStackTraceEnabled(@SuppressWarnings("unused") long eventTypeId, @SuppressWarnings("unused") boolean enabled) {
        // Not supported but this method is called during JFR startup, so we can't throw an error.
    }

    /** See {@link JVM#setThreadBufferSize}. */
    public void setThreadBufferSize(long size) {
        options.threadBufferSize.setUserValue(size);
    }

    /** See {@link JVM#flush}. */
    @Uninterruptible(reason = "Accesses a JFR buffer.")
    public boolean flush(EventWriter writer, int uncommittedSize, int requestedSize) {
        assert writer != null;
        assert uncommittedSize >= 0;

        JfrBuffer oldBuffer = threadLocal.getJavaBuffer();
        assert oldBuffer.isNonNull();

        JfrBuffer newBuffer = JfrThreadLocal.flush(oldBuffer, WordFactory.unsigned(uncommittedSize), requestedSize);
        if (newBuffer.isNull()) {
            // The flush failed for some reason, so mark the EventWriter as invalid for this write
            // attempt.
            JfrEventWriterAccess.setStartPosition(writer, oldBuffer.getPos().rawValue());
            JfrEventWriterAccess.setCurrentPosition(writer, oldBuffer.getPos().rawValue());
            JfrEventWriterAccess.setValid(writer, false);
        } else {
            // Update the EventWriter so that it uses the correct buffer and positions.
            Pointer newCurrentPos = newBuffer.getPos().add(uncommittedSize);
            JfrEventWriterAccess.setStartPosition(writer, newBuffer.getPos().rawValue());
            JfrEventWriterAccess.setCurrentPosition(writer, newCurrentPos.rawValue());
            if (newBuffer.notEqual(oldBuffer)) {
                JfrEventWriterAccess.setStartPositionAddress(writer, JfrBufferAccess.getAddressOfPos(newBuffer).rawValue());
                JfrEventWriterAccess.setMaxPosition(writer, JfrBufferAccess.getDataEnd(newBuffer).rawValue());
            }
        }

        // Return false to signal that there is no need to do another flush at the end of the
        // current event.
        return false;
    }

    /** See {@link JVM#setRepositoryLocation}. */
    public void setRepositoryLocation(@SuppressWarnings("unused") String dirText) {
        // Would only be used in case of an emergency dump, which is not supported at the moment.
    }

    /** See {@link JVM#abort}. */
    public void abort(String errorMsg) {
        throw VMError.shouldNotReachHere(errorMsg);
    }

    /** See {@link JVM#shouldRotateDisk}. */
    public boolean shouldRotateDisk() {
        JfrChunkWriter chunkWriter = unlockedChunkWriter.lock();
        try {
            return chunkWriter.shouldRotateDisk();
        } finally {
            chunkWriter.unlock();
        }
    }

<<<<<<< HEAD
=======
    /** See {@link JVM#getChunkStartNanos}. */
    public long getChunkStartNanos() {
        JfrChunkWriter chunkWriter = unlockedChunkWriter.lock();
        try {
            return chunkWriter.getChunkStartNanos();
        } finally {
            chunkWriter.unlock();
        }
    }

>>>>>>> 84541b16
    /** See {@link JVM#log}. */
    public void log(int tagSetId, int level, String message) {
        jfrLogging.log(tagSetId, level, message);
    }

    /** See {@link JVM#subscribeLogLevel}. */
    public void subscribeLogLevel(@SuppressWarnings("unused") LogTag lt, @SuppressWarnings("unused") int tagSetId) {
        // Currently unused because logging support is minimal.
    }

    /** See {@link JVM#getEventWriter}. */
    public Target_jdk_jfr_internal_EventWriter getEventWriter() {
        return threadLocal.getEventWriter();
    }

    /** See {@link JVM#newEventWriter}. */
    public Target_jdk_jfr_internal_EventWriter newEventWriter() {
        return threadLocal.newEventWriter();
    }

    /** See {@link JVM#setEnabled}. */
    public void setEnabled(long eventTypeId, boolean enabled) {
        eventSettings[NumUtil.safeToInt(eventTypeId)].setEnabled(enabled);
    }

    @Uninterruptible(reason = "Called from uninterruptible code.", mayBeInlined = true)
    public boolean isEnabled(JfrEvents event) {
        return eventSettings[(int) event.getId()].isEnabled();
    }

    /** See {@link JVM#setThreshold}. */
    public boolean setThreshold(long eventTypeId, long ticks) {
        eventSettings[NumUtil.safeToInt(eventTypeId)].setThresholdTicks(ticks);
        return true;
    }

    /** See {@link JVM#setCutoff}. */
    public boolean setCutoff(long eventTypeId, long cutoffTicks) {
        eventSettings[NumUtil.safeToInt(eventTypeId)].setCutoffTicks(cutoffTicks);
        return true;
    }
}<|MERGE_RESOLUTION|>--- conflicted
+++ resolved
@@ -403,8 +403,6 @@
         }
     }
 
-<<<<<<< HEAD
-=======
     /** See {@link JVM#getChunkStartNanos}. */
     public long getChunkStartNanos() {
         JfrChunkWriter chunkWriter = unlockedChunkWriter.lock();
@@ -415,7 +413,6 @@
         }
     }
 
->>>>>>> 84541b16
     /** See {@link JVM#log}. */
     public void log(int tagSetId, int level, String message) {
         jfrLogging.log(tagSetId, level, message);
