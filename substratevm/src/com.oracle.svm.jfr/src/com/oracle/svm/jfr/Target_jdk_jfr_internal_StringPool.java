/*
 * Copyright (c) 2020, 2021, Oracle and/or its affiliates. All rights reserved.
 * DO NOT ALTER OR REMOVE COPYRIGHT NOTICES OR THIS FILE HEADER.
 *
 * This code is free software; you can redistribute it and/or modify it
 * under the terms of the GNU General Public License version 2 only, as
 * published by the Free Software Foundation.  Oracle designates this
 * particular file as subject to the "Classpath" exception as provided
 * by Oracle in the LICENSE file that accompanied this code.
 *
 * This code is distributed in the hope that it will be useful, but WITHOUT
 * ANY WARRANTY; without even the implied warranty of MERCHANTABILITY or
 * FITNESS FOR A PARTICULAR PURPOSE.  See the GNU General Public License
 * version 2 for more details (a copy is included in the LICENSE file that
 * accompanied this code).
 *
 * You should have received a copy of the GNU General Public License version
 * 2 along with this work; if not, write to the Free Software Foundation,
 * Inc., 51 Franklin St, Fifth Floor, Boston, MA 02110-1301 USA.
 *
 * Please contact Oracle, 500 Oracle Parkway, Redwood Shores, CA 94065 USA
 * or visit www.oracle.com if you need additional information or have any
 * questions.
 */
package com.oracle.svm.jfr;

import com.oracle.svm.core.annotate.Substitute;
import com.oracle.svm.core.annotate.TargetClass;
<<<<<<< HEAD

import jdk.internal.misc.Unsafe;

@TargetClass(value = jdk.jfr.internal.StringPool.class, onlyWith = JfrEnabled.class)
final class Target_jdk_jfr_internal_StringPool {
    @Alias private static Unsafe unsafe;

=======

@TargetClass(value = jdk.jfr.internal.StringPool.class, onlyWith = JfrEnabled.class)
final class Target_jdk_jfr_internal_StringPool {
>>>>>>> 84541b16
    @Substitute
    public static long addString(@SuppressWarnings("unused") String s) {
        // This disables String caching and forces the EventWriter to write strings by value.
        return -1;
    }
}<|MERGE_RESOLUTION|>--- conflicted
+++ resolved
@@ -26,19 +26,9 @@
 
 import com.oracle.svm.core.annotate.Substitute;
 import com.oracle.svm.core.annotate.TargetClass;
-<<<<<<< HEAD
-
-import jdk.internal.misc.Unsafe;
 
 @TargetClass(value = jdk.jfr.internal.StringPool.class, onlyWith = JfrEnabled.class)
 final class Target_jdk_jfr_internal_StringPool {
-    @Alias private static Unsafe unsafe;
-
-=======
-
-@TargetClass(value = jdk.jfr.internal.StringPool.class, onlyWith = JfrEnabled.class)
-final class Target_jdk_jfr_internal_StringPool {
->>>>>>> 84541b16
     @Substitute
     public static long addString(@SuppressWarnings("unused") String s) {
         // This disables String caching and forces the EventWriter to write strings by value.
