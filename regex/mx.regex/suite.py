#
# Copyright (c) 2019, 2020, Oracle and/or its affiliates. All rights reserved.
# DO NOT ALTER OR REMOVE COPYRIGHT NOTICES OR THIS FILE HEADER.
#
# The Universal Permissive License (UPL), Version 1.0
#
# Subject to the condition set forth below, permission is hereby granted to any
# person obtaining a copy of this software, associated documentation and/or
# data (collectively the "Software"), free of charge and under any and all
# copyright rights in the Software, and any and all patent rights owned or
# freely licensable by each licensor hereunder covering either (i) the
# unmodified Software as contributed to or provided by such licensor, or (ii)
# the Larger Works (as defined below), to deal in both
#
# (a) the Software, and
#
# (b) any piece of software and/or hardware listed in the lrgrwrks.txt file if
# one is included with the Software each a "Larger Work" to which the Software
# is contributed by such licensors),
#
# without restriction, including without limitation the rights to copy, create
# derivative works of, display, perform, and distribute the Software and make,
# use, sell, offer for sale, import, export, have made, and have sold the
# Software and the Larger Work(s), and to sublicense the foregoing rights on
# either these or other terms.
#
# This license is subject to the following condition:
#
# The above copyright notice and either this complete permission notice or at a
# minimum a reference to the UPL must be included in all copies or substantial
# portions of the Software.
#
# THE SOFTWARE IS PROVIDED "AS IS", WITHOUT WARRANTY OF ANY KIND, EXPRESS OR
# IMPLIED, INCLUDING BUT NOT LIMITED TO THE WARRANTIES OF MERCHANTABILITY,
# FITNESS FOR A PARTICULAR PURPOSE AND NONINFRINGEMENT. IN NO EVENT SHALL THE
# AUTHORS OR COPYRIGHT HOLDERS BE LIABLE FOR ANY CLAIM, DAMAGES OR OTHER
# LIABILITY, WHETHER IN AN ACTION OF CONTRACT, TORT OR OTHERWISE, ARISING FROM,
# OUT OF OR IN CONNECTION WITH THE SOFTWARE OR THE USE OR OTHER DEALINGS IN THE
# SOFTWARE.
#
suite = {
  "mxversion" : "5.292.5",

  "name" : "regex",

<<<<<<< HEAD
  "version" : "21.3.0",
=======
  "version" : "22.0.0.2",
>>>>>>> e7d7572e
  "release" : True,
  "groupId" : "org.graalvm.regex",
  "url" : "http://www.graalvm.org/",
  "developer" : {
    "name" : "GraalVM Development",
    "email" : "graalvm-dev@oss.oracle.com",
    "organization" : "Oracle Corporation",
    "organizationUrl" : "http://www.graalvm.org/",
  },
  "scm" : {
    "url" : "https://github.com/oracle/graal",
    "read" : "https://github.com/oracle/graal.git",
    "write" : "git@github.com:oracle/graal.git",
  },

  "imports" : {
    "suites": [
      {
        "name" : "truffle",
        "subdir": True,
        "urls" : [
          {"url" : "https://curio.ssw.jku.at/nexus/content/repositories/snapshots", "kind" : "binary"},
         ]
      },
    ]
  },

  "licenses" : {
    "upl" : {
      "name" : "Universal Permissive License, Version 1.0",
      "url" : "http://opensource.org/licenses/upl",
    },
  },

  "defaultLicense" : "UPL",

  "javac.lint.overrides" : "none",

  "projects" : {
    "com.oracle.truffle.regex" : {
      "subDir" : "src",
      "sourceDirs" : ["src"],
      "dependencies" : [
        "truffle:TRUFFLE_API",
      ],
      "annotationProcessors" : ["truffle:TRUFFLE_DSL_PROCESSOR"],
      "exports" : [
        "com.oracle.truffle.regex.chardata",
      ],
      "checkstyleVersion" : "8.36.1",
      "javaCompliance" : "8+",
      "workingSets" : "Truffle,Regex",
      "spotbugsIgnoresGenerated" : True,
    },

    "com.oracle.truffle.regex.test" : {
      "subDir" : "src",
      "sourceDirs" : ["src"],
      "dependencies" : [
        "com.oracle.truffle.regex",
        "mx:JUNIT",
        "mx:JMH_1_21",
      ],
      "annotationProcessors" : [
        "truffle:TRUFFLE_DSL_PROCESSOR",
        "mx:JMH_1_21",
      ],
      "checkstyle" : "com.oracle.truffle.regex",
      "javaCompliance" : "8+",
      "workingSets" : "Truffle,Regex",
    },
  },

  "distributions" : {
    "TREGEX" : {
      "moduleInfo" : {
        "name" : "com.oracle.truffle.regex",
        "requires" : [
          "java.logging",
          "jdk.unsupported", # sun.misc.Unsafe
        ],
      },
      "subDir" : "src",
      "dependencies" : ["com.oracle.truffle.regex"],
      "distDependencies" : [
        "truffle:TRUFFLE_API",
      ],
      "maven" : {
        "artifactId" : "regex",
      },
      "description" : "Truffle regular expressions language.",
      "allowsJavadocWarnings": True,
    },

    "TREGEX_UNIT_TESTS" : {
      "subDir": "src",
      "dependencies" : [
        "com.oracle.truffle.regex.test",
      ],
      "exclude" : [
        "mx:JUNIT",
      ],
      "distDependencies" : [
        "TREGEX",
      ],
      "maven" : False,
    },

    "TREGEX_GRAALVM_SUPPORT" : {
      "native" : True,
      "description" : "TRegex support distribution for the GraalVM",
      "layout" : {
        "native-image.properties" : "file:mx.regex/native-image.properties",
      },
    },
  }
}<|MERGE_RESOLUTION|>--- conflicted
+++ resolved
@@ -43,11 +43,7 @@
 
   "name" : "regex",
 
-<<<<<<< HEAD
-  "version" : "21.3.0",
-=======
   "version" : "22.0.0.2",
->>>>>>> e7d7572e
   "release" : True,
   "groupId" : "org.graalvm.regex",
   "url" : "http://www.graalvm.org/",
