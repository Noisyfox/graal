#
# Copyright (c) 2018, 2019, Oracle and/or its affiliates. All rights reserved.
# DO NOT ALTER OR REMOVE COPYRIGHT NOTICES OR THIS FILE HEADER.
#
# The Universal Permissive License (UPL), Version 1.0
#
# Subject to the condition set forth below, permission is hereby granted to any
# person obtaining a copy of this software, associated documentation and/or
# data (collectively the "Software"), free of charge and under any and all
# copyright rights in the Software, and any and all patent rights owned or
# freely licensable by each licensor hereunder covering either (i) the
# unmodified Software as contributed to or provided by such licensor, or (ii)
# the Larger Works (as defined below), to deal in both
#
# (a) the Software, and
#
# (b) any piece of software and/or hardware listed in the lrgrwrks.txt file if
# one is included with the Software each a "Larger Work" to which the Software
# is contributed by such licensors),
#
# without restriction, including without limitation the rights to copy, create
# derivative works of, display, perform, and distribute the Software and make,
# use, sell, offer for sale, import, export, have made, and have sold the
# Software and the Larger Work(s), and to sublicense the foregoing rights on
# either these or other terms.
#
# This license is subject to the following condition:
#
# The above copyright notice and either this complete permission notice or at a
# minimum a reference to the UPL must be included in all copies or substantial
# portions of the Software.
#
# THE SOFTWARE IS PROVIDED "AS IS", WITHOUT WARRANTY OF ANY KIND, EXPRESS OR
# IMPLIED, INCLUDING BUT NOT LIMITED TO THE WARRANTIES OF MERCHANTABILITY,
# FITNESS FOR A PARTICULAR PURPOSE AND NONINFRINGEMENT. IN NO EVENT SHALL THE
# AUTHORS OR COPYRIGHT HOLDERS BE LIABLE FOR ANY CLAIM, DAMAGES OR OTHER
# LIABILITY, WHETHER IN AN ACTION OF CONTRACT, TORT OR OTHERWISE, ARISING FROM,
# OUT OF OR IN CONNECTION WITH THE SOFTWARE OR THE USE OR OTHER DEALINGS IN THE
# SOFTWARE.
#
suite = {
  "mxversion" : "5.301.0",
  "name" : "wasm",
  "groupId" : "org.graalvm.wasm",
<<<<<<< HEAD
  "version" : "21.2.0.1",
=======
  "version" : "21.3.0",
>>>>>>> 84541b16
  "versionConflictResolution" : "latest",
  "url" : "http://graalvm.org/",
  "developer" : {
    "name" : "Truffle and Graal developers",
    "email" : "graalvm-dev@oss.oracle.com",
    "organization" : "Oracle Corporation",
    "organizationUrl" : "http://www.graalvm.org/",
  },
  "scm" : {
    "url" : "https://github.com/oracle/graal",
    "read" : "https://github.com/oracle/graal.git",
    "write" : "git@github.com:oracle/graal.git",
  },
  "defaultLicense" : "UPL",

  "imports" : {
    "suites" : [
      {
        "name" : "truffle",
        "subdir" : True,
        "urls": [
          {"url" : "https://curio.ssw.jku.at/nexus/content/repositories/snapshots", "kind" : "binary"},
        ],
      },
    ],
  },

  "projects" : {
    "org.graalvm.wasm" : {
      "subDir" : "src",
      "sourceDirs" : ["src"],
      "dependencies" : [
        "truffle:TRUFFLE_API",
        "sdk:GRAAL_SDK",
      ],
      "checkstyleVersion" : "8.8",
      "javaCompliance" : "1.8+",
      "annotationProcessors" : ["truffle:TRUFFLE_DSL_PROCESSOR"],
      "workingSets" : "WebAssembly",
      "license" : "UPL",
    },

    "org.graalvm.wasm.launcher" : {
      "subDir" : "src",
      "sourceDirs" : ["src"],
      "dependencies" : [
        "sdk:LAUNCHER_COMMON",
      ],
      "checkstyle" : "org.graalvm.wasm",
      "javaCompliance" : "1.8+",
      "license" : "UPL",
    },

    "org.graalvm.wasm.utils" : {
      "subDir" : "src",
      "sourceDirs" : ["src"],
      "dependencies" : [
        "org.graalvm.wasm",
        "truffle:TRUFFLE_API",
      ],
      "checkstyle" : "org.graalvm.wasm",
      "javaCompliance" : "1.8+",
      "annotationProcessors" : ["truffle:TRUFFLE_DSL_PROCESSOR"],
      "workingSets" : "WebAssembly",
      "license" : "BSD-new",
      "testProject" : True,
    },

    "org.graalvm.wasm.test" : {
      "subDir" : "src",
      "sourceDirs" : ["src"],
      "dependencies" : [
        "org.graalvm.wasm",
        "org.graalvm.wasm.utils",
        "truffle:TRUFFLE_TCK",
        "mx:JUNIT",
      ],
      "checkstyle" : "org.graalvm.wasm",
      "javaCompliance" : "1.8+",
      "annotationProcessors" : ["truffle:TRUFFLE_DSL_PROCESSOR"],
      "workingSets" : "WebAssembly",
      "license" : "BSD-new",
      "testProject" : True,
    },

    "org.graalvm.wasm.testcases" : {
      "subDir" : "src",
      "sourceDirs" : ["src"],
      "dependencies" : [],
      "class" : "EmscriptenProject",
      "checkstyle" : "org.graalvm.wasm",
      "workingSets" : "WebAssembly",
      "testProject" : True,
      "defaultBuild" : False,
    },

    "org.graalvm.wasm.testcases.test" : {
      "subDir" : "src",
      "sourceDirs" : ["src"],
      "dependencies" : [
        "org.graalvm.wasm.test",
        "mx:JUNIT",
      ],
      "checkstyle" : "org.graalvm.wasm",
      "javaCompliance" : "1.8+",
      "workingSets" : "WebAssembly",
      "testProject" : True,
      "defaultBuild" : False,
    },

    "org.graalvm.wasm.benchcases" : {
      "subDir" : "src",
      "sourceDirs" : ["src"],
      "dependencies" : [],
      "class" : "EmscriptenProject",
      "checkstyle" : "org.graalvm.wasm",
      "includeset" : "bench",
      "workingSets" : "WebAssembly",
      "testProject" : True,
      "defaultBuild" : False,
    },

    "org.graalvm.wasm.benchcases.bench" : {
      "subDir" : "src",
      "sourceDirs" : ["src"],
      "dependencies" : [
        "org.graalvm.wasm.benchmark",
        "mx:JMH_1_21",
      ],
      "checkstyle" : "org.graalvm.wasm",
      "javaCompliance" : "1.8",
      "annotationProcessors" : ["mx:JMH_1_21"],
      "workingSets" : "WebAssembly",
      "testProject" : True,
      "defaultBuild" : False,
    },

    "org.graalvm.wasm.benchmark" : {
      "subDir" : "src",
      "sourceDirs" : ["src"],
      "dependencies" : [
        "org.graalvm.wasm",
        "org.graalvm.wasm.utils",
        "mx:JMH_1_21",
      ],
      "javaCompliance" : "1.8+",
      "annotationProcessors" : ["mx:JMH_1_21"],
      "testProject" : True,
    },
  },

  "externalProjects": {
    "resource.org.graalvm.wasm.testcases": {
      "type": "web",
      "path": "src/org.graalvm.wasm.testcases",
      "source": [
        "src",
      ],
    },
    "resource.org.graalvm.wasm.benchcases": {
      "type": "web",
      "path": "src/org.graalvm.wasm.benchcases",
      "source": [
        "src",
      ],
    },
  },

  "distributions" : {
    "WASM" : {
      "subDir" : "src",
      "dependencies" : [
        "org.graalvm.wasm",
      ],
      "distDependencies" : [
        "truffle:TRUFFLE_API",
        "sdk:GRAAL_SDK",
      ],
      "description" : "GraalWasm, an engine for the WebAssembly language in GraalVM.",
      "allowsJavadocWarnings": True,
      "license" : "UPL",
      "maven" : False,
    },

    "WASM_LAUNCHER" : {
      "subDir" : "src",
      "dependencies" : [
        "org.graalvm.wasm.launcher",
      ],
      "distDependencies" : [
        "sdk:LAUNCHER_COMMON",
      ],
      "license" : "UPL",
      "maven" : False,
    },

    "WASM_TESTS" : {
      "dependencies" : [
        "org.graalvm.wasm.test",
        "org.graalvm.wasm.utils",
      ],
      "exclude" : [
        "mx:JUNIT",
      ],
      "distDependencies" : [
        "truffle:TRUFFLE_API",
        "truffle:TRUFFLE_TCK",
        "WASM",
      ],
      "maven" : False,
    },

    "WASM_TESTCASES" : {
      "description" : "Tests compiled from the source code.",
      "dependencies" : [
        "org.graalvm.wasm.testcases",
        "org.graalvm.wasm.testcases.test",
      ],
      "exclude" : [
        "mx:JUNIT",
      ],
      "distDependencies" : [
        "WASM_TESTS",
      ],
      "defaultBuild" : False,
      "maven" : False,
      "testDistribution" : True,
    },

    "WASM_BENCHMARKS" : {
      "subDir" : "src",
      "dependencies" : [
        "org.graalvm.wasm.benchmark",
        "mx:JMH_1_21",
      ],
      "distDependencies" : [
        "truffle:TRUFFLE_API",
        "truffle:TRUFFLE_TCK",
        "WASM",
        "WASM_TESTS",
      ],
      "maven" : False,
      "testDistribution" : True,
    },

    "WASM_BENCHMARKCASES" : {
      "description" : "Benchmarks compiled from the source code.",
      "dependencies" : [
        "org.graalvm.wasm.benchcases",
        "org.graalvm.wasm.benchcases.bench",
        "mx:JMH_1_21",
      ],
      "distDependencies" : [
        "truffle:TRUFFLE_API",
        "truffle:TRUFFLE_TCK",
        "WASM",
        "WASM_TESTS",
      ],
      "overlaps" : [
        "WASM_BENCHMARKS",
      ],
      "defaultBuild" : False,
      "platformDependent" : True,
      "maven" : False,
      "testDistribution" : True,
    },

    "WASM_GRAALVM_SUPPORT": {
      "native": True,
      "platformDependent": False,
      "description": "Wasm support distribution for the GraalVM license files",
      "layout": {
        "./": "file:mx.wasm/native-image.properties",
        "LICENSE_WASM.txt": "file:LICENSE",
      },
      "maven": False,
    },
  }
}<|MERGE_RESOLUTION|>--- conflicted
+++ resolved
@@ -42,11 +42,7 @@
   "mxversion" : "5.301.0",
   "name" : "wasm",
   "groupId" : "org.graalvm.wasm",
-<<<<<<< HEAD
-  "version" : "21.2.0.1",
-=======
   "version" : "21.3.0",
->>>>>>> 84541b16
   "versionConflictResolution" : "latest",
   "url" : "http://graalvm.org/",
   "developer" : {
