#
# Copyright (c) 2019, 2021, Oracle and/or its affiliates. All rights reserved.
# DO NOT ALTER OR REMOVE COPYRIGHT NOTICES OR THIS FILE HEADER.
#
# The Universal Permissive License (UPL), Version 1.0
#
# Subject to the condition set forth below, permission is hereby granted to any
# person obtaining a copy of this software, associated documentation and/or
# data (collectively the "Software"), free of charge and under any and all
# copyright rights in the Software, and any and all patent rights owned or
# freely licensable by each licensor hereunder covering either (i) the
# unmodified Software as contributed to or provided by such licensor, or (ii)
# the Larger Works (as defined below), to deal in both
#
# (a) the Software, and
#
# (b) any piece of software and/or hardware listed in the lrgrwrks.txt file if
# one is included with the Software each a "Larger Work" to which the Software
# is contributed by such licensors),
#
# without restriction, including without limitation the rights to copy, create
# derivative works of, display, perform, and distribute the Software and make,
# use, sell, offer for sale, import, export, have made, and have sold the
# Software and the Larger Work(s), and to sublicense the foregoing rights on
# either these or other terms.
#
# This license is subject to the following condition:
#
# The above copyright notice and either this complete permission notice or at a
# minimum a reference to the UPL must be included in all copies or substantial
# portions of the Software.
#
# THE SOFTWARE IS PROVIDED "AS IS", WITHOUT WARRANTY OF ANY KIND, EXPRESS OR
# IMPLIED, INCLUDING BUT NOT LIMITED TO THE WARRANTIES OF MERCHANTABILITY,
# FITNESS FOR A PARTICULAR PURPOSE AND NONINFRINGEMENT. IN NO EVENT SHALL THE
# AUTHORS OR COPYRIGHT HOLDERS BE LIABLE FOR ANY CLAIM, DAMAGES OR OTHER
# LIABILITY, WHETHER IN AN ACTION OF CONTRACT, TORT OR OTHERWISE, ARISING FROM,
# OUT OF OR IN CONNECTION WITH THE SOFTWARE OR THE USE OR OTHER DEALINGS IN THE
# SOFTWARE.
#

from __future__ import print_function

import sys
import os.path
import time
import signal
import threading
import json
import argparse
import mx
import mx_benchmark
import datetime
import re
import copy

def parse_prefixed_args(prefix, args):
    ret = []
    for arg in args:
        if arg.startswith(prefix):
            parsed = arg.split(' ')[0].split(prefix)[1]
            if parsed not in ret:
                ret.append(parsed)
    return ret

def parse_prefixed_arg(prefix, args, errorMsg):
    ret = parse_prefixed_args(prefix, args)
    if len(ret) > 1:
        mx.abort(errorMsg)
    elif len(ret) < 1:
        return None
    else:
        return ret[0]


def urllib():
    try:
        if sys.version_info < (3, 0):
            import urllib2 as urllib
        else:
            import urllib.request as urllib
        return urllib
    except ImportError:
        mx.abort("Failed to import dependency module: urllib")


def convertValue(table, value, fromUnit, toUnit):
    if fromUnit not in table:
        mx.abort("Unexpected unit: " + fromUnit)
    fromFactor = float(table[fromUnit])

    if toUnit not in table:
        mx.abort("Unexpected unit: " + fromUnit)
    toFactor = float(table[toUnit])

    return float((value * fromFactor) / toFactor)


timeUnitTable = {
    'ns':   1,
    'us':   1000,
    'ms':   1000 * 1000,
    's':    1000 * 1000 * 1000,
    'min':  60 * 1000 * 1000 * 1000,
    'h':    60 * 60 * 1000 * 1000 * 1000
}


tputUnitTable = {
    'op/ns':    1.0,
    'op/us':    1.0/1000,
    'op/ms':    1.0/(1000 * 1000),
    'op/s':     1.0/(1000 * 1000 * 1000),
    'op/min':   1.0/(60 * 1000 * 1000 * 1000),
    'op/h':     1.0/(60 * 60 * 1000 * 1000 * 1000)
}


memUnitTable = {
    'B':    1,
    'kB':   1000,
    'MB':   1000 * 1000,
    'GB':   1000 * 1000 * 1000,
    'KiB':  1024,
    'MiB':  1024 * 1024,
    'GiB':  1024 * 1024 * 1024
}


<<<<<<< HEAD
=======
def strip_args_with_number(strip_args, args):
    """Removes arguments (specified in `strip_args`) from `args`.

    The stripped arguments are expected to have a number value. For single character arguments (e.g. `-X`) the space
    before the value might be omitted (e.g. `-X8`). In this case only one element is removed from `args`. Otherwise
    (e.g. `-X 8`), two elements are removed from `args`.
    """

    if not isinstance(strip_args, list):
        strip_args = [strip_args]

    def _strip_arg_with_number_gen(_strip_arg, _args):
        skip_next = False
        for arg in _args:
            if skip_next:
                # skip value of argument
                skip_next = False
                continue
            if arg.startswith(_strip_arg):
                if arg == _strip_arg:
                    # full match - value is the next argument `-i 10`
                    skip_next = True
                    continue
                # partial match at begin - either a different option or value without space separator `-i10`
                if len(_strip_arg) == 2 and _strip_arg.startswith('-'):
                    # only look at single character options
                    remainder_arg = arg[len(_strip_arg):]
                    try:
                        int(remainder_arg)
                        # remainder is a number - skip the current arg
                        continue
                    except ValueError:
                        # not a number - probably a different option
                        pass
            # add arg to result
            yield arg

    result = args
    for strip_arg in strip_args:
        result = _strip_arg_with_number_gen(strip_arg, result)
    return list(result)


>>>>>>> 84541b16
class NativeImageBenchmarkMixin(object):

    def __init__(self):
        self.benchmark_name = None

    def benchmarkName(self):
        if not self.benchmark_name:
            raise NotImplementedError()
        return self.benchmark_name

    def run_stage(self, vm, stage, command, out, err, cwd, nonZeroIsFatal):
        final_command = command
        if stage == 'run':
            final_command = self.apply_command_mapper_hooks(command, vm)

        return mx.run(final_command, out=out, err=err, cwd=cwd, nonZeroIsFatal=nonZeroIsFatal)

    def apply_command_mapper_hooks(self, cmd, vm):
        return mx.apply_command_mapper_hooks(cmd, vm.command_mapper_hooks)

    def extra_image_build_argument(self, _, args):
        return parse_prefixed_args('-Dnative-image.benchmark.extra-image-build-argument=', args)

    def extra_run_arg(self, benchmark, args, image_run_args):
        """Returns all arguments passed to the final image.

        This includes those passed globally on the `mx benchmark` command line after the last `--`.
        These arguments are passed via the `image_run_args` parameter.
        """
        return image_run_args + parse_prefixed_args('-Dnative-image.benchmark.extra-run-arg=', args)

    def extra_agent_run_arg(self, benchmark, args, image_run_args):
        """Returns all arguments passed to the agent run.

        This includes those passed globally on the `mx benchmark` command line after the last `--`.
        These arguments are passed via the `image_run_args` parameter.
        Conflicting global arguments might be filtered out. The function `strip_args_with_number()` can help with that.
        """
        return image_run_args + parse_prefixed_args('-Dnative-image.benchmark.extra-agent-run-arg=', args)

    def extra_profile_run_arg(self, benchmark, args, image_run_args):
        """Returns all arguments passed to the profiling run.

        This includes those passed globally on the `mx benchmark` command line after the last `--`.
        These arguments are passed via the `image_run_args` parameter.
        Conflicting global arguments might be filtered out. The function `strip_args_with_number()` can help with that.
        """
        # either use extra profile run args if set or otherwise the extra run args
        extra_profile_run_args = parse_prefixed_args('-Dnative-image.benchmark.extra-profile-run-arg=', args) or parse_prefixed_args('-Dnative-image.benchmark.extra-run-arg=', args)
        return image_run_args + extra_profile_run_args

    def extra_agent_profile_run_arg(self, benchmark, args, image_run_args):
        """Returns all arguments passed to the agent profiling run.

        This includes those passed globally on the `mx benchmark` command line after the last `--`.
        These arguments are passed via the `image_run_args` parameter.
        Conflicting global arguments might be filtered out. The function `strip_args_with_number()` can help with that.
        """
        return image_run_args + parse_prefixed_args('-Dnative-image.benchmark.extra-agent-profile-run-arg=', args)

    def benchmark_output_dir(self, _, args):
        parsed_args = parse_prefixed_args('-Dnative-image.benchmark.benchmark-output-dir=', args)
        if parsed_args:
            return parsed_args[0]
        else:
            return None

    def stages(self, args):
        parsed_arg = parse_prefixed_arg('-Dnative-image.benchmark.stages=', args, 'Native Image benchmark stages should only be specified once.')
        return parsed_arg.split(',') if parsed_arg else ['agent', 'instrument-image', 'instrument-run', 'image', 'run']

    def skip_agent_assertions(self, _, args):
        parsed_args = parse_prefixed_args('-Dnative-image.benchmark.skip-agent-assertions=', args)
        if 'true' in parsed_args or 'True' in parsed_args:
            return True
        elif 'false' in parsed_args or 'False' in parsed_args:
            return False
        else:
            return None

    def skip_build_assertions(self, _):
        return False


def measureTimeToFirstResponse(bmSuite):
    protocolHost = bmSuite.serviceHost()
    servicePath = bmSuite.serviceEndpoint()
    if not (protocolHost.startswith('http') or protocolHost.startswith('https')):
        protocolHost = "http://" + protocolHost
    if not (servicePath.startswith('/') or protocolHost.endswith('/')):
        servicePath = '/' + servicePath
    url = "{}:{}{}".format(protocolHost, bmSuite.servicePort(), servicePath)
    lib = urllib()

    receivedNon200Responses = 0
    for i in range(60*10000):
        time.sleep(.0001)
        if i > 0 and i % 10000 == 0:
            mx.log("Sent {:d} requests so far but did not receive a response with code 200 yet.".format(i))

        try:
            res = lib.urlopen(url)
            responseCode = res.getcode()
            if responseCode == 200:
                startTime = mx.get_last_subprocess_start_time()
                finishTime = datetime.datetime.now()
                msToFirstResponse = (finishTime - startTime).total_seconds() * 1000
                currentOutput = "First response received in {} ms".format(msToFirstResponse)
                bmSuite.timeToFirstResponseOutputs.append(currentOutput)
                mx.log(currentOutput)
                return
            else:
                if receivedNon200Responses < 10:
                    mx.log("Received a response but it had response code " + str(responseCode) + " instead of 200")
                elif receivedNon200Responses == 10:
                    mx.log("No more response codes will be printed (already printed 10 response codes)")
                receivedNon200Responses += 1
        except IOError:
            pass

    mx.abort("Failed measure time to first response. Service not reachable at " + url)


class BaseMicroserviceBenchmarkSuite(mx_benchmark.JavaBenchmarkSuite, NativeImageBenchmarkMixin):
    """
    Base class for Microservice benchmark suites. A Microservice is an application that opens a port that is ready to
    receive requests. This benchmark suite runs a tester process in the background (such as JMeter or Wrk2) and run a
    Microservice application in foreground. Once the tester finishes stress testing the application, the tester process
    terminates and the application is killed with SIGTERM.
    """

    NumMeasureTimeToFirstResponse = 10

    def __init__(self):
        super(BaseMicroserviceBenchmarkSuite, self).__init__()
        self.timeToFirstResponseOutputs = []
        self.startupOutput = ''
        self.peakOutput = ''
        self.latencyOutput = ''
        self.bmSuiteArgs = None
        self.workloadPath = None
        self.measureLatency = None
        self.parser = argparse.ArgumentParser()
        self.parser.add_argument("--workload-configuration", type=str, default=None, help="Path to workload configuration.")
        self.parser.add_argument("--skip-latency-measurements", action='store_true', default=False, help="Determines if the latency measurements should be skipped.")

    def benchMicroserviceName(self):
        """
        Returns the microservice name. The convention here is that the benchmark name contains two elements separated
        by a hyphen ('-'):
        - the microservice name (shopcart, for example);
        - the tester tool name (jmeter, for example).

        :return: Microservice name.
        :rtype: str
        """

        if len(self.benchSuiteName().split('-', 1)) < 2:
            mx.abort("Invalid benchmark suite name: " + self.benchSuiteName())
        return self.benchSuiteName().split("-", 1)[0]

    def validateReturnCode(self, retcode):
        return retcode == 143

    def defaultWorkloadPath(self, benchmarkName):
        """Returns the workload configuration path.

        :return: Path to configuration file.
        :rtype: str
        """
        raise NotImplementedError()

    def workloadConfigurationPath(self):
        if self.workloadPath:
            mx.log("Using user-provided workload configuration file: {0}".format(self.workloadPath))
            return self.workloadPath
        else:
            return self.defaultWorkloadPath(self.benchmarkName())

    def applicationPath(self):
        """Returns the application Jar path.

        :return: Path to Jar.
        :rtype: str
        """
        raise NotImplementedError()

    def serviceHost(self):
        """Returns the microservice host.

        :return: Host used to access the microservice.
        :rtype: str
        """
        return 'localhost'

    def servicePort(self):
        """Returns the microservice port.

        :return: Port that the microservice is using to receive requests.
        :rtype: int
        """
        return 8080

    def serviceEndpoint(self):
        """Returns the microservice path that checks if the service is running.

        :return: service path
        :rtype: str
        """
        return ''

    def inNativeMode(self):
        return self.jvm(self.bmSuiteArgs) == "native-image"

    def createCommandLineArgs(self, benchmarks, bmSuiteArgs):
        return self.vmArgs(bmSuiteArgs) + ["-jar", self.applicationPath()]

    @staticmethod
    def waitForPort(port, timeout=60):
        try:
            import psutil
        except ImportError:
            # Note: abort fails to find the process (not registered yet in mx) if we are too fast failing here.
            time.sleep(5)
            mx.abort("Failed to import {0} dependency module: psutil".format(BaseMicroserviceBenchmarkSuite.__name__))
        for _ in range(timeout + 1):
            for proc in psutil.process_iter():
                try:
                    for conns in proc.connections(kind='inet'):
                        if conns.laddr.port == port:
                            return proc
                except:
                    pass
            time.sleep(1)
        return None

    def runAndReturnStdOut(self, benchmarks, bmSuiteArgs):
        ret_code, applicationOutput, dims = super(BaseMicroserviceBenchmarkSuite, self).runAndReturnStdOut(benchmarks, bmSuiteArgs)
        result = ret_code, "\n".join(self.timeToFirstResponseOutputs) + '\n' + self.startupOutput + '\n' + self.peakOutput + '\n' + self.latencyOutput + '\n' + applicationOutput, dims

        # For HotSpot, the rules are executed after every execution. So, it is necessary to reset the data to avoid duplication of datapoints.
        if not self.inNativeMode():
            self.timeToFirstResponseOutputs = []
            self.startupOutput = ''
            self.peakOutput = ''
            self.latencyOutput = ''

        return result

    @staticmethod
    def terminateApplication(port):
        proc = BaseMicroserviceBenchmarkSuite.waitForPort(port, 0)
        if proc:
            proc.send_signal(signal.SIGTERM)
            # We can't use proc.wait() as this would destroy the return code for the code that started the subprocess.
            while proc.is_running():
                time.sleep(0.01)
            return True
        else:
            return False

    @staticmethod
    def testTimeToFirstResponseInBackground(benchmarkSuite):
        mx.log("--------------------------------------------")
        mx.log("Started time-to-first-response measurements.")
        mx.log("--------------------------------------------")
        for _ in range(benchmarkSuite.NumMeasureTimeToFirstResponse):
            measureTimeToFirstResponse(benchmarkSuite)
            if not BaseMicroserviceBenchmarkSuite.waitForPort(benchmarkSuite.servicePort()):
                mx.abort("Failed to find server application in {0}".format(BaseMicroserviceBenchmarkSuite.__name__))
            if not BaseMicroserviceBenchmarkSuite.terminateApplication(benchmarkSuite.servicePort()):
                mx.abort("Failed to terminate server application in {0}".format(BaseMicroserviceBenchmarkSuite.__name__))

    @staticmethod
    def testStartupPerformanceInBackground(benchmarkSuite):
        mx.log("-----------------------------------------")
        mx.log("Started startup performance measurements.")
        mx.log("-----------------------------------------")
        if not BaseMicroserviceBenchmarkSuite.waitForPort(benchmarkSuite.servicePort()):
            mx.abort("Failed to find server application in {0}".format(BaseMicroserviceBenchmarkSuite.__name__))
        benchmarkSuite.testStartupPerformance()
        if not BaseMicroserviceBenchmarkSuite.terminateApplication(benchmarkSuite.servicePort()):
            mx.abort("Failed to terminate server application in {0}".format(BaseMicroserviceBenchmarkSuite.__name__))

    @staticmethod
    def testPeakPerformanceInBackground(benchmarkSuite, warmup=True):
        mx.log("--------------------------------------")
        mx.log("Started peak performance measurements.")
        mx.log("--------------------------------------")
        if not BaseMicroserviceBenchmarkSuite.waitForPort(benchmarkSuite.servicePort()):
            mx.abort("Failed to find server application in {0}".format(BaseMicroserviceBenchmarkSuite.__name__))
        benchmarkSuite.testPeakPerformance(warmup)
        if not BaseMicroserviceBenchmarkSuite.terminateApplication(benchmarkSuite.servicePort()):
            mx.abort("Failed to terminate server application in {0}".format(BaseMicroserviceBenchmarkSuite.__name__))

    @staticmethod
    def calibrateLatencyTestInBackground(benchmarkSuite):
        mx.log("---------------------------------------------")
        mx.log("Started calibration for latency measurements.")
        mx.log("---------------------------------------------")
        if not BaseMicroserviceBenchmarkSuite.waitForPort(benchmarkSuite.servicePort()):
            mx.abort("Failed to find server application in {0}".format(BaseMicroserviceBenchmarkSuite.__name__))
        benchmarkSuite.calibrateLatencyTest()
        if not BaseMicroserviceBenchmarkSuite.terminateApplication(benchmarkSuite.servicePort()):
            mx.abort("Failed to terminate server application in {0}".format(BaseMicroserviceBenchmarkSuite.__name__))

    @staticmethod
    def testLatencyInBackground(benchmarkSuite):
        mx.log("-----------------------------")
        mx.log("Started latency measurements.")
        mx.log("-----------------------------")
        if not BaseMicroserviceBenchmarkSuite.waitForPort(benchmarkSuite.servicePort()):
            mx.abort("Failed to find server application in {0}".format(BaseMicroserviceBenchmarkSuite.__name__))
        benchmarkSuite.testLatency()
        if not BaseMicroserviceBenchmarkSuite.terminateApplication(benchmarkSuite.servicePort()):
            mx.abort("Failed to terminate server application in {0}".format(BaseMicroserviceBenchmarkSuite.__name__))

    def run_stage(self, vm, stage, server_command, out, err, cwd, nonZeroIsFatal):
        if 'image' in stage:
            # For image stages, we just run the given command
            return super(BaseMicroserviceBenchmarkSuite, self).run_stage(vm, stage, server_command, out, err, cwd, nonZeroIsFatal)
        else:
            if stage == 'run':
                serverCommandWithTracker = self.apply_command_mapper_hooks(server_command, vm)

                mx_benchmark.disable_tracker()
                serverCommandWithoutTracker = self.apply_command_mapper_hooks(server_command, vm)
                mx_benchmark.enable_tracker()

                # Measure time-to-first-response multiple times (without any command mapper hooks as those affect the measurement significantly)
                self.startDaemonThread(target=BaseMicroserviceBenchmarkSuite.testTimeToFirstResponseInBackground, args=[self])
                for _ in range(self.NumMeasureTimeToFirstResponse):
                    returnCode = mx.run(server_command, out=out, err=err, cwd=cwd, nonZeroIsFatal=nonZeroIsFatal)
                    if not self.validateReturnCode(returnCode):
                        mx.abort("The server application unexpectedly ended with return code " + str(returnCode))

                # Measure startup performance (without RSS tracker)
                self.startDaemonThread(BaseMicroserviceBenchmarkSuite.testStartupPerformanceInBackground, [self])
                returnCode = mx.run(serverCommandWithoutTracker, out=out, err=err, cwd=cwd, nonZeroIsFatal=nonZeroIsFatal)
                if not self.validateReturnCode(returnCode):
                    mx.abort("The server application unexpectedly ended with return code " + str(returnCode))

                # Measure peak performance (with all command mapper hooks)
                self.startDaemonThread(BaseMicroserviceBenchmarkSuite.testPeakPerformanceInBackground, [self])
                returnCode = mx.run(serverCommandWithTracker, out=out, err=err, cwd=cwd, nonZeroIsFatal=nonZeroIsFatal)
                if not self.validateReturnCode(returnCode):
                    mx.abort("The server application unexpectedly ended with return code " + str(returnCode))

                if self.measureLatency:
                    # Calibrate for latency measurements (without RSS tracker)
                    self.startDaemonThread(BaseMicroserviceBenchmarkSuite.calibrateLatencyTestInBackground, [self])
                    returnCode = mx.run(serverCommandWithoutTracker, out=out, err=err, cwd=cwd, nonZeroIsFatal=nonZeroIsFatal)
                    if not self.validateReturnCode(returnCode):
                        mx.abort("The server application unexpectedly ended with return code " + str(returnCode))

                    # Measure latency (without RSS tracker)
                    self.startDaemonThread(BaseMicroserviceBenchmarkSuite.testLatencyInBackground, [self])
                    returnCode = mx.run(serverCommandWithoutTracker, out=out, err=err, cwd=cwd, nonZeroIsFatal=nonZeroIsFatal)
                    if not self.validateReturnCode(returnCode):
                        mx.abort("The server application unexpectedly ended with return code " + str(returnCode))

                return returnCode
            elif stage == 'agent' or 'instrument-run' in stage:
                # For the agent and the instrumented run, it is sufficient to run the peak performance workload.
                self.startDaemonThread(BaseMicroserviceBenchmarkSuite.testPeakPerformanceInBackground, [self, False])
                return mx.run(server_command, out=out, err=err, cwd=cwd, nonZeroIsFatal=nonZeroIsFatal)
            else:
                mx.abort("Unexpected stage: " + stage)

    def startDaemonThread(self, target, args):
        thread = threading.Thread(target=target, args=args)
        thread.setDaemon(True)
        thread.start()

    def rules(self, output, benchmarks, bmSuiteArgs):
        return [
            mx_benchmark.StdOutRule(
                r"^First response received in (?P<firstResponse>\d*[.,]?\d*) ms",
                {
                    "benchmark": benchmarks[0],
                    "bench-suite": self.benchSuiteName(),
                    "metric.name": "time-to-first-response",
                    "metric.value": ("<firstResponse>", float),
                    "metric.unit": "ms",
                    "metric.better": "lower",
                }
            )
        ]


    def computePeakThroughputRSS(self, datapoints):
        tputDatapoint = None
        rssDatapoint = None
        for datapoint in datapoints:
            if datapoint['metric.name'] == 'peak-throughput':
                tputDatapoint = datapoint
            if datapoint['metric.name'] == 'max-rss':
                rssDatapoint = datapoint
        if tputDatapoint and rssDatapoint:
            newdatapoint = copy.deepcopy(tputDatapoint)
            newdatapoint['metric.name'] = 'ops-per-GB-second'
            newtput = convertValue(tputUnitTable, float(tputDatapoint['metric.value']), tputDatapoint['metric.unit'], "op/s")
            newrss = convertValue(memUnitTable, float(rssDatapoint['metric.value']), rssDatapoint['metric.unit'], "GB")
            newdatapoint['metric.value'] = newtput / newrss
            newdatapoint['metric.unit'] = 'op/GB*s'
            newdatapoint['metric.better'] = 'higher'
            return newdatapoint
        else:
            return None

    def validateStdoutWithDimensions(self, out, benchmarks, bmSuiteArgs, retcode=None, dims=None, extraRules=None):
        datapoints = super(BaseMicroserviceBenchmarkSuite, self).validateStdoutWithDimensions(
            out=out, benchmarks=benchmarks, bmSuiteArgs=bmSuiteArgs, retcode=retcode, dims=dims, extraRules=extraRules)

        newdatapoint = self.computePeakThroughputRSS(datapoints)
        if newdatapoint:
            datapoints.append(newdatapoint)

        return datapoints

    def run(self, benchmarks, bmSuiteArgs):
        if len(benchmarks) > 1:
            mx.abort("A single benchmark should be specified for {0}.".format(BaseMicroserviceBenchmarkSuite.__name__))
        self.bmSuiteArgs = bmSuiteArgs
        self.benchmark_name = benchmarks[0]
        args, remainder = self.parser.parse_known_args(self.bmSuiteArgs)
        self.workloadPath = args.workload_configuration
        self.measureLatency = not args.skip_latency_measurements

        if not self.inNativeMode():
            datapoints = []
            # Measure time-to-first-response (without any command mapper hooks as those affect the measurement significantly)
            mx.disable_command_mapper_hooks()
            self.startDaemonThread(BaseMicroserviceBenchmarkSuite.testTimeToFirstResponseInBackground, [self])
            for _ in range(self.NumMeasureTimeToFirstResponse):
                datapoints += super(BaseMicroserviceBenchmarkSuite, self).run(benchmarks, remainder)
            mx.enable_command_mapper_hooks()

            # Measure startup performance (without RSS tracker)
            mx_benchmark.disable_tracker()
            self.startDaemonThread(BaseMicroserviceBenchmarkSuite.testStartupPerformanceInBackground, [self])
            datapoints += super(BaseMicroserviceBenchmarkSuite, self).run(benchmarks, remainder)
            mx_benchmark.enable_tracker()

            # Measure peak performance (with all command mapper hooks)
            self.startDaemonThread(BaseMicroserviceBenchmarkSuite.testPeakPerformanceInBackground, [self])
            datapoints += super(BaseMicroserviceBenchmarkSuite, self).run(benchmarks, remainder)

            if self.measureLatency:
                # Calibrate for latency measurements (without RSS tracker)
                mx_benchmark.disable_tracker()
                self.startDaemonThread(BaseMicroserviceBenchmarkSuite.calibrateLatencyTestInBackground, [self])
                datapoints += super(BaseMicroserviceBenchmarkSuite, self).run(benchmarks, remainder)

                # Measure latency (without RSS tracker)
                self.startDaemonThread(BaseMicroserviceBenchmarkSuite.testLatencyInBackground, [self])
                datapoints += super(BaseMicroserviceBenchmarkSuite, self).run(benchmarks, remainder)
                mx_benchmark.enable_tracker()

            return datapoints
        else:
            return super(BaseMicroserviceBenchmarkSuite, self).run(benchmarks, remainder)

class BaseJMeterBenchmarkSuite(BaseMicroserviceBenchmarkSuite, mx_benchmark.AveragingBenchmarkMixin):
    """Base class for JMeter based benchmark suites."""

    def jmeterVersion(self):
        return '5.3'

    def rules(self, out, benchmarks, bmSuiteArgs):
        # Example of jmeter output:
        # "summary =     70 in 00:00:01 =   47.6/s Avg:    12 Min:     3 Max:   592 Err:     0 (0.00%)"
        return [
            mx_benchmark.StdOutRule(
                r"^summary \+\s+(?P<requests>[0-9]+) in (?P<hours>\d+):(?P<minutes>\d\d):(?P<seconds>\d\d) =\s+(?P<throughput>\d*[.,]?\d*)/s Avg:\s+(?P<avg>\d+) Min:\s+(?P<min>\d+) Max:\s+(?P<max>\d+) Err:\s+(?P<errors>\d+) \((?P<errpct>\d*[.,]?\d*)\%\)", # pylint: disable=line-too-long
                {
                    "benchmark": benchmarks[0],
                    "bench-suite": self.benchSuiteName(),
                    "metric.name": "warmup",
                    "metric.value": ("<throughput>", float),
                    "metric.unit": "op/s",
                    "metric.better": "higher",
                    "metric.iteration": ("$iteration", int),
                    "warnings": ("<errors>", str),
                }
            )
        ] + super(BaseJMeterBenchmarkSuite, self).rules(out, benchmarks, bmSuiteArgs)

    def testStartupPerformance(self):
        self.startupOutput = ''

    def testPeakPerformance(self, warmup):
        jmeterDirectory = mx.library("APACHE_JMETER_" + self.jmeterVersion(), True).get_path(True)
        jmeterPath = os.path.join(jmeterDirectory, "apache-jmeter-" + self.jmeterVersion(), "bin/ApacheJMeter.jar")
        extraVMArgs = []
        if mx.get_jdk().javaCompliance >= '9':
            extraVMArgs += ["--add-opens=java.desktop/sun.awt=ALL-UNNAMED",
                            "--add-opens=java.desktop/sun.swing=ALL-UNNAMED",
                            "--add-opens=java.desktop/javax.swing.text.html=ALL-UNNAMED",
                            "--add-opens=java.desktop/java.awt=ALL-UNNAMED",
                            "--add-opens=java.desktop/java.awt.font=ALL-UNNAMED",
                            "--add-opens=java.desktop/sun.awt.X11=ALL-UNNAMED",
                            "--add-opens=java.base/java.lang=ALL-UNNAMED",
                            "--add-opens=java.base/java.lang.invoke=ALL-UNNAMED",
                            "--add-opens=java.base/java.lang.reflect=ALL-UNNAMED",
                            "--add-opens=java.base/java.util=ALL-UNNAMED",
                            "--add-opens=java.base/java.text=ALL-UNNAMED"]
        jmeterCmd = [mx.get_jdk().java] + extraVMArgs + ["-jar", jmeterPath,
                                                         "-t", self.workloadConfigurationPath(),
                                                         "-n", "-j", "/dev/stdout"]
        mx.log("Running JMeter: {0}".format(jmeterCmd))
        output = mx.TeeOutputCapture(mx.OutputCapture())
        mx.run(jmeterCmd, out=output, err=output)
        self.peakOutput = output.underlying.data

    def calibrateLatencyTest(self):
        pass

    def testLatency(self):
        self.latencyOutput = ''

    def tailDatapointsToSkip(self, results):
        return int(len(results) * .10)

    def run(self, benchmarks, bmSuiteArgs):
        results = super(BaseJMeterBenchmarkSuite, self).run(benchmarks, bmSuiteArgs)
        results = results[:len(results) - self.tailDatapointsToSkip(results)]
        self.addAverageAcrossLatestResults(results, "throughput")
        return results


class BaseWrkBenchmarkSuite(BaseMicroserviceBenchmarkSuite):
    """Base class for Wrk based benchmark suites."""

    def loadConfiguration(self, groupKey):
        """Returns a json object that describes the Wrk configuration. The following syntax is expected:
        {
          "target-url" : <URL to target, for example "http://localhost:8080">,
          "connections" : <number of connections to keep open>,
          "threads" : <number of threads to use>,
          "throughput" : {
            "script" : <path to lua script to be used>,
            "warmup-requests-per-second" : <requests per second during the warmup run>,
            "warmup-duration" : <duration of the warmup run, for example "30s">,
            "duration" : <duration of the test, for example "30s">,
          },
          "latency" : {
            "script" : [<lua scripts that will be executed sequentially>],
            "warmup-requests-per-second" : [<requests per second during the warmup run (one entry per lua script)>],
            "warmup-duration" : [<duration of the warmup run (one entry per lua script)>],
            "duration" : [<duration of the test (one entry per lua script)>]
          }
        }

        All json fields are required.

        :return: Configuration json.
        :rtype: json
        """
        with open(self.workloadConfigurationPath()) as configFile:
            config = json.load(configFile)
            mx.log("Loading configuration file for {0}: {1}".format(BaseWrkBenchmarkSuite.__name__, configFile.name))

            targetUrl = self.readConfig(config, "target-url")
            connections = self.readConfig(config, "connections")
            threads = self.readConfig(config, "threads")

            group = self.readConfig(config, groupKey)
            script = self.readConfig(group, "script")
            warmupRequestsPerSecond = self.readConfig(group, "warmup-requests-per-second")
            warmupDuration = self.readConfig(group, "warmup-duration")
            duration = self.readConfig(group, "duration")

            scalarScriptValue = self.isScalarValue(script)
            if scalarScriptValue != self.isScalarValue(warmupRequestsPerSecond) or scalarScriptValue != self.isScalarValue(warmupDuration) or scalarScriptValue != self.isScalarValue(duration):
                mx.abort("The configuration elements 'script', 'warmup-requests-per-second', 'warmup-duration', and 'duration' must have the same number of elements.")

            results = []
            if scalarScriptValue:
                result = {}
                result["target-url"] = targetUrl
                result["connections"] = connections
                result["threads"] = threads
                result["script"] = script
                result["warmup-requests-per-second"] = warmupRequestsPerSecond
                result["warmup-duration"] = warmupDuration
                result["duration"] = duration
                results.append(result)
            else:
                count = len(script)
                if count != len(warmupRequestsPerSecond) or count != len(warmupDuration) or count != len(duration):
                    mx.abort("The configuration elements 'script', 'warmup-requests-per-second', 'warmup-duration', and 'duration' must have the same number of elements.")

                for i in range(count):
                    result = {}
                    result["target-url"] = targetUrl
                    result["connections"] = connections
                    result["threads"] = threads
                    result["script"] = script[i]
                    result["warmup-requests-per-second"] = warmupRequestsPerSecond[i]
                    result["warmup-duration"] = warmupDuration[i]
                    result["duration"] = duration[i]
                    results.append(result)

            return results

    def readConfig(self, config, key):
        if key in config:
            return config[key]
        else:
            mx.abort(key + " not specified in Wrk configuration.")

    def isScalarValue(self, value):
        return type(value) in (int, float, bool) or isinstance(value, ("".__class__, u"".__class__)) # pylint: disable=unidiomatic-typecheck

    def getScriptPath(self, config):
        return os.path.join(self.applicationDist(), "workloads", config["script"])

    def defaultWorkloadPath(self, benchmark):
        return os.path.join(self.applicationDist(), "workloads", benchmark + ".wrk")

    def testStartupPerformance(self):
        configs = self.loadConfiguration("throughput")
        if len(configs) != 1:
            mx.abort("Expected exactly one lua script in the throughput configuration.")

        # Measure throughput for 15 seconds without warmup.
        config = configs[0]
        wrkFlags = self.getStartupFlags(config)
        output = self.runWrk1(wrkFlags)
        self.startupOutput = self.writeWrk1Results('startup-throughput', 'startup-latency-co', output)

    def testPeakPerformance(self, warmup):
        configs = self.loadConfiguration("throughput")
        if len(configs) != 1:
            mx.abort("Expected exactly one lua script in the throughput configuration.")

        config = configs[0]
        if warmup:
            # Warmup with a fixed number of requests.
            wrkFlags = self.getWarmupFlags(config)
            warmupOutput = self.runWrk2(wrkFlags)
            self.verifyWarmup(warmupOutput, config)

        # Measure peak performance.
        wrkFlags = self.getThroughputFlags(config)
        peakOutput = self.runWrk1(wrkFlags)
        self.peakOutput = self.writeWrk1Results('peak-throughput', 'peak-latency-co', peakOutput)

    def calibrateLatencyTest(self):
        configs = self.loadConfiguration("latency")
        numScripts = len(configs)
        if numScripts < 1:
            mx.abort("Expected at least one lua script in the latency configuration.")

        for i in range(numScripts):
            # Warmup with a fixed number of requests.
            config = configs[i]
            wrkFlags = self.getWarmupFlags(config)
            warmupOutput = self.runWrk2(wrkFlags)
            self.verifyWarmup(warmupOutput, config)

        self.calibratedThroughput = []
        for i in range(numScripts):
            # Measure the maximum throughput.
            config = configs[i]
            wrkFlags = self.getThroughputFlags(config)
            throughputOutput = self.runWrk1(wrkFlags)
            self.calibratedThroughput.append(self.extractThroughput(throughputOutput))

    def testLatency(self):
        configs = self.loadConfiguration("latency")
        numScripts = len(configs)
        if numScripts < 1:
            mx.abort("Expected at least one lua script in the latency configuration.")

        for i in range(numScripts):
            # Warmup with a fixed number of requests.
            config = configs[i]
            wrkFlags = self.getWarmupFlags(config)
            warmupOutput = self.runWrk2(wrkFlags)
            self.verifyWarmup(warmupOutput, config)

        results = []
        for i in range(numScripts):
            # Measure latency using a constant rate (based on the previously measured max throughput).
            config = configs[i]
            expectedRate = int(self.calibratedThroughput[i] * 0.75)
            wrkFlags = self.getLatencyFlags(config, expectedRate)
            constantRateOutput = self.runWrk2(wrkFlags)
            self.verifyThroughput(constantRateOutput, expectedRate)
            results.append(self.extractWrk2Results(constantRateOutput))

        self.latencyOutput = self.writeWrk2Results('throughput-for-peak-latency', 'peak-latency', results)

    def extractThroughput(self, output):
        matches = re.findall(r"^Requests/sec:\s*(\d*[.,]?\d*)\s*$", output, re.MULTILINE)
        if len(matches) != 1:
            mx.abort("Expected exactly one throughput result in the output: " + str(matches))

        return float(matches[0])

    def extractWrk2Results(self, output):
        result = {}
        result["throughput"] = self.extractThroughput(output)

        matches = re.findall(r"^\s*(\d*[.,]?\d*%)\s+(\d*[.,]?\d*)([mun]?s)\s*$", output, re.MULTILINE)
        if len(matches) <= 0:
            mx.abort("No latency results found in output")

        for match in matches:
            val = convertValue(timeUnitTable, float(match[1]), match[2], 'ms')
            result[match[0]] = val

        return result

    def writeWrk2Results(self, throughputPrefix, latencyPrefix, results):
        average = self.computeAverage(results)

        output = []
        for key, value in average.items():
            if key == 'throughput':
                output.append("{} Requests/sec: {:f}".format(throughputPrefix, value))
            else:
                output.append("{} {} {:f}ms".format(latencyPrefix, key, value))

        return '\n'.join(output)

    def computeAverage(self, results):
        count = len(results)
        if count < 1:
            mx.abort("Expected at least one wrk2 result: " + str(count))
        elif count == 1:
            return results[0]

        average = results[0]
        averageKeys = set(average.keys())
        for i in range(1, count):
            result = results[i]
            if averageKeys != set(result.keys()):
                mx.abort("There is a mismatch between the keys of multiple wrk2 runs: " + str(averageKeys) + " vs. " + str(set(result.keys())))

            for key, value in result.items():
                average[key] += result[key]

        for key, value in average.items():
            average[key] = value / count

        return average

    def writeWrk1Results(self, throughputPrefix, latencyPrefix, output):
        result = []
        matches = re.findall(r"^Requests/sec:\s*\d*[.,]?\d*\s*$", output, re.MULTILINE)
        if len(matches) != 1:
            mx.abort("Expected exactly one throughput result in the output: " + str(matches))

        result.append(throughputPrefix + " " + matches[0])

        matches = re.findall(r"^\s*(\d*[.,]?\d*%)\s+(\d*[.,]?\d*)([mun]?s)\s*$", output, re.MULTILINE)
        if len(matches) <= 0:
            mx.abort("No latency results found in output")

        for match in matches:
            val = convertValue(timeUnitTable, float(match[1]), match[2], 'ms')
            result.append(latencyPrefix + " {} {:f}ms".format(match[0], val))

        return '\n'.join(result)

    def verifyWarmup(self, output, config):
        expectedThroughput = float(config['warmup-requests-per-second'])
        self.verifyThroughput(output, expectedThroughput)

    def verifyThroughput(self, output, expectedThroughput):
        matches = re.findall(r"^Requests/sec:\s*(?P<throughput>\d*[.,]?\d*)\s*$", output, re.MULTILINE)
        if len(matches) != 1:
            mx.abort("Expected exactly one throughput result in the output: " + str(matches))

        actualThroughput = float(matches[0])
        if actualThroughput < expectedThroughput * 0.97 or actualThroughput > expectedThroughput * 1.03:
            mx.warn("Throughput verification failed: expected requests/s: {:.2f}, actual requests/s: {:.2f}".format(expectedThroughput, actualThroughput))

    def runWrk1(self, wrkFlags):
        distro = self.getOS()
        wrkDirectory = mx.library('WRK', True).get_path(True)
        wrkPath = os.path.join(wrkDirectory, "wrk-{os}".format(os=distro))

        runWrkCmd = [wrkPath] + wrkFlags
        mx.log("Running Wrk: {0}".format(runWrkCmd))
        output = mx.TeeOutputCapture(mx.OutputCapture())
        mx.run(runWrkCmd, out=output, err=output)
        return output.underlying.data

    def runWrk2(self, wrkFlags):
        distro = self.getOS()
        wrkDirectory = mx.library('WRK2', True).get_path(True)
        wrkPath = os.path.join(wrkDirectory, "wrk-{os}".format(os=distro))

        runWrkCmd = [wrkPath] + wrkFlags
        mx.log("Running Wrk2: {0}".format(runWrkCmd))
        output = mx.TeeOutputCapture(mx.OutputCapture())
        mx.run(runWrkCmd, out=output, err=output)
        return output.underlying.data

    def getStartupFlags(self, config):
        wrkFlags = ['--duration', '15']
        wrkFlags += self.getWrkFlags(config, True)
        return wrkFlags

    def getWarmupFlags(self, config):
        wrkFlags = []
        wrkFlags += ['--duration', str(config['warmup-duration'])]
        wrkFlags += ['--rate', str(config['warmup-requests-per-second'])]
        wrkFlags += self.getWrkFlags(config, False)
        return wrkFlags

    def getThroughputFlags(self, config):
        wrkFlags = []
        wrkFlags += ['--duration', str(config['duration'])]
        wrkFlags += self.getWrkFlags(config, True)
        return wrkFlags

    def getLatencyFlags(self, config, rate):
        wrkFlags = ['--rate', str(rate)]
        wrkFlags += self.getThroughputFlags(config)
        return wrkFlags

    def getWrkFlags(self, config, latency):
        args = []
        if latency:
            args += ['--latency']

        args += ['--connections', str(config['connections'])]
        args += ['--threads', str(config['threads'])]
        args += ['--script', str(self.getScriptPath(config))]
        args.append(str(config['target-url']))
        args += ['--', str(config['threads'])]
        return args

    def getOS(self):
        if mx.get_os() == 'linux':
            return 'linux'
        elif mx.get_os() == 'darwin':
            return 'macos'
        else:
            mx.abort("{0} not supported in {1}.".format(BaseWrkBenchmarkSuite.__name__, mx.get_os()))

    def rules(self, out, benchmarks, bmSuiteArgs):
        # Example of wrk output:
        # "Requests/sec:   5453.61"
        return [
            mx_benchmark.StdOutRule(
                r"^startup-throughput Requests/sec:\s*(?P<throughput>\d*[.,]?\d*)\s*$",
                {
                    "benchmark": benchmarks[0],
                    "bench-suite": self.benchSuiteName(),
                    "metric.name": "startup-throughput",
                    "metric.value": ("<throughput>", float),
                    "metric.unit": "op/s",
                    "metric.better": "higher",
                }
            ),
            mx_benchmark.StdOutRule(
                r"^peak-throughput Requests/sec:\s*(?P<throughput>\d*[.,]?\d*)\s*$",
                {
                    "benchmark": benchmarks[0],
                    "bench-suite": self.benchSuiteName(),
                    "metric.name": "peak-throughput",
                    "metric.value": ("<throughput>", float),
                    "metric.unit": "op/s",
                    "metric.better": "higher",
                }
            ),
            mx_benchmark.StdOutRule(
                r"^throughput-for-peak-latency Requests/sec:\s*(?P<throughput>\d*[.,]?\d*)\s*$",
                {
                    "benchmark": benchmarks[0],
                    "bench-suite": self.benchSuiteName(),
                    "metric.name": "throughput-for-peak-latency",
                    "metric.value": ("<throughput>", float),
                    "metric.unit": "op/s",
                    "metric.better": "higher",
                }
            ),
            mx_benchmark.StdOutRule(
                r"^startup-latency-co\s+(?P<percentile>\d*[.,]?\d*)%\s+(?P<latency>\d*[.,]?\d*)(?P<unit>ms)\s*$",
                {
                    "benchmark": benchmarks[0],
                    "bench-suite": self.benchSuiteName(),
                    "metric.name": "startup-latency-co",
                    "metric.value": ("<latency>", float),
                    "metric.unit": ("ms", str),
                    "metric.better": "lower",
                    "metric.percentile": ("<percentile>", float),
                }
            ),
            mx_benchmark.StdOutRule(
                r"^peak-latency-co\s+(?P<percentile>\d*[.,]?\d*)%\s+(?P<latency>\d*[.,]?\d*)(?P<unit>ms)\s*$",
                {
                    "benchmark": benchmarks[0],
                    "bench-suite": self.benchSuiteName(),
                    "metric.name": "peak-latency-co",
                    "metric.value": ("<latency>", float),
                    "metric.unit": ("ms", str),
                    "metric.better": "lower",
                    "metric.percentile": ("<percentile>", float),
                }
            ),
            mx_benchmark.StdOutRule(
                r"^peak-latency\s+(?P<percentile>\d*[.,]?\d*)%\s+(?P<latency>\d*[.,]?\d*)(?P<unit>ms)\s*$",
                {
                    "benchmark": benchmarks[0],
                    "bench-suite": self.benchSuiteName(),
                    "metric.name": "peak-latency",
                    "metric.value": ("<latency>", float),
                    "metric.unit": ("ms", str),
                    "metric.better": "lower",
                    "metric.percentile": ("<percentile>", float),
                }
            )
        ] + super(BaseWrkBenchmarkSuite, self).rules(out, benchmarks, bmSuiteArgs)<|MERGE_RESOLUTION|>--- conflicted
+++ resolved
@@ -127,8 +127,6 @@
 }
 
 
-<<<<<<< HEAD
-=======
 def strip_args_with_number(strip_args, args):
     """Removes arguments (specified in `strip_args`) from `args`.
 
@@ -172,7 +170,6 @@
     return list(result)
 
 
->>>>>>> 84541b16
 class NativeImageBenchmarkMixin(object):
 
     def __init__(self):
